from typing import Optional, Union, Sequence

import rapidjson                # NOTE: install 'python-rapidjson' NOT 'rapidjson'

import pandas as pd
import numpy as np
import datetime
import os

from hybrid.pySSC_daotk.ssc_wrap import ssc_wrap
import PySAM.Singleowner as Singleowner

from hybrid.dispatch.power_sources.csp_dispatch import CspDispatch
from hybrid.power_source import *
from hybrid.sites import SiteInfo


class CspOutputs:
    """Object for storing CSP outputs from SSC (SAM's Simulation Core) and dispatch optimization."""
    def __init__(self):
        self.ssc_time_series = {}
        self.dispatch = {}

    def update_from_ssc_output(self, ssc_outputs: dict, skip_hr_start: int = 0, skip_hr_end: int = 0):
        """
        Updates stored outputs based on SSC's output dictionary.

        :param ssc_outputs: dict, SSC's output dictionary containing the previous simulation results
        :param skip_hr_start: (optional) Hours to skip at beginning of simulated array
        :param skip_hr_end: (optional) Hours to skip at end of simulated array
        """
        seconds_per_step = int(3600/ssc_outputs['time_steps_per_hour'])
        ntot = int(ssc_outputs['time_steps_per_hour'] * 8760)
        is_empty = (len(self.ssc_time_series) == 0)

        # Index in annual array corresponding to first simulated time point
        i = int(ssc_outputs['time_start'] / seconds_per_step)
        # Number of simulated time steps
        n = int((ssc_outputs['time_stop'] - ssc_outputs['time_start'])/seconds_per_step)
        s1 = int(skip_hr_start*3600/seconds_per_step)     # Time steps to skip at beginning of simulated array
        s2 = int(skip_hr_end*3600/seconds_per_step)       # Time steps to skip at end of simulated array
        i += s1
        n -= (s1+s2)  

        if is_empty:
            for name, val in ssc_outputs.items():
                if isinstance(val, list) and len(val) == ntot:  
                    self.ssc_time_series[name] = [0.0]*ntot
        
        for name in self.ssc_time_series.keys():
            self.ssc_time_series[name][i:i+n] = ssc_outputs[name][s1:s1+n]

    def store_dispatch_outputs(self, dispatch: CspDispatch, n_periods: int, sim_start_time: int):
        """
        Stores dispatch model outputs for post-processing analysis.

        :param dispatch: CSP dispatch objective with attributes to store
        :param n_periods: Number of periods to store dispatch outputs
        :param sim_start_time: The first simulation hour of the dispatch horizon
        """
        outputs_keys = ['available_thermal_generation', 'cycle_ambient_efficiency_correction', 'condenser_losses',
                        'thermal_energy_storage', 'receiver_startup_inventory', 'receiver_thermal_power',
                        'receiver_startup_consumption', 'is_field_generating', 'is_field_starting', 'incur_field_start',
                        'cycle_startup_inventory', 'system_load', 'cycle_generation', 'cycle_thermal_ramp',
                        'cycle_thermal_power', 'is_cycle_generating', 'is_cycle_starting', 'incur_cycle_start']

        is_empty = (len(self.dispatch) == 0)
        if is_empty:
            for key in outputs_keys:
                self.dispatch[key] = [0.0] * 8760

        for key in outputs_keys:
            self.dispatch[key][sim_start_time: sim_start_time + n_periods] = getattr(dispatch, key)[0: n_periods]


class CspPlant(PowerSource):
    _system_model: None
    _financial_model: Singleowner.Singleowner
    # _layout: TroughLayout
    _dispatch: CspDispatch

    param_files: dict
    """Files contain default SSC parameter values"""

    def __init__(self,
                 name: str,
                 tech_name: str,
                 site,
                 financial_model,
                 csp_config: dict):
        """
        Abstract class for CSP technologies.

        :param name: Name used to identify technology
        :param tech_name: PySSC technology name [tcsmolten_salt, trough_physical]
        :param site: Power source site information (SiteInfo object)
        :param financial_model: Financial model for the specific technology
        :param csp_config: CSP configuration with the following keys:

            #. ``cycle_capacity_kw``: float, Power cycle  design turbine gross output [kWe]
            #. ``solar_multiple``: float, Solar multiple [-]
            #. ``tes_hours``: float, Full load hours of thermal energy storage [hrs]
        """

        required_keys = ['cycle_capacity_kw', 'solar_multiple', 'tes_hours']
        if any(key not in csp_config.keys() for key in required_keys):
            is_missing = [key not in csp_config.keys() for key in required_keys]
            missing_keys = [missed_key for (missed_key, missing) in zip(required_keys, is_missing) if missing]
            raise ValueError(type(self).__name__ + " requires the following keys: " + str(missing_keys))

        super().__init__("TowerPlant", site, None, financial_model)

        # TODO: Should 'SSC' object be a protected attr
        # Initialize ssc and get weather data
        self.ssc = ssc_wrap(
            wrapper='pyssc',  # ['pyssc' | 'pysam']
            tech_name=tech_name,  # ['tcsmolten_salt' | 'trough_physical]
            financial_name=None,
            defaults_name=None)  # ['MSPTSingleOwner' | 'PhysicalTroughSingleOwner']  NOTE: not used for pyssc
        self.initialize_params()

        self.year_weather_df = self.tmy3_to_df()  # read entire weather file

        self.cycle_capacity_kw: float = csp_config['cycle_capacity_kw']
        self.solar_multiple: float = csp_config['solar_multiple']
        self.tes_hours: float = csp_config['tes_hours']

        # Set full annual weather data once
        self.set_weather(self.year_weather_df)

        # Data for dispatch model
        self.solar_thermal_resource = list
        self.cycle_efficiency_tables = dict

        self.plant_state = self.set_initial_plant_state()
        self.update_ssc_inputs_from_plant_state()

        self.outputs = CspOutputs()

    def param_file_paths(self, relative_path: str):
        """
        Converts relative paths to absolute for files containing SSC default parameters

        :param relative_path: Relative path to data files
        """
        cwd = os.path.dirname(os.path.abspath(__file__))
        data_path = os.path.join(cwd, relative_path)
        for key in self.param_files.keys():
            filename = self.param_files[key]
            self.param_files[key] = os.path.join(data_path, filename)

    def initialize_params(self):
        """
        Initializes SSC parameters using default values stored in files.
        """
        self.set_params_from_files()
        self.ssc.set({'time_steps_per_hour': 1}) 
        n_steps_year = int(8760 * self.ssc.get('time_steps_per_hour'))
        self.ssc.set({'sf_adjust:hourly': n_steps_year * [0]})

        if len(self.site.elec_prices.data) == n_steps_year: 
            self.ssc.set({'ppa_multiplier_model': 1, 'dispatch_factors_ts': self.site.elec_prices.data})
        else:
            raise ValueError('Electricity prices have not been set correctly in SiteInfo.')

    def tmy3_to_df(self):
        """
        Parses TMY3 solar resource file (from SiteInfo) and coverts data to a Pandas DataFrame

        .. note::
            Be careful of leading spaces in the column names, they are hard to catch and break the parser

        :returns: Weather file data (DataFrame)
        """
        df = pd.read_csv(self.site.solar_resource.filename, sep=',', skiprows=2, header=0)
        date_cols = ['Year', 'Month', 'Day', 'Hour', 'Minute']
        df.index = pd.to_datetime(df[date_cols])
        df.index.name = 'datetime'
        df.drop(date_cols, axis=1, inplace=True)

        df.index = df.index.map(lambda t: t.replace(year=df.index[0].year))  # normalize all years to that of 1/1
        df = df[df.columns.drop(list(df.filter(regex='Unnamed')))]  # drop unnamed columns (which are empty)

        def get_weatherfile_location(tmy3_path):
            df_meta = pd.read_csv(tmy3_path, sep=',', header=0, nrows=1)
            return {
                'latitude': float(df_meta['Latitude'][0]),
                'longitude': float(df_meta['Longitude'][0]),
                'timezone': int(df_meta['Time Zone'][0]),
                'elevation': float(df_meta['Elevation'][0])
            }

        location = get_weatherfile_location(self.site.solar_resource.filename)
        df.attrs.update(location)
        return df

    def set_params_from_files(self):
        """
        Loads default case parameters from files
        """
        with open(self.param_files['tech_model_params_path'], 'r') as f:
            ssc_params = rapidjson.load(f)
        self.ssc.set(ssc_params)

        wlim_series = np.array(pd.read_csv(self.param_files['wlim_series_path']))
        self.ssc.set({'wlim_series': wlim_series})

    def set_weather(self, weather_df: pd.DataFrame, start_datetime=None, end_datetime=None):
        """
        Sets 'solar_resource_data' for pySSC simulation. If start and end (datetime) are not provided, full year is
        assumed.

        :param weather_df: weather information (DataFrame)
        :param start_datetime: start of pySSC simulation (datetime)
        :param end_datetime: end of pySSC simulation (datetime)
        """
        weather_timedelta = weather_df.index[1] - weather_df.index[0]
        weather_time_steps_per_hour = int(1 / (weather_timedelta.total_seconds() / 3600))
        ssc_time_steps_per_hour = self.ssc.get('time_steps_per_hour')
        if weather_time_steps_per_hour != ssc_time_steps_per_hour:
            raise Exception('Configured time_steps_per_hour ({x}) is not that of weather file ({y})'.format(
                x=ssc_time_steps_per_hour, y=weather_time_steps_per_hour))

        if start_datetime is None and end_datetime is None:
            if len(weather_df) != ssc_time_steps_per_hour * 8760:
                raise Exception('Full year weather dataframe required if start and end datetime are not provided')
            weather_df_part = weather_df
        else:
            weather_year = weather_df.index[0].year
            if start_datetime.year != weather_year:
                print('Replacing start and end years ({x}) with weather file\'s ({y}).'.format(
                    x=start_datetime.year, y=weather_year))
                start_datetime = start_datetime.replace(year=weather_year)
                end_datetime = end_datetime.replace(year=weather_year)

            if start_datetime < weather_df.index[0]:
                start_datetime = weather_df.index[0]

            if end_datetime <= start_datetime:
                end_datetime = start_datetime + weather_timedelta

            # times in weather file are the start (or middle) of time step
            weather_df_part = weather_df[start_datetime:(end_datetime - weather_timedelta)]

        def weather_df_to_ssc_table(weather_df):
            rename_from_to = {
                'Tdry': 'Temperature',
                'Tdew': 'Dew Point',
                'RH': 'Relative Humidity',
                'Pres': 'Pressure',
                'Wspd': 'Wind Speed',
                'Wdir': 'Wind Direction'
            }
            weather_df = weather_df.rename(columns=rename_from_to)

            solar_resource_data = {}
            solar_resource_data['tz'] = weather_df.attrs['timezone']
            solar_resource_data['elev'] = weather_df.attrs['elevation']
            solar_resource_data['lat'] = weather_df.attrs['latitude']
            solar_resource_data['lon'] = weather_df.attrs['longitude']
            solar_resource_data['year'] = list(weather_df.index.year)
            solar_resource_data['month'] = list(weather_df.index.month)
            solar_resource_data['day'] = list(weather_df.index.day)
            solar_resource_data['hour'] = list(weather_df.index.hour)
            solar_resource_data['minute'] = list(weather_df.index.minute)
            solar_resource_data['dn'] = list(weather_df['DNI'])
            solar_resource_data['df'] = list(weather_df['DHI'])
            solar_resource_data['gh'] = list(weather_df['GHI'])
            solar_resource_data['wspd'] = list(weather_df['Wind Speed'])
            solar_resource_data['tdry'] = list(weather_df['Temperature'])
            solar_resource_data['pres'] = list(weather_df['Pressure'])
            if 'Dew Point' in weather_df.columns:
                solar_resource_data['tdew'] = list(weather_df['Dew Point'])
            elif 'Relative Humidity' in weather_df.columns:
                solar_resource_data['rh'] = list(weather_df['Relative Humidity'])
            else:
                raise ValueError("CSP model requires either Dew Point or Relative Humidity "
                                 "to be specified in weather data.")

            def pad_solar_resource_data(solar_resource_data):
                datetime_start = datetime.datetime(
                    year=solar_resource_data['year'][0],
                    month=solar_resource_data['month'][0],
                    day=solar_resource_data['day'][0],
                    hour=solar_resource_data['hour'][0],
                    minute=solar_resource_data['minute'][0])
                n = len(solar_resource_data['dn'])
                if n < 2:
                    timestep = datetime.timedelta(hours=1)  # assume 1 so minimum of 8760 results
                else:
                    datetime_second_time = datetime.datetime(
                        year=solar_resource_data['year'][1],
                        month=solar_resource_data['month'][1],
                        day=solar_resource_data['day'][1],
                        hour=solar_resource_data['hour'][1],
                        minute=solar_resource_data['minute'][1])
                    timestep = datetime_second_time - datetime_start
                steps_per_hour = int(3600 / timestep.seconds)
                # Substitute a non-leap year (2009) to keep multiple of 8760 assumption:
                i0 = int((datetime_start.replace(year=2009) - datetime.datetime(2009, 1, 1, 0, 0,
                                                                                0)).total_seconds() / timestep.seconds)
                diff = 8760 * steps_per_hour - n
                front_padding = [0] * i0
                back_padding = [0] * (diff - i0)

                if diff > 0:
                    for k in solar_resource_data:
                        if isinstance(solar_resource_data[k], list):
                            solar_resource_data[k] = front_padding + solar_resource_data[k] + back_padding
                    return solar_resource_data
                else:
                    return solar_resource_data

            solar_resource_data = pad_solar_resource_data(solar_resource_data)
            return solar_resource_data

        self.ssc.set({'solar_resource_data': weather_df_to_ssc_table(weather_df_part)})

    @staticmethod
    def get_plant_state_io_map() -> dict:
        """Gets CSP plant state inputs (initial state) and outputs (last state) variables

        :returns: Dictionary with the key-value pairs correspond to inputs and outputs, respectively"""
        raise NotImplementedError

    def set_initial_plant_state(self) -> dict:
        """
        Sets CSP plant initial state based on SSC initial conditions.

        .. note::
            This assumes the receiver and the power cycle are initially off

        :returns: Dictionary containing plant state variables to be set in SSC
        """
        io_map = self.get_plant_state_io_map()
        plant_state = {k: 0 for k in io_map.keys()}
        plant_state['rec_op_mode_initial'] = 0  # Receiver initially off
        plant_state['pc_op_mode_initial'] = 3  # Cycle initially off
        plant_state['pc_startup_time_remain_init'] = self.ssc.get('startup_time')
        plant_state['pc_startup_energy_remain_initial'] = self.ssc.get('startup_frac')*self.cycle_thermal_rating*1000.  # kWh
        plant_state['sim_time_at_last_update'] = 0.0
        plant_state['T_tank_cold_init'] = self.htf_cold_design_temperature
        plant_state['T_tank_hot_init'] = self.htf_hot_design_temperature
        return plant_state

    def set_tes_soc(self, charge_percent: float) -> float:
        """Sets CSP plant TES state-of-charge

        :param charge_percent: Initial fraction of available volume that is hot [%]
        """
        raise NotImplementedError   

    def set_cycle_state(self, is_on: bool = True):
        """Sets cycle initial state

        :param is_on: True if cycle is initially on, False otherwise
        """
        self.plant_state['pc_op_mode_initial'] = 1 if is_on else 3
        if self.plant_state['pc_op_mode_initial'] == 1:
            self.plant_state['pc_startup_time_remain_init'] = 0.0
            self.plant_state['pc_startup_energy_remain_initial'] = 0.0
    
    def set_cycle_load(self, load_fraction: float):
        """Sets cycle initial thermal loading

        :param load_fraction: Thermal loading normalized by cycle thermal rating [-]
        """
        self.plant_state['heat_into_cycle'] = load_fraction * self.cycle_thermal_rating

    def get_tes_soc(self, time_hr: int) -> float:
        """Gets TES state-of-charge percentage at a specified time.

        :param time_hr: Hour in SSC simulation to get TES state-of-charge

        :returns: TES state-of-charge percentage [%]
        """
        i = int(time_hr * self.ssc.get('time_steps_per_hour'))
        tes_charge = self.outputs.ssc_time_series['e_ch_tes'][i]
        return (tes_charge / self.tes_capacity) * 100
    
    def get_cycle_load(self, time_hr: int) -> float:
        """ Gets cycle thermal loading at a specified time.

        :param time_hr: Hour in SSC simulation to get cycle thermal loading

        :returns: Cycle thermal loading normalized by cycle thermal rating [-]
        """
        i = int(time_hr * self.ssc.get('time_steps_per_hour'))
        return self.outputs.ssc_time_series['q_pb'][i] / self.cycle_thermal_rating

    def set_plant_state_from_ssc_outputs(self, ssc_outputs: dict, seconds_relative_to_start: int):
        """
        Sets CSP plant state variables based on SSC outputs dictionary

        :param ssc_outputs: dict, SSC's output dictionary containing the previous simulation results
        :param seconds_relative_to_start: Seconds relative to SSC simulation start to get CSP plant states
        """
        time_steps_per_hour = self.ssc.get('time_steps_per_hour')
        time_start = self.ssc.get('time_start')
        # Note: values returned in ssc_outputs are at the front of the output arrays
        idx = round(seconds_relative_to_start/3600) * int(time_steps_per_hour) - 1
        io_map = self.get_plant_state_io_map()
        for ssc_input, output in io_map.items():
            if ssc_input == 'T_out_scas_initial':
                self.plant_state[ssc_input] = ssc_outputs[output]
            else:
                self.plant_state[ssc_input] = ssc_outputs[output][idx]
        # Track time at which plant state was last updated
        self.plant_state['sim_time_at_last_update'] = time_start + seconds_relative_to_start

    def update_ssc_inputs_from_plant_state(self):
        """
        Updates SSC inputs from CSP plant state attribute
        """
        state = self.plant_state.copy()
        state.pop('sim_time_at_last_update')
        state.pop('heat_into_cycle')
        self.ssc.set(state)

    def setup_performance_model(self):
        """
        Runs a year long forecasting simulation of csp thermal generation, then sets power cycle efficiency tables and
        solar thermal resource for the dispatch model.
        """
        ssc_outputs = self.run_year_for_max_thermal_gen()
        self.set_cycle_efficiency_tables(ssc_outputs)
        self.set_solar_thermal_resource(ssc_outputs)

    def run_year_for_max_thermal_gen(self):
        """
        Call PySSC to estimate solar thermal resource for the whole year for dispatch model

        .. note::
            Solar field production is "forecasted" by setting TES hours to 100 and receiver start-up time
            and energy to very small values.

        :returns: ssc_outputs: dict, SSC's output dictionary containing the previous simulation results
        """
        self.value('is_dispatch_targets',  0)
        # Setting simulation times and simulate the horizon
        self.value('time_start', 0)
        self.value('time_stop', 8760*60*60)

        # Inflate TES capacity, set near-zero startup requirements, and run ssc estimates
        original_values = {k: self.ssc.get(k) for k in ['tshours', 'rec_su_delay', 'rec_qf_delay']}
        self.ssc.set({'tshours': 100, 'rec_su_delay': 0.001, 'rec_qf_delay': 0.001})
        print("Forecasting CSP thermal energy production...")
        ssc_outputs = self.ssc.execute()
        self.ssc.set(original_values)

        return ssc_outputs

    def set_cycle_efficiency_tables(self, ssc_outputs):
        """
        Sets cycle off-design performance tables from PySSC outputs.

        :params ssc_outputs: ssc_outputs: dict, SSC's output dictionary containing simulation results
        """
        required_tables = ['cycle_eff_load_table', 'cycle_eff_Tdb_table', 'cycle_wcond_Tdb_table']
        if all(table in ssc_outputs for table in required_tables):
            self.cycle_efficiency_tables = {table: ssc_outputs[table] for table in required_tables}
        elif ssc_outputs['pc_config'] == 1:
            # Tables not returned from ssc, but can be taken from user-defined cycle inputs
            self.cycle_efficiency_tables = {'ud_ind_od': ssc_outputs['ud_ind_od']}
        else:
            print('WARNING: Cycle efficiency tables not found. Dispatch optimization will assume a constant cycle '
                  'efficiency and no ambient temperature dependence.')
            self.cycle_efficiency_tables = {}

    def set_solar_thermal_resource(self, ssc_outputs):
        """
        Sets receiver estimated thermal resource using ssc outputs

        :params ssc_outputs: ssc_outputs: dict, SSC's output dictionary containing simulation results
        """
        thermal_est_name_map = {'TowerPlant': 'Q_thermal', 'TroughPlant': 'qsf_expected'}
        self.solar_thermal_resource = [max(heat, 0.0) for heat in ssc_outputs[thermal_est_name_map[type(self).__name__]]]

    def scale_params(self, params_names: list = ['tank_heaters', 'tank_height']):
        """
        Scales absolute parameters within the CSP models when design changes. Scales TES tank heater power linearly
        with respect to TES capacity. Scales TES tank height based on TES capacity assuming a constant aspect ratio
        (height/diameter)

        :params params_names: list of parameters to be scaled
        """
        if 'tank_heaters' in params_names:
            cold_heater = 15 * (self.tes_capacity / 2791.3)  # ssc default is 15 MWe with 2791.3 MWt-hr TES capacity
            hot_heater = 30 * (self.tes_capacity / 2791.3)   # ssc default is 30 MWe with 2791.3 MWt-hr TES capacity
            self.ssc.set({'cold_tank_max_heat': cold_heater, 'hot_tank_max_heat': hot_heater})

        if 'tank_height' in params_names:
            tank_min = self.value("h_tank_min")
            # assuming a constant aspect ratio h/d
            height = ((12 - tank_min)**3 * self.tes_capacity / 2791.3)**(1/3) + tank_min
            # ssc default is 12 m with 2791.3 MWt-hr TES capacity
            self.ssc.set({'h_tank': height})

    def simulate_with_dispatch(self, n_periods: int, sim_start_time: int = None, store_outputs: bool = True):
        """
        Simulate CSP system using dispatch solution as targets

        :param n_periods: Number of hours to simulate [hrs]
        :param sim_start_time: Start hour of simulation horizon
        :param store_outputs: (optional) When *True* SSC and dispatch results are stored in CspOutputs,
                                o.w. they are not stored
        """
        # Set up start and end time of simulation
        start_datetime, end_datetime = CspDispatch.get_start_end_datetime(sim_start_time, n_periods)
        self.value('time_start', CspDispatch.seconds_since_newyear(start_datetime))
        self.value('time_stop', CspDispatch.seconds_since_newyear(end_datetime))

        self.set_dispatch_targets(n_periods)
        self.update_ssc_inputs_from_plant_state()

        results = self.simulate_power()

        # Save plant state at end of simulation
        simulation_time = (end_datetime - start_datetime).total_seconds()
        self.set_plant_state_from_ssc_outputs(results, simulation_time)

        # Save simulation output
        if store_outputs:
            self.outputs.update_from_ssc_output(results)
            self.outputs.store_dispatch_outputs(self.dispatch, n_periods, sim_start_time)

    def simulate_power(self) -> dict:
        """
        Runs CSP system model simulate

        :returns: SSC results dictionary
        """
        if not self.ssc:
            raise ValueError('SSC was not correctly setup...')

        results = self.ssc.execute()
        if not results["cmod_success"]:
            raise ValueError('PySSC simulation failed...')

        return results

    def set_dispatch_targets(self, n_periods: int):
        """Set PySSC targets using dispatch model solution.

        :param n_periods: Number of hours to simulate [hrs]
        """
        # Set targets
        dis = self.dispatch

        dispatch_targets = {'is_dispatch_targets': 1,
                            # Receiver on, startup, (or standby - NOT in dispatch currently)
                            'is_rec_su_allowed_in': [1 if (dis.is_field_generating[t] + dis.is_field_starting[t]) > 0.01
                                                     else 0 for t in range(n_periods)],
                            # Receiver standby - NOT in dispatch currently
                            'is_rec_sb_allowed_in': [0 for t in range(n_periods)],
                            # Cycle on or startup
                            'is_pc_su_allowed_in': [1 if (dis.is_cycle_generating[t] + dis.is_cycle_starting[t]) > 0.01
                                                    else 0 for t in range(n_periods)],
                            # Cycle standby - NOT in dispatch currently
                            'is_pc_sb_allowed_in': [0 for t in range(n_periods)],
                            # Cycle start up thermal power
                            'q_pc_target_su_in': [dis.allowable_cycle_startup_power if dis.is_cycle_starting[t] > 0.01
                                                  else 0.0 for t in range(n_periods)],
                            # Cycle thermal power
                            'q_pc_target_on_in': dis.cycle_thermal_power[0:n_periods]}

        # Cycle max thermal power allowed
        pc_max = [min(ctp + su, dis.maximum_cycle_thermal_power) for ctp, su in
                  zip(dis.cycle_thermal_power[0:n_periods], dispatch_targets['q_pc_target_su_in'])]
        dispatch_targets['q_pc_max_in'] = pc_max

        self.ssc.set(dispatch_targets)

    def get_design_storage_mass(self) -> float:
        """Returns active storage mass [kg]"""
        e_storage = self.tes_capacity * 1000.  # Storage capacity (kWht)
        cp = self.get_cp_htf(0.5 * (self.htf_hot_design_temperature + self.htf_cold_design_temperature)) * 1.e-3  # kJ/kg/K
        m_storage = e_storage * 3600. / cp / (self.htf_hot_design_temperature - self.htf_cold_design_temperature)
        return m_storage

    def get_cycle_design_mass_flow(self) -> float:
        """Returns CSP cycle design HTF mass flow rate"""
        q_des = self.cycle_thermal_rating  # MWt
        cp_des = self.get_cp_htf(0.5 * (self.htf_hot_design_temperature + self.htf_cold_design_temperature),
                                 is_tes=False)  # J/kg/K
        m_des = q_des * 1.e6 / (cp_des * (self.htf_hot_design_temperature - self.htf_cold_design_temperature))  # kg/s
        return m_des

    def get_cp_htf(self, tc, is_tes=True):
        """Gets fluid's specific heat at temperature

        .. Note::
            Currently, this function only supports the following fluids:

            #. Salt (60% NaNO3, 40% KNO3)
            #. Nitrate_Salt
            #. Therminol_VP1

        :param tc: fluid temperature in celsius
        :param is_tes: is this the TES fluid (true) or the field fluid (false)

        :returns: HTF specific heat at temperature TC in [J/kg/K]
        """
        #  Troughs: TES "store_fluid", Field HTF "Fluid"
        fluid_name_map = {'TowerPlant': 'rec_htf', 'TroughPlant': 'store_fluid'}
        if not is_tes:
            fluid_name_map['TroughPlant'] = 'Fluid'

        tes_fluid = self.value(fluid_name_map[type(self).__name__])

        tk = tc + 273.15
        if tes_fluid == 17:
            return (-1.0e-10 * (tk ** 3) + 2.0e-7 * (tk ** 2) + 5.0e-6 * tk + 1.4387) * 1000.  # J/kg/K
        elif tes_fluid == 18:
            return 1443. + 0.172 * (tk - 273.15)
        elif tes_fluid == 21:
            return (1.509 + 0.002496 * tc + 0.0000007888 * (tc ** 2)) * 1000.
        else:
            print('HTF %d not recognized' % tes_fluid)
            return 0.0

    def get_construction_financing_cost(self) -> float:
        """
        Calculates construction financing costs based on default SAM assumptions.

        :returns: Construction financing cost [$]
        """
        # TODO: Create a flexible function to be used by all technologies
        cf = ssc_wrap('pyssc', 'cb_construction_financing', None)
        with open(self.param_files['cf_params_path'], 'r') as f:
            params = rapidjson.load(f)
        cf.set(params)
        cf.set({'total_installed_cost': self.calculate_total_installed_cost()})
        outputs = cf.execute()
        construction_financing_cost = outputs['construction_financing_cost']
        return outputs['construction_financing_cost']

    def calculate_total_installed_cost(self) -> float:
        """
        Calculates CSP plant's total installed costs using SAM's technology specific cost calculators

        :returns: Total installed cost [$]
        """
        raise NotImplementedError

    def simulate(self, interconnect_kw: float, project_life: int = 25, skip_fin=False):
        """
        Overrides ``PowerSource`` function to ensure it cannot be called
        """
        raise NotImplementedError

    def simulate_financials(self, interconnect_kw: float, project_life: int = 25, cap_cred_avail_storage: bool = True):
        """
        Sets-up and simulates financial model for CSP plants

        :param interconnect_kw: Interconnection limit [kW]
        :param project_life: (optional) Analysis period [years]
        :param cap_cred_avail_storage: Base capacity credit on available storage (True),
                                            otherwise use only dispatched generation (False)
        """
        if not isinstance(self._financial_model, Singleowner.Singleowner):
            self._financial_model.assign(self._system_model.export(), ignore_missing_vals=True)       # copy system parameter values having same name

        if project_life > 1:
<<<<<<< HEAD
            self._financial_model.value("system_use_lifetime_output", 1)
        else:
            self._financial_model.value("system_use_lifetime_output", 0)
        self._financial_model.value("analysis_period", project_life)
=======
            self._financial_model.value('system_use_lifetime_output', 1)
        else:
            self._financial_model.value('system_use_lifetime_output', 0)
        self._financial_model.value('analysis_period', project_life)
>>>>>>> 1051727c

        # TODO: avoid using ssc data here?
        nameplate_capacity_kw = self.cycle_capacity_kw * self.ssc.get('gross_net_conversion_factor')
        self._financial_model.value("system_capacity", min(nameplate_capacity_kw, interconnect_kw))
        self._financial_model.value("total_installed_cost", self.calculate_total_installed_cost())
        # need to store for later grid aggregation
        self.gen_max_feasible = self.calc_gen_max_feasible_kwh(interconnect_kw, cap_cred_avail_storage)
        self.capacity_credit_percent = self.calc_capacity_credit_percent(interconnect_kw)
        
<<<<<<< HEAD
        if isinstance(self._financial_model, Singleowner.Singleowner):
            self._financial_model.Revenue.ppa_soln_mode = 1

        if len(self.generation_profile) == self.site.n_timesteps:
            single_year_gen = self.generation_profile
            self._financial_model.value("gen", list(single_year_gen) * project_life)

            self._financial_model.value("system_pre_curtailment_kwac", list(single_year_gen) * project_life)
            self._financial_model.value("annual_energy_pre_curtailment_ac", sum(single_year_gen))
=======
        self._financial_model.value('ppa_soln_mode', 1)

        if len(self.generation_profile) == self.site.n_timesteps:
            single_year_gen = self.generation_profile
            self._financial_model.value('gen', list(single_year_gen) * project_life)

            self._financial_model.value('system_pre_curtailment_kwac', list(single_year_gen) * project_life)
            self._financial_model.value('annual_energy_pre_curtailment_ac', sum(single_year_gen))
>>>>>>> 1051727c

        self._financial_model.execute(0)
        logger.info("{} simulation executed".format(str(type(self).__name__)))

    def calc_gen_max_feasible_kwh(self, interconnect_kw, cap_cred_avail_storage: bool = True) -> list:
        """
        Calculates the maximum feasible generation profile that could have occurred.

        Timesteps that include startup (or could include startup if off and counting the potential
        of any stored energy) are a complication because three operating modes could exist in the
        same timestep (off, startup, on). This makes determining how long the power block (pb) is on,
        and thus its precise max generating potential, currently undetermined.

        :param interconnect_kw: Interconnection limit [kW]
        :param cap_cred_avail_storage: bool if capacity credit should be based on available storage (true),
                                            o.w. based on generation profile only (false)

        :returns: list of floats, maximum feasible generation [kWh]
        """
        SIGMA = 1e-6

        # Verify power block startup does not span timesteps
        t_step = self.value("time_steps_per_hour")                            # [hr]
        if self.value("startup_time") > t_step:
            raise NotImplementedError("Capacity credit calculations have not been implemented \
                                      for power block startup times greater than one timestep.")

        df = pd.DataFrame()
        df['Q_pb_startup'] = [x * 1e3 for x in self.outputs.ssc_time_series["q_dot_pc_startup"]]    # [kWt]
        df['E_pb_startup'] = [x * 1e3 for x in self.outputs.ssc_time_series["q_pc_startup"]]        # [kWht]
        df['W_pb_gross'] = [x * 1e3 for x in self.outputs.ssc_time_series["P_cycle"]]               # [kWe] Always average over entire timestep
        df['E_tes'] = [x * 1e3 for x in self.outputs.ssc_time_series["e_ch_tes"]]                   # [kWht]
        df['eta_pb'] = self.outputs.ssc_time_series["eta"]                                          # [-]
        df['W_pb_net'] = [x * 1e3 for x in self.outputs.ssc_time_series["P_out_net"]]  # kWe 
        df['Q_pb'] = [x * 1e3 for x in self.outputs.ssc_time_series["q_pb"]]  # kWt 

        def power_block_state(Q_pb_startup, W_pb_gross):
            """Simplified power block operating states.

            ===========   ==========================================
            State         Condition
            ===========   ==========================================
            [off]         (startup == 0 and gross output power == 0)
            [starting]    (startup  > 0 and gross output power == 0)
            [started]     (startup  > 0 and gross output power  > 0)
            [on]          (startup == 0 and gross output power  > 0) -> on to off transition still applicable
            ===========   ==========================================

            :returns: 'off'|'starting'|'started'|'on': string
            """
            if abs(Q_pb_startup) < SIGMA and abs(W_pb_gross) < SIGMA:
                return 'off'
            elif Q_pb_startup > SIGMA and abs(W_pb_gross) < SIGMA:
                return 'starting'
            elif Q_pb_startup > SIGMA and W_pb_gross > SIGMA:
                return 'started'
            elif abs(Q_pb_startup) < SIGMA and W_pb_gross > SIGMA:
                return 'on'
            else:
                return None

        def max_feasible_kwh(row):
            """
            [off]      = E_pb_possible|t_pb_on - E_startup
            [starting] = 0
            [started]  = E_pb_possible|t_pb_on
            [on]       = E_pb_possible|t_step

            :param row: Pandas Series of a row from main dataframe

            :returns: maximum feasible energy from power block [kWhe]
            """
            state = power_block_state(row.Q_pb_startup, row.W_pb_gross)

            if state == 'starting':
                return 0    # [kWhe]

            # 1. What's the maximum the power block could generate with unlimited resource, outside of startup time?
            if state == 'off':
                t_pb_startup = self.value("startup_time")                 # [hr]
            elif state == 'started':
                #t_pb_startup = row.E_pb_startup / row.Q_pb_startup \
                #                if row.E_pb_startup > SIGMA and \
                #                row.Q_pb_startup > SIGMA \
                #                else 0  #TODO: reported q_dot_pc_startup is timestep average so t_pb_startup = t_step from this calculation

                t_pb_startup  = t_step * (1.0 - row.eta_pb / (row.W_pb_gross / (row.Q_pb - row.Q_pb_startup)))  \
                                if row.E_pb_startup > SIGMA and row.Q_pb_startup > SIGMA \
                                else 0    # Fraction of timestep used for startup = 1.0 - (timestep-averaged efficiency / instantaneous efficiency while on)             

            elif state == 'on':
                t_pb_startup = 0
            else:
                return None
            W_pb_nom = self.cycle_capacity_kw                                           # [kWe]
            f_pb_max = self.value("cycle_max_frac")                       # [-]
            W_pb_max = W_pb_nom * f_pb_max                                              # [kWe]
            E_pb_max = max(W_pb_max * (t_step - t_pb_startup), row.W_pb_gross * t_step)  # [kWhe]  

            # 2. What did the power block actually generate?
            if state == 'off':
                E_pb_gross = 0                                                          # [kWhe]
            elif state == 'started' or state == 'on':
                E_pb_gross = row.W_pb_gross * t_step                                    # [kWhe] W_pb_gross avg over entire timestep
            else:
                return None

            # 3. What more could the power block generate if it used all the remaining TES (with no physical constraints)?
            if state == 'off':
                eta_pb_nom = self.cycle_nominal_efficiency                     # [-]
                f_pb_startup_of_nominal = self.value("startup_frac")      # [-]
                E_pb_startup = W_pb_nom / eta_pb_nom * f_pb_startup_of_nominal * t_pb_startup  # [kWht]
                dE_pb_rest_of_tes = max(0, row.E_tes - E_pb_startup) * eta_pb_nom              # [kWht]
            elif state == 'started' or state == 'on':
                dE_pb_rest_of_tes = row.E_tes * row.eta_pb                              # [kWhe]
            else:
                return None

            # 4. Thus, what could the power block have generated if it utilized more TES?
            E_pb_gross_max_feasible = min(E_pb_max, E_pb_gross + dE_pb_rest_of_tes)     # [kWhe]
            return E_pb_gross_max_feasible

        if cap_cred_avail_storage:
            E_pb_max_feasible = np.maximum(df['W_pb_net']*t_step, df.apply(max_feasible_kwh, axis=1)*self.value('gross_net_conversion_factor')) # [kWhe]
        else:
            E_pb_max_feasible = df['W_pb_net']*t_step 

        W_ac_nom = self.calc_nominal_capacity(interconnect_kw)
        E_pb_max_feasible = np.minimum(E_pb_max_feasible, W_ac_nom*t_step)  # Limit to nominal capacity here, to avoid discrepancies between single-technology and hybrid capacity credits

        return list(E_pb_max_feasible)

    def value(self, var_name, var_value=None):
        """
        Overrides ``PowerSource.value`` to enable the use of PySSC rather than PySAM. Method looks in system model
        (PySSC) first. If unsuccessful, then it looks in the financial model  (PySAM).

        .. note::

            If system and financial models contain a variable with the same name, only the system model variable will
            be set.

        ``value(var_name)`` Gets variable value

        ``value(var_name, var_value)`` Sets variable value

        :param var_name: PySSC or PySAM variable name
        :param var_value: (optional) PySAM variable value

        :returns: Variable value (when getter)
        """
        attr_obj = None
        ssc_value = None
        if var_name in self.__dir__():
            attr_obj = self
        if not attr_obj:
            for a in self._financial_model.__dir__():
                group_obj = getattr(self._financial_model, a)
                try:
                    if var_name in group_obj.__dir__():
                        attr_obj = group_obj
                        break
                except:
                    pass
        if not attr_obj:
            try:
                ssc_value = self.ssc.get(var_name)
                attr_obj = self.ssc
            except:
                pass
        if not attr_obj:
            raise ValueError("Variable {} not found in technology or financial model {}".format(
                var_name, self.__class__.__name__))

        if var_value is None:
            if ssc_value is None:
                return getattr(attr_obj, var_name)
            else:
                return ssc_value
        else:
            try:
                if ssc_value is None:
                    setattr(attr_obj, var_name, var_value)
                else:
                    self.ssc.set({var_name: var_value})
            except Exception as e:
                raise IOError(f"{self.__class__}'s attribute {var_name} could not be set to {var_value}: {e}")

    @property
    def _system_model(self):
        """Used for dispatch to mimic other dispatch class building in hybrid dispatch builder"""
        return self

    @_system_model.setter
    def _system_model(self, value):
        pass

    @property
    def system_capacity_kw(self) -> float:
        """Gross power cycle design rating [kWe]"""
        return self.cycle_capacity_kw

    @system_capacity_kw.setter
    def system_capacity_kw(self, size_kw: float):
        self.cycle_capacity_kw = size_kw

    @property
    def cycle_capacity_kw(self) -> float:
        """Gross power cycle design rating [kWe]"""
        return self.ssc.get('P_ref') * 1000.

    @cycle_capacity_kw.setter
    def cycle_capacity_kw(self, size_kw: float):
        self.ssc.set({'P_ref': size_kw / 1000.})

    @property
    def solar_multiple(self) -> float:
        """Solar field thermal rating over the cycle thermal rating (design conditions) [-]"""
        raise NotImplementedError

    @solar_multiple.setter
    def solar_multiple(self, solar_multiple: float):
        raise NotImplementedError

    @property
    def tes_hours(self) -> float:
        """Equivalent full-load thermal storage hours [hr]"""
        return self.ssc.get('tshours')

    @tes_hours.setter
    def tes_hours(self, tes_hours: float):
        self.ssc.set({'tshours': tes_hours})

    @property
    def tes_capacity(self) -> float:
        """TES energy capacity [MWt-hr]"""
        return self.cycle_thermal_rating * self.tes_hours

    @property
    def cycle_thermal_rating(self) -> float:
        """Design cycle thermal rating [MWt]"""
        raise NotImplementedError

    @property
    def field_thermal_rating(self) -> float:
        """Design solar field thermal rating [MWt]"""
        raise NotImplementedError

    @property
    def cycle_nominal_efficiency(self) -> float:
        """Cycle design gross efficiency [-]"""
        raise NotImplementedError

    @property
    def number_of_reflector_units(self) -> float:
        """Number of reflector units [-]"""
        raise NotImplementedError

    @property
    def minimum_receiver_power_fraction(self) -> float:
        """Minimum receiver turn down fraction [-]"""
        raise NotImplementedError

    @property
    def field_tracking_power(self) -> float:
        """Field tracking electric power [MWe]"""
        raise NotImplementedError

    @property
    def htf_cold_design_temperature(self) -> float:
        """Cold design temperature for HTF [C]"""
        raise NotImplementedError

    @property
    def htf_hot_design_temperature(self) -> float:
        """Hot design temperature for HTF [C]"""
        raise NotImplementedError

    @property
    def initial_tes_hot_mass_fraction(self) -> float:
        """Initial thermal energy storage fraction of mass in hot tank [-]"""
        raise NotImplementedError

    #
    # Outputs
    #

    @property
    def annual_energy_kwh(self) -> float:
        if self.system_capacity_kw > 0:
            return sum(list(self.outputs.ssc_time_series['gen']))
        else:
            return 0

    @property
    def generation_profile(self) -> list:
        if self.system_capacity_kw:
            return list(self.outputs.ssc_time_series['gen'])
        else:
            return [0] * self.site.n_timesteps

    @property
    def capacity_factor(self) -> float:
        if self.system_capacity_kw > 0:
            return 100. * self.annual_energy_kwh / (self.system_capacity_kw * 8760)
        else:
            return 0<|MERGE_RESOLUTION|>--- conflicted
+++ resolved
@@ -662,17 +662,10 @@
             self._financial_model.assign(self._system_model.export(), ignore_missing_vals=True)       # copy system parameter values having same name
 
         if project_life > 1:
-<<<<<<< HEAD
-            self._financial_model.value("system_use_lifetime_output", 1)
-        else:
-            self._financial_model.value("system_use_lifetime_output", 0)
-        self._financial_model.value("analysis_period", project_life)
-=======
             self._financial_model.value('system_use_lifetime_output', 1)
         else:
             self._financial_model.value('system_use_lifetime_output', 0)
         self._financial_model.value('analysis_period', project_life)
->>>>>>> 1051727c
 
         # TODO: avoid using ssc data here?
         nameplate_capacity_kw = self.cycle_capacity_kw * self.ssc.get('gross_net_conversion_factor')
@@ -682,17 +675,6 @@
         self.gen_max_feasible = self.calc_gen_max_feasible_kwh(interconnect_kw, cap_cred_avail_storage)
         self.capacity_credit_percent = self.calc_capacity_credit_percent(interconnect_kw)
         
-<<<<<<< HEAD
-        if isinstance(self._financial_model, Singleowner.Singleowner):
-            self._financial_model.Revenue.ppa_soln_mode = 1
-
-        if len(self.generation_profile) == self.site.n_timesteps:
-            single_year_gen = self.generation_profile
-            self._financial_model.value("gen", list(single_year_gen) * project_life)
-
-            self._financial_model.value("system_pre_curtailment_kwac", list(single_year_gen) * project_life)
-            self._financial_model.value("annual_energy_pre_curtailment_ac", sum(single_year_gen))
-=======
         self._financial_model.value('ppa_soln_mode', 1)
 
         if len(self.generation_profile) == self.site.n_timesteps:
@@ -701,7 +683,6 @@
 
             self._financial_model.value('system_pre_curtailment_kwac', list(single_year_gen) * project_life)
             self._financial_model.value('annual_energy_pre_curtailment_ac', sum(single_year_gen))
->>>>>>> 1051727c
 
         self._financial_model.execute(0)
         logger.info("{} simulation executed".format(str(type(self).__name__)))
