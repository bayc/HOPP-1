--- conflicted
+++ resolved
@@ -25,16 +25,13 @@
 
 class SiteInfo:
     
-<<<<<<< HEAD
     def __init__(self, data,
                  solar_resource_file="",
-                 wind_resource_file="",
+                 wind_resource_file="", 
                  grid_resource_file="",
+                 hub_height=97,
                  capacity_hours=[],
                  desired_schedule=[]):
-=======
-    def __init__(self, data, solar_resource_file="", wind_resource_file="", grid_resource_file="", hub_height=97):
->>>>>>> 387f18db
         set_nrel_key_dot_env()
         self.data = data
         if 'site_boundaries' in data:
@@ -48,17 +45,11 @@
         if 'year' not in data:
             data['year'] = 2012
         self.solar_resource = SolarResource(data['lat'], data['lon'], data['year'], filepath=solar_resource_file)
-<<<<<<< HEAD
 
         if 'no_wind' not in data:
             # TODO: allow hub height to be used as an optimization variable
-            self.wind_resource = WindResource(data['lat'], data['lon'], data['year'], wind_turbine_hub_ht=80,
+            self.wind_resource = WindResource(data['lat'], data['lon'], data['year'], wind_turbine_hub_ht=hub_height,
                                               filepath=wind_resource_file)
-=======
-        # TODO: allow hub height to be used as an optimization variable
-        self.wind_resource = WindResource(data['lat'], data['lon'], data['year'], wind_turbine_hub_ht=hub_height,
-                                          filepath=wind_resource_file)
->>>>>>> 387f18db
         self.elec_prices = ElectricityPrices(data['lat'], data['lon'], data['year'], filepath=grid_resource_file)
         self.n_timesteps = len(self.solar_resource.data['gh']) // 8760 * 8760
         self.n_periods_per_day = self.n_timesteps // 365  # TODO: Does not handle leap years well
