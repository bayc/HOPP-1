import matplotlib.pyplot as plt
from shapely.geometry import *
from shapely.geometry.base import *
from shapely.validation import make_valid
from shapely.ops import transform
from fastkml import kml
import pyproj
import utm

from hybrid.resource import (
    SolarResource,
    WindResource,
    ElectricityPrices
    )
from hybrid.layout.plot_tools import plot_shape
from hybrid.log import hybrid_logger as logger
from hybrid.keys import set_nrel_key_dot_env


def plot_site(verts, plt_style, labels):
    for i in range(len(verts)):
        if i == 0:
            plt.plot([verts[0][0], verts[len(verts) - 1][0]], [verts[0][1], verts[len(verts) - 1][1]],
                     plt_style, label=labels)
        else:
            plt.plot([verts[i][0], verts[i - 1][0]], [verts[i][1], verts[i - 1][1]], plt_style)

    plt.grid()


class SiteInfo:
    """
    Site specific information

    Attributes
    ----------
    data : dict 
        dictionary of initialization data
    lat : float
        site latitude [decimal degrees]
    long : float
        site longitude [decimal degrees]
    vertices : np.array
        site boundary vertices [m]
    polygon : shapely.geometry.polygon
        site polygon
    valid_region : shapely.geometry.polygon
        `tidy` site polygon
    solar_resource : :class:`hybrid.resource.SolarResource`
        class containing solar resource data
    wind_resource : :class:`hybrid.resource.WindResource`
        class containing wind resource data
    elec_prices : :class:`hybrid.resource.ElectricityPrices`
        Class containing electricity prices
    n_timesteps : int
        Number of timesteps in resource data
    n_periods_per_day : int
        Number of time periods per day
    interval : int
        Number of minutes per time interval 
    urdb_label : string
        `Link Utility Rate DataBase <https://openei.org/wiki/Utility_Rate_Database>`_ label for REopt runs
    capacity_hours : list
        Boolean list where ``True`` if the hour counts for capacity payments, ``False`` otherwise
    desired_schedule : list
        Absolute desired load profile [MWe]
    follow_desired_schedule : boolean
        ``True`` if a desired schedule was provided, ``False`` otherwise
    """

    def __init__(self, data,
                 solar_resource_file="",
                 wind_resource_file="", 
                 grid_resource_file="",
                 hub_height=97,
                 capacity_hours=[],
                 desired_schedule=[]):
        """
        Site specific information required by the hybrid simulation class and layout optimization.

        :param data: dict, containing the following keys:

            #. ``lat``: float, latitude [decimal degrees]
            #. ``lon``: float, longitude [decimal degrees]
            #. ``year``: int, year used to pull solar and/or wind resource data. If not provided, default is 2012 [-]
            #. ``elev``: float (optional), elevation (metadata purposes only) [m] 
            #. ``tz``: int (optional), timezone code (metadata purposes only) [-]
            #. ``no_solar``: bool (optional), if ``True`` solar data download for site is skipped, otherwise solar resource is downloaded from NSRDB
            #. ``no_wind``: bool (optional), if ``True`` wind data download for site is skipped, otherwise wind resource is downloaded from wind-toolkit
            #. ``site_boundaries``: dict (optional), with the following keys:

                * ``verts``: list of list [x,y], site boundary vertices [m]
                * ``verts_simple``: list of list [x,y], simple site boundary vertices [m]

            #. ``kml_file``: string (optional), filepath to KML with "Boundary" and "Exclusion" Placemarks
            #. ``urdb_label``: string (optional), `Link Utility Rate DataBase <https://openei.org/wiki/Utility_Rate_Database>`_ label for REopt runs

            .. TODO: Can we get rid of verts_simple and simplify site_boundaries

        :param solar_resource_file: string, location (path) and filename of solar resource file (if not downloading from NSRDB)
        :param wind_resource_file: string, location (path) and filename of wind resource file (if not downloading from wind-toolkit)
        :param grid_resource_file: string, location (path) and filename of grid pricing data 
        :param hub_height: int (default = 97), turbine hub height for resource download [m]
        :param capacity_hours: list of booleans, (8760 length) ``True`` if the hour counts for capacity payments, ``False`` otherwise
        :param desired_schedule: list of floats, (8760 length) absolute desired load profile [MWe]
        """
        set_nrel_key_dot_env()
        self.data = data
        self.polygon: Polygon = None
        self.exclusions: MultiPolygon = None
        self.roads: MultiPolygon = None
        self.lat = None
        self.lon = None

        if 'kml_file' in data:
            self.kml_read(data['kml_file'])
        elif 'site_boundaries' in data:
            self.vertices = np.array([np.array(v) for v in data['site_boundaries']['verts']])
            self.polygon: Polygon = Polygon(self.vertices)
            self.polygon = self.polygon.buffer(1e-8)
        if 'kml_file' in data:
            self.kml_data, self.polygon, data['lat'], data['lon'] = self.kml_read(data['kml_file'])
            self.polygon = self.polygon.buffer(1e-8)
        if 'lat' not in data or 'lon' not in data:
            raise ValueError("SiteInfo requires lat and lon")
        self.lat = data['lat']
        self.lon = data['lon']
        self.n_timesteps = None
        if 'year' not in data:
            data['year'] = 2012
        
        if 'no_solar' not in data:
            data['no_solar'] = False

        if not data['no_solar']:
<<<<<<< HEAD
            self.solar_resource = SolarResource(self.lat, self.lon, data['year'], filepath=solar_resource_file)
=======
            self.solar_resource = SolarResource(data['lat'], data['lon'], data['year'], filepath=solar_resource_file)
            self.n_timesteps = len(self.solar_resource.data['gh']) // 8760 * 8760
>>>>>>> 1051727c

        if 'no_wind' not in data:
            data['no_wind'] = False

        if not data['no_wind']:
            # TODO: allow hub height to be used as an optimization variable
            self.wind_resource = WindResource(self.lat, self.lon, data['year'], wind_turbine_hub_ht=hub_height,
                                            filepath=wind_resource_file)
            n_timesteps = len(self.wind_resource.data['data']) // 8760 * 8760
            if self.n_timesteps is None:
                self.n_timesteps = n_timesteps
            elif self.n_timesteps != n_timesteps:
                raise ValueError(f"Wind resource timesteps of {n_timesteps} different than other resource timesteps of {self.n_timesteps}")

<<<<<<< HEAD
        self.elec_prices = ElectricityPrices(self.lat, self.lon, data['year'], filepath=grid_resource_file)
        self.n_timesteps = len(self.solar_resource.data['gh']) // 8760 * 8760
=======
        self.elec_prices = ElectricityPrices(data['lat'], data['lon'], data['year'], filepath=grid_resource_file)
>>>>>>> 1051727c
        self.n_periods_per_day = self.n_timesteps // 365  # TODO: Does not handle leap years well
        self.interval = int((60*24)/self.n_periods_per_day)
        self.urdb_label = data['urdb_label'] if 'urdb_label' in data.keys() else None

        if len(capacity_hours) == self.n_timesteps:
            self.capacity_hours = capacity_hours
        else:
            self.capacity_hours = [False] * self.n_timesteps

        # Desired load schedule for the system to dispatch against
        self.desired_schedule = desired_schedule
        self.follow_desired_schedule = len(desired_schedule) == self.n_timesteps
        if len(desired_schedule) > 0 and len(desired_schedule) != self.n_timesteps:
            raise ValueError('The provided desired schedule does not match length of the simulation horizon.')

            # FIXME: this a hack
        if 'no_wind' in data:
            logger.info("Set up SiteInfo with solar resource files: {}".format(self.solar_resource.filename))
        else:
            logger.info(
                "Set up SiteInfo with solar and wind resource files: {}, {}".format(self.solar_resource.filename,
                                                                                    self.wind_resource.filename))

    # TODO: determine if the below functions are obsolete

    @property
    def boundary(self) -> BaseGeometry:
        # TODO: remove boundaries of interior holes
        # return self.polygon.boundary.difference(self.polygon.interiors)
        return self.polygon.exterior
    
    @property
    def bounding_box(self) -> np.ndarray:
        return np.array([np.min(self.vertices, 0), np.max(self.vertices, 0)])
    
    @property
    def center(self) -> Point:
        bounding_box = self.bounding_box
        return (bounding_box[1] - bounding_box[0]) * .5
    
    def plot(self,
             figure=None,
             axes=None,
             border_color=(0, 0, 0),
             alpha=0.95,
             linewidth=1.0
             ):
        bounds = self.polygon.bounds
        site_sw_bound = np.array([bounds[0], bounds[1]])
        site_ne_bound = np.array([bounds[2], bounds[3]])
        site_center = .5 * (site_sw_bound + site_ne_bound)
        max_delta = max(bounds[2] - bounds[0], bounds[3] - bounds[1])
        reach = (max_delta / 2) * 1.3
        min_plot_bound = site_center - reach
        max_plot_bound = site_center + reach

        if not figure and not axes:
            figure = plt.figure(1)
            axes = figure.add_subplot(111)

        axes.set_aspect('equal')
        axes.set(xlim=(min_plot_bound[0], max_plot_bound[0]), ylim=(min_plot_bound[1], max_plot_bound[1]))
        plot_shape(figure, axes, self.polygon, '--', color=border_color, alpha=alpha, linewidth=linewidth / 2)
        if isinstance(self.polygon, Polygon):
            shape = [self.polygon]
        elif isinstance(self.polygon, MultiPolygon):
            shape = self.polygon.geoms
        for geom in shape:    
            xs, ys = geom.exterior.xy    
            axes.fill(xs, ys, alpha=0.3, fc='g', ec='none')

        plt.tick_params(which='both', labelsize=15)
        plt.xlabel('x (m)', fontsize=15)
        plt.ylabel('y (m)', fontsize=15)

        return figure, axes

    def kml_write(self, filepath, turb_coords=None, solar_region=None, wind_radius=200):
        if turb_coords is not None:
            turb_coords = np.atleast_2d(turb_coords)
            for n, (x, y) in enumerate(turb_coords):
                self.append_kml_data(self.kml_data, Point(x, y).buffer(wind_radius), f"Wind Turbine {n + 1}")
        if solar_region is not None:
            if isinstance(solar_region, Polygon):
                solar_region = [solar_region]
            elif isinstance(solar_region, MultiPolygon):
                solar_region = solar_region.geoms
            for n, poly in enumerate(solar_region):
                self.append_kml_data(self.kml_data, poly, f"Solar Region {n + 1}")
        with open(filepath, 'w') as kml_file:
            kml_str = self.kml_data.to_string(prettyprint=True)
            kml_file.write(kml_str)

    @staticmethod
    def kml_read(filepath):
        k = kml.KML()
        with open(filepath) as kml_file:
            k.from_string(kml_file.read().encode("utf-8"))
        features = list(k.features())[0]
        placemarks = list(list(features.features())[0].features())
        
        gmaps_epsg = pyproj.CRS("EPSG:4326")
        project = None

        valid_region = None
        for pm in placemarks:
            if "boundary" in pm.name.lower():
                valid_region = make_valid(pm.geometry)
                lon, lat = valid_region.centroid.x, valid_region.centroid.y
                if project is None:
                    zone_num = utm.from_latlon(lat, lon)[2]
                    utm_proj= pyproj.CRS(f'EPSG:326{zone_num}')
                    project = pyproj.Transformer.from_crs(gmaps_epsg, utm_proj, always_xy=True).transform
                valid_region = transform(project, valid_region)
                break
        if valid_region is None:
            raise ValueError("KML file needs to have a placemark with a name containing 'Boundary'")
        for pm in placemarks:
            if 'exclusion' in pm.name.lower():
                try:
                    valid_region = valid_region.difference(transform(project, pm.geometry.buffer(0)))
                except:
                    valid_region = valid_region.difference(transform(project, make_valid(pm.geometry)))
        return k, valid_region, lat, lon

    @staticmethod
    def append_kml_data(kml_data, polygon, name):
        folder = kml_data._features[0]._features[0]
        new_pm = kml.Placemark(name=name)
        new_pm.geometry = polygon
        folder.append(new_pm)<|MERGE_RESOLUTION|>--- conflicted
+++ resolved
@@ -133,12 +133,8 @@
             data['no_solar'] = False
 
         if not data['no_solar']:
-<<<<<<< HEAD
-            self.solar_resource = SolarResource(self.lat, self.lon, data['year'], filepath=solar_resource_file)
-=======
             self.solar_resource = SolarResource(data['lat'], data['lon'], data['year'], filepath=solar_resource_file)
             self.n_timesteps = len(self.solar_resource.data['gh']) // 8760 * 8760
->>>>>>> 1051727c
 
         if 'no_wind' not in data:
             data['no_wind'] = False
@@ -153,12 +149,7 @@
             elif self.n_timesteps != n_timesteps:
                 raise ValueError(f"Wind resource timesteps of {n_timesteps} different than other resource timesteps of {self.n_timesteps}")
 
-<<<<<<< HEAD
-        self.elec_prices = ElectricityPrices(self.lat, self.lon, data['year'], filepath=grid_resource_file)
-        self.n_timesteps = len(self.solar_resource.data['gh']) // 8760 * 8760
-=======
         self.elec_prices = ElectricityPrices(data['lat'], data['lon'], data['year'], filepath=grid_resource_file)
->>>>>>> 1051727c
         self.n_periods_per_day = self.n_timesteps // 365  # TODO: Does not handle leap years well
         self.interval = int((60*24)/self.n_periods_per_day)
         self.urdb_label = data['urdb_label'] if 'urdb_label' in data.keys() else None
