--- conflicted
+++ resolved
@@ -143,16 +143,10 @@
 
     :returns: calculated system capacity, kW
     """
-<<<<<<< HEAD
     PERCENT_MAX_DEVIATION = 5       # [%]
     assert len(n_strings) == len(modules_per_string)
     calculated_system_capacity = sum(np.array(n_strings) * np.array(modules_per_string)) * module_power
-    if abs((calculated_system_capacity / system_capacity_target - 1)) * 100 > PERCENT_MAX_DEVIATION:
-=======
-    percent_max_deviation = 5       # [%]
-    calculated_system_capacity = n_strings * modules_per_string * module_power
     if percent_max_deviation is not None and abs((calculated_system_capacity / system_capacity_target - 1)) * 100 > percent_max_deviation:
->>>>>>> e73f31b0
         raise Exception(f"The specified system capacity of {system_capacity_target} kW is more than " \
                         f"{percent_max_deviation}% from the value calculated from the specified number " \
                         f"of strings, modules per string and module power ({int(calculated_system_capacity)} kW).")
