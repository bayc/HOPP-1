import math
from typing import List, Optional
import numpy as np
import PySAM.Pvsamv1 as pv_detailed
import hybrid.layout.pv_module as pv_module
from hybrid.layout.pv_inverter import get_inverter_attribs

"""

This file contains all the utilities required to make intermediate calculations of the PV design and layout.

Functions that can be kept separate and self-contained should be here to enable re-use by other scripts and tests.
Making these functions standalone helps clarify the required inputs and function scope.
It also reduces the bulk of the PVPlant classes, making it easier to understand what aggregate logic it performs.

These may include any helper functions for calculating any system variable such as number of inverters, combiner boxes, etc
or for estimating some value given a PV layout

"""
def find_modules_per_string(
    v_mppt_min: float,
    v_mppt_max: float,
    v_mp_module: float,
    v_oc_module: float,
    inv_vdcmax: float,
    target_relative_string_voltage: float=None,
    ) -> float:
    """
    Calculates the number of modules per string to best match target string voltage

    :param v_mppt_min: lower boundary of inverter maximum-power-point operating window, V
    :param v_mppt_max: upper boundary of inverter maximum-power-point operating window, V
    :param v_mp_module: voltage of module at maximum point point at reference conditions, V
    :param v_oc_module: open circuit voltage of module at reference conditions, V
    :param inv_vdcmax: maximum inverter input DC voltage, V
    :param target_relative_string_voltage: relative string voltage within MPPT voltage window, [0, 1]

    :returns: number of modules per string
    """
    if v_mp_module <= 0:
        raise Exception("Module maximum power point voltage must be greater than 0.")
    if target_relative_string_voltage is None:
        target_relative_string_voltage = 0.5

    target_string_voltage = v_mppt_min + target_relative_string_voltage * (v_mppt_max - v_mppt_min)
    modules_per_string = max(1, round(target_string_voltage / v_mp_module))
    if inv_vdcmax > 0:
        while modules_per_string > 0 and modules_per_string * v_oc_module > inv_vdcmax:
            modules_per_string -= 1
    return modules_per_string


def find_inverter_count(
    dc_ac_ratio: float,
    modules_per_string: float,
    n_strings: float,
    module_power: float,
    inverter_power: float,
    ):
    """
    Sizes the number of inverters

    :param dc_ac_ratio: DC-to-AC ratio
    :param modules_per_string: modules per string
    :param n_strings: number of strings in array
    :param module_power: module power at maximum point point at reference conditions, kW
    :param inverter_power: inverter maximum AC power, kW

    :returns: number of inverters in array
    """
    n_inverters_frac = modules_per_string * n_strings * module_power / (dc_ac_ratio * inverter_power)
    n_inverters = max(1, round(n_inverters_frac))
    return n_inverters


def size_electrical_parameters(
    target_system_capacity: float,
    target_dc_ac_ratio: float,
    modules_per_string: float,
    module_power: float,
    inverter_power: float,
    n_inputs_inverter: Optional[float]=None,
    n_inputs_combiner: Optional[float]=None,
    ):
    """
    Calculates the number of strings, combiner boxes and inverters to best match target capacity and DC/AC ratio

    :param target_system_capacity: target system capacity, kW
    :param target_dc_ac_ratio: target DC-to-AC ratio
    :param modules_per_string: modules per string
    :param module_power: module power at maximum point point at reference conditions, kW
    :param inverter_power: inverter maximum AC power, kW
    :param n_inputs_inverter: number of DC inputs per inverter
    :param n_inputs_combiner: number of DC inputs per combiner box

    :returns: number of strings, number of combiner boxes, number of inverters, calculated system capacity, kW
    """
    n_strings_frac = target_system_capacity / (modules_per_string * module_power)
    n_strings = max(1, round(n_strings_frac))

    if target_dc_ac_ratio < 0:
        target_dc_ac_ratio = 1
    n_inverters = find_inverter_count(
        dc_ac_ratio=target_dc_ac_ratio,
        modules_per_string=modules_per_string,
        n_strings=n_strings,
        module_power=module_power,
        inverter_power=inverter_power,
        )

<<<<<<< HEAD
    if n_inputs_combiner:
=======
    if n_inputs_combiner is not None and n_inputs_inverter is not None:
>>>>>>> 9506a41d
        n_combiners = math.ceil(n_strings / n_inputs_combiner)
        # Ensure there are enough inverters for the number of combiner boxes
        n_inverters = max(n_inverters, math.ceil(n_combiners / n_inputs_inverter))
    else:
        n_combiners = None

    # Verify sizing was close to the target size, otherwise error out
    calculated_system_capacity = verify_capacity_from_electrical_parameters(
        system_capacity_target=target_system_capacity,
        n_strings=[n_strings],
        modules_per_string=[modules_per_string],
        module_power=module_power
    )

    return n_strings, n_combiners, n_inverters, calculated_system_capacity


def verify_capacity_from_electrical_parameters(
    system_capacity_target: float,
    n_strings: List[int],
    modules_per_string: List[int],
    module_power: float,
    percent_max_deviation: float = 5
    ) -> float:
    """
    Computes system capacity from specified number of strings, modules per string and module power.
    If computed capacity is significantly different than the specified capacity an exception will be thrown.
    
    :param system_capacity_target: target system capacity, kW
    :param n_strings: number of strings in each subarray, -
    :param modules_per_string: modules per string in each subarray, -
    :param module_power: module power at maximum point point at reference conditions, kW
    :param percent_max_deviation: if calculated system capacity differs from target by this percent or more, raise an exception; if None, do not check

    :returns: calculated system capacity, kW
    """
    PERCENT_MAX_DEVIATION = 5       # [%]
    assert len(n_strings) == len(modules_per_string)
    calculated_system_capacity = sum(np.array(n_strings) * np.array(modules_per_string)) * module_power
    if percent_max_deviation is not None and abs((calculated_system_capacity / system_capacity_target - 1)) * 100 > percent_max_deviation:
        raise Exception(f"The specified system capacity of {system_capacity_target} kW is more than " \
                        f"{percent_max_deviation}% from the value calculated from the specified number " \
                        f"of strings, modules per string and module power ({int(calculated_system_capacity)} kW).")

    return calculated_system_capacity


def align_from_capacity(
    system_capacity_target: float,
    dc_ac_ratio: float,
    modules_per_string: float,
    module_power: float,
    inverter_power: float,
    ) -> list:
    """
    Ensure coherence between parameters for detailed PV model (pvsamv1),
    keeping the DC-to-AC ratio approximately the same

    :param system_capacity_target: target system capacity, kW
    :param dc_ac_ratio: DC-to-AC ratio
    :param modules_per_string: modules per string, -
    :param module_power: module power at maximum point point at reference conditions, kW
    :param inverter_power: inverter maximum AC power, kW
    :param n_inverters_orig: original number of inverters

    :returns: number strings, calculated system capacity [kW], number of inverters
    """
    n_strings_frac = system_capacity_target / (modules_per_string * module_power)
    n_strings = max(1, round(n_strings_frac))
    system_capacity = module_power * n_strings * modules_per_string

    if dc_ac_ratio > 0:
        n_inverters_frac = modules_per_string * n_strings * module_power \
                           / (dc_ac_ratio * inverter_power)
    else:
        n_inverters_frac = modules_per_string * n_strings * module_power / inverter_power
    n_inverters = max(1, round(n_inverters_frac))

    return n_strings, system_capacity, n_inverters


def get_num_modules(pvsam_model: pv_detailed.Pvsamv1) -> float:
    """
    Return the number of modules in all subarrays
    """
    n_modules = 0
    for i in range(1, 4+1):
        if i == 1 or pvsam_model.value(f'subarray{i}_enable') == 1:
            n_modules += pvsam_model.value(f'subarray{i}_nstrings') \
                       * pvsam_model.value(f'subarray{i}_modules_per_string')
    return n_modules


def get_modules_per_string(system_model) -> float:
    if isinstance(system_model, pv_detailed.Pvsamv1):
        return system_model.value('subarray1_modules_per_string')
    else:
        return pv_module.modules_per_string


def get_inverter_power(pvsam_model: pv_detailed.Pvsamv1) -> float:
    inverter_attribs = get_inverter_attribs(pvsam_model)
    return inverter_attribs['P_ac']<|MERGE_RESOLUTION|>--- conflicted
+++ resolved
@@ -108,11 +108,7 @@
         inverter_power=inverter_power,
         )
 
-<<<<<<< HEAD
-    if n_inputs_combiner:
-=======
     if n_inputs_combiner is not None and n_inputs_inverter is not None:
->>>>>>> 9506a41d
         n_combiners = math.ceil(n_strings / n_inputs_combiner)
         # Ensure there are enough inverters for the number of combiner boxes
         n_inverters = max(n_inverters, math.ceil(n_combiners / n_inputs_inverter))
