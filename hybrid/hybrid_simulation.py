--- conflicted
+++ resolved
@@ -25,12 +25,9 @@
 
 
 class HybridSimulationOutput:
-<<<<<<< HEAD
     """Class for creating :class:`HybridSimulation` output structure"""
-=======
-    _keys = ("pv", "wind", "battery", "hybrid")
-
->>>>>>> 387f18db
+    _keys = ("pv", "wind", "battery", "tower", "trough", "hybrid")
+
     def __init__(self, power_sources):
         """
         Output structure where attributes are the technology keys used in :class:`HybridSimulation`
@@ -57,12 +54,6 @@
         repr_dict = {}
         for k in self.power_sources.keys():
             if k == 'grid':
-<<<<<<< HEAD
-                repr_dict['hybrid'] = getattr(self, 'hybrid')
-            else:
-                repr_dict[k] = getattr(self, k)
-        return json.dumps(repr_dict)
-=======
                 repr_dict['hybrid'] = self.hybrid
             else:
                 repr_dict[k] = getattr(self, k)
@@ -80,7 +71,6 @@
 
     def items(self):
         return zip(self.keys(), self.values())
->>>>>>> 387f18db
 
 
 class HybridSimulation:
@@ -313,15 +303,6 @@
         for v in generators:
             size_ratios.append(v.system_capacity_kw / hybrid_size_kw)
 
-<<<<<<< HEAD
-        # Average based on total production
-        production_ratios = []
-        total_production = sum([v.annual_energy_kwh for v in generators])
-        for v in generators:
-            production_ratios.append(v.annual_energy_kwh / total_production)
-
-        # Average based on installed cost
-=======
         non_storage_production_ratio = []
         non_storage_production_total = sum([v.annual_energy_kw for v in generators if v.annual_energy_kw > 0])
         for v in generators:
@@ -338,7 +319,6 @@
             else:
                 production_ratio.append(0)
 
->>>>>>> 387f18db
         cost_ratios = []
         total_cost = sum([v.total_installed_cost for v in generators])
         for v in generators:
@@ -372,14 +352,6 @@
 
         # O&M Cost
         set_average_for_hybrid("om_capacity", size_ratios)
-<<<<<<< HEAD
-        set_average_for_hybrid("om_fixed")
-        set_average_for_hybrid("om_production", production_ratios)
-
-        # Tax Incentives
-        set_average_for_hybrid("ptc_fed_amount", production_ratios)
-        set_average_for_hybrid("ptc_fed_escal", production_ratios)
-=======
         set_average_for_hybrid("om_fixed", [1] * len(generators))
         set_average_for_hybrid("om_variable", non_storage_production_ratio)
         if 'battery' in self.power_sources.keys():
@@ -388,7 +360,6 @@
         # Tax Incentives
         set_average_for_hybrid("ptc_fed_amount", production_ratio)
         set_average_for_hybrid("ptc_fed_escal", production_ratio)
->>>>>>> 387f18db
         set_average_for_hybrid("itc_fed_amount", cost_ratios)
         set_average_for_hybrid("itc_fed_percent", cost_ratios)
 
@@ -432,11 +403,7 @@
         set_logical_or_for_hybrid("depr_itc_sta_custom")
 
         # Degradation of energy output year after year
-<<<<<<< HEAD
-        set_average_for_hybrid("degradation", production_ratios)
-=======
         set_average_for_hybrid("degradation", non_storage_production_ratio)
->>>>>>> 387f18db
 
         self.grid.value("ppa_soln_mode", 1)
 
@@ -445,11 +412,12 @@
 
     def simulate_power(self, project_life: int = 25, lifetime_sim=False):
         """
-<<<<<<< HEAD
-        Runs the individual system models then combines the financials
-
-        :param project_life: (optional) Analysis period [years]
-        """
+        Runs the individual system models and calculates the hybrid power variables
+        
+        :param lifetime_sim: For simulation modules which support simulating each year of the project_life, whether or not to do so; otherwise the first year data is repeated
+        :return:
+        """
+        
         # Calling simulation set-up functions that have to be called before calculate_installed_cost()
         if 'tower' in self.power_sources:
             if self.tower.optimize_field_before_sim:
@@ -464,15 +432,6 @@
             if csp_tech in self.power_sources:
                 self.power_sources[csp_tech].set_ssc_info_for_dispatch()
 
-        self.calculate_installed_cost()
-
-=======
-        Runs the individual system models and calculates the hybrid power variables
-        
-        :param lifetime_sim: For simulation modules which support simulating each year of the project_life, whether or not to do so; otherwise the first year data is repeated
-        :return:
-        """
->>>>>>> 387f18db
         hybrid_size_kw = 0
         total_gen = np.zeros(self.site.n_timesteps * project_life)
         total_gen_max_feasible_year1 = np.zeros(self.site.n_timesteps)
@@ -480,22 +439,14 @@
         for system in systems:
             model = getattr(self, system)
             if model:
-<<<<<<< HEAD
                 if type(model).__name__ == 'PVPlant':
                     hybrid_size_kw += model.system_capacity_kw / model._system_model.SystemDesign.dc_ac_ratio  # [kW] (AC output)
                 else:
                     hybrid_size_kw += model.system_capacity_kw  # [kW]
 
-                skip_sim = False
-                if system in self.sim_options.keys():
-                    if 'skip_financial' in self.sim_options[system].keys():
-                        skip_sim = self.sim_options[system]['skip_financial']
-                model.simulate(self.interconnect_kw, project_life, skip_sim)
-=======
                 hybrid_size_kw += model.system_capacity_kw
                 model.simulate_power(project_life, lifetime_sim)
 
->>>>>>> 387f18db
                 project_life_gen = np.tile(model.generation_profile,
                                            int(project_life / (len(model.generation_profile) // self.site.n_timesteps)))
                 if len(project_life_gen) != len(total_gen):
@@ -509,7 +460,16 @@
             """
             Run dispatch optimization
             """
-<<<<<<< HEAD
+            # if self.battery.system_capacity_kw == 0:
+            #     self.battery.Outputs.gen = [0] * self.site.n_timesteps
+            # elif self.battery:
+            #     self.dispatch_builder.simulate_power()
+            #     hybrid_size_kw += self.battery.system_capacity_kw
+
+            #     self.grid._financial_model.SystemOutput.gen_without_battery = total_gen
+            #     gen = np.tile(self.battery.generation_profile,
+            #                   int(project_life / (len(self.battery.generation_profile) // self.site.n_timesteps)))
+            #     total_gen += gen
             self.dispatch_builder.simulate()
 
             dispatchable_systems = ['battery', 'tower', 'trough']
@@ -550,88 +510,18 @@
         self.grid.system_capacity_kw = hybrid_size_kw  # TODO: Should this be interconnection limit?
         self.grid.gen_max_feasible = np.minimum(total_gen_max_feasible_year1, self.interconnect_kw * self.site.interval / 60)
         
-        self.calculate_financials()
-
-        self.grid.simulate(self.interconnect_kw, project_life)
+        # Do not need anymore: self.calculate_financials()
+
+        self.grid.generation_profile_from_system = total_gen
+        self.grid.system_capacity_kw = hybrid_size_kw
+        self.grid.simulate_power(project_life, lifetime_sim)
+
+        # Do not need anymore: self.grid.simulate(self.interconnect_kw, project_life)
         # FIXME: updating capacity credit for reporting only.
         self.grid.capacity_credit_percent = self.grid.capacity_credit_percent * \
                                             (self.grid.system_capacity_kw / self.grid.interconnect_kw)
         
         logger.info(f"Hybrid Simulation complete. NPVs are {self.net_present_values}. AEPs are {self.annual_energies}.")
-
-    @property
-    def interconnect_kw(self) -> float:
-        """Interconnection limit [kW]"""
-        return self.grid.value("grid_interconnection_limit_kwac")
-
-    @interconnect_kw.setter
-    def interconnect_kw(self, ic_kw: float):
-        self.grid.value("grid_interconnection_limit_kwac", ic_kw)
-
-    @property
-    def ppa_price(self) -> float:
-        """Power Purchased Agreement Price [$/kWh]"""
-        return self.grid.ppa_price
-
-    @ppa_price.setter
-    def ppa_price(self, ppa_price: float):
-        for tech, _ in self.power_sources.items():
-            getattr(self, tech).ppa_price = ppa_price
-        self.grid.ppa_price = ppa_price
-
-    @property
-    def capacity_price(self) -> float:
-        """Capacity payment amount [$/MW-yr]"""
-        return self.grid.capacity_price
-
-    @capacity_price.setter
-    def capacity_price(self, cap_price_per_mw_year: float):
-        for tech, _ in self.power_sources.items():
-            getattr(self, tech).capacity_price = cap_price_per_mw_year
-        self.grid.capacity_price = cap_price_per_mw_year
-
-    @property
-    def dispatch_factors(self) -> Sequence:
-        """Time of delivery factors [-]"""
-        return self.grid.dispatch_factors
-
-    @dispatch_factors.setter
-    def dispatch_factors(self, dispatch_factors: list):
-        for tech, _ in self.power_sources.items():
-            if hasattr(self, tech):
-                getattr(self, tech).dispatch_factors = dispatch_factors
-        self.grid.dispatch_factors = dispatch_factors
-
-    @property
-    def discount_rate(self) -> float:
-        """Real discount rate [%]"""
-        return self.grid.value("real_discount_rate")
-
-    @discount_rate.setter
-    def discount_rate(self, discount_rate: float):
-        for k, _ in self.power_sources.items():
-            if hasattr(self, k):
-                getattr(self, k).value("real_discount_rate", discount_rate)
-        self.grid.value("real_discount_rate", discount_rate)
-        
-    @property
-    def system_capacity_kw(self) -> HybridSimulationOutput:
-        """Hybrid system capacities by technology [kW]"""
-=======
-            if self.battery.system_capacity_kw == 0:
-                self.battery.Outputs.gen = [0] * self.site.n_timesteps
-            elif self.battery:
-                self.dispatch_builder.simulate_power()
-                hybrid_size_kw += self.battery.system_capacity_kw
-
-                self.grid._financial_model.SystemOutput.gen_without_battery = total_gen
-                gen = np.tile(self.battery.generation_profile,
-                              int(project_life / (len(self.battery.generation_profile) // self.site.n_timesteps)))
-                total_gen += gen
-
-        self.grid.generation_profile_from_system = total_gen
-        self.grid.system_capacity_kw = hybrid_size_kw
-        self.grid.simulate_power(project_life, lifetime_sim)
 
     def simulate_financials(self, project_life):
         systems = ['pv', 'wind']
@@ -673,8 +563,63 @@
         logger.info(f"Hybrid Simulation complete. NPVs are {self.net_present_values}. AEPs are {self.annual_energies}.")
 
     @property
-    def system_capacity_kw(self):
->>>>>>> 387f18db
+    def interconnect_kw(self) -> float:
+        """Interconnection limit [kW]"""
+        return self.grid.value("grid_interconnection_limit_kwac")
+
+    @interconnect_kw.setter
+    def interconnect_kw(self, ic_kw: float):
+        self.grid.value("grid_interconnection_limit_kwac", ic_kw)
+
+    @property
+    def ppa_price(self) -> float:
+        """Power Purchased Agreement Price [$/kWh]"""
+        return self.grid.ppa_price
+
+    @ppa_price.setter
+    def ppa_price(self, ppa_price: float):
+        for tech, _ in self.power_sources.items():
+            getattr(self, tech).ppa_price = ppa_price
+        self.grid.ppa_price = ppa_price
+
+    @property
+    def capacity_price(self) -> float:
+        """Capacity payment amount [$/MW-yr]"""
+        return self.grid.capacity_price
+
+    @capacity_price.setter
+    def capacity_price(self, cap_price_per_mw_year: float):
+        for tech, _ in self.power_sources.items():
+            getattr(self, tech).capacity_price = cap_price_per_mw_year
+        self.grid.capacity_price = cap_price_per_mw_year
+
+    @property
+    def dispatch_factors(self) -> Sequence:
+        """Time of delivery factors [-]"""
+        return self.grid.dispatch_factors
+
+    @dispatch_factors.setter
+    def dispatch_factors(self, dispatch_factors: list):
+        for tech, _ in self.power_sources.items():
+            if hasattr(self, tech):
+                getattr(self, tech).dispatch_factors = dispatch_factors
+        self.grid.dispatch_factors = dispatch_factors
+
+    @property
+    def discount_rate(self) -> float:
+        """Real discount rate [%]"""
+        return self.grid.value("real_discount_rate")
+
+    @discount_rate.setter
+    def discount_rate(self, discount_rate: float):
+        for k, _ in self.power_sources.items():
+            if hasattr(self, k):
+                getattr(self, k).value("real_discount_rate", discount_rate)
+        self.grid.value("real_discount_rate", discount_rate)
+        
+    @property
+    def system_capacity_kw(self) -> HybridSimulationOutput:
+        """Hybrid system capacities by technology [kW]"""
         cap = self.outputs_factory.create()
         for v in self.power_sources.keys():
             if v == "grid":
@@ -685,12 +630,8 @@
         return cap
 
     @property
-<<<<<<< HEAD
     def annual_energies(self) -> HybridSimulationOutput:
         """Hybrid annual energy production by technology [kWh]"""
-=======
-    def annual_energies(self):
->>>>>>> 387f18db
         aep = self.outputs_factory.create()
         for v in self.power_sources.keys():
             if v == "grid":
@@ -818,7 +759,6 @@
         return self._aggregate_financial_output("federal_taxes", 1)
 
     @property
-<<<<<<< HEAD
     def tax_incentives(self) -> HybridSimulationOutput:
         """Federal and state Production Tax Credits and Investment Tax Credits [$/year]"""
         return self._aggregate_financial_output("tax_incentives", 1)
@@ -826,19 +766,6 @@
     @property
     def debt_payment(self) -> HybridSimulationOutput:
         """Payment to debt interest and principal [$/year]"""
-=======
-    def tax_incentives(self):
-        """
-        Federal and state Production Tax Credits and Investment Tax Credits, $/year
-        """
-        return self._aggregate_financial_output("tax_incentives", 1)
-
-    @property
-    def debt_payment(self):
-        """
-        Payment to debt interest and principal, $/year
-        """
->>>>>>> 387f18db
         return self._aggregate_financial_output("debt_payment", 1)
 
     @property
@@ -847,11 +774,6 @@
         return self._aggregate_financial_output("insurance_expense", 1)
 
     @property
-<<<<<<< HEAD
-    def om_expenses(self) -> HybridSimulationOutput:
-        """Total O&M expenses including fixed, production-based, and capacity-based [$/year]"""
-        return self._aggregate_financial_output("om_expense", 1)
-=======
     def om_capacity_expenses(self):
         """
         Capacity-based O&M, $/kW-year
@@ -878,7 +800,6 @@
         Total O&M expenses including fixed, variable, and capacity-based, $/year
         """
         return self._aggregate_financial_output("om_total_expense", 1)
->>>>>>> 387f18db
 
     @property
     def net_present_values(self) -> HybridSimulationOutput:
