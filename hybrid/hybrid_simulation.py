--- conflicted
+++ resolved
@@ -282,21 +282,9 @@
             total_gen = [total_gen[i] + gen[i] for i in range(self.site.n_timesteps)]
 
         if self.battery:
-            """ 
+            """
             Run dispatch optimization
             """
-<<<<<<< HEAD
-            # Minimum set of parameters to set to get statefulBattery to work
-            self.battery._system_model.value("control_mode", 0.0)
-            self.battery._system_model.value("input_current", 0.0)
-            self.battery._system_model.value("dt_hr", 1.0)
-            self.battery._system_model.value("minimum_SOC", 10)
-            self.battery._system_model.value("maximum_SOC", 90)
-            self.battery._system_model.value("initial_SOC", 90.0)
-            self.battery._system_model.setup()
-
-=======
->>>>>>> 3839d098
             self.dispatch = HybridDispatch(self, is_simple_battery_dispatch=is_simple_battery_dispatch)
             self.dispatch.simulate(is_test=is_test)
             gen = self.battery.generation_profile()
