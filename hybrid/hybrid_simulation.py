from typing import Sequence

import csv
from pathlib import Path
from typing import Union
import json
from collections import OrderedDict

import numpy as np
from scipy.stats import pearsonr
import PySAM.GenericSystem as GenericSystem
from tools.analysis import create_cost_calculator
from hybrid.sites import SiteInfo
from hybrid.pv_source import PVPlant
from hybrid.wind_source import WindPlant
from hybrid.tower_source import TowerPlant
from hybrid.trough_source import TroughPlant
from hybrid.battery import Battery
from hybrid.grid import Grid
from hybrid.reopt import REopt
from hybrid.layout.hybrid_layout import HybridLayout
from hybrid.dispatch.hybrid_dispatch_builder_solver import HybridDispatchBuilderSolver
from hybrid.log import hybrid_logger as logger


class HybridSimulationOutput:
    """Class for creating :class:`HybridSimulation` output structure"""
    _keys = ("pv", "wind", "battery", "tower", "trough", "hybrid")

    def __init__(self, power_sources):
        """
        Output structure where attributes are the technology keys used in :class:`HybridSimulation`

        .. note::
            Hybrid results are saved under the ``hybrid`` attribute and come from the ``grid`` model within
            :class:`HybridSimulation`
        """
        self.power_sources = power_sources
        for k in self.power_sources.keys():
            if k == 'grid':
                setattr(self, 'hybrid', 0)
            else:
                setattr(self, k, 0)

    def create(self):
        """Creates an instance using ``power_sources``

        :returns: new instance of class
        """
        return HybridSimulationOutput(self.power_sources)

    def __repr__(self):
        repr_dict = {}
        for k in self.power_sources.keys():
            if k == 'grid':
                repr_dict['hybrid'] = self.hybrid
            else:
                repr_dict[k] = getattr(self, k)
        repr_dict['hybrid'] = self.hybrid
        return json.dumps(repr_dict)

    def __getitem__(self, name):
        return getattr(self, name)

    def values(self):
        return (self[i] for i in self._keys)

    def keys(self):
        return self._keys

    def items(self):
        return zip(self.keys(), self.values())


class HybridSimulation:
    hybrid_system: GenericSystem.GenericSystem

    def __init__(self,
                 power_sources: dict,
                 site: SiteInfo,
                 interconnect_kw: float,
                 dispatch_options=None,
                 cost_info=None,
                 simulation_options=None):
        """
        Base class for simulating a hybrid power plant.

        Can be derived to add other sizing methods, financial analyses, methods for pre- or post-processing, etc.

        .. TODO: move interconnect_kw to SiteInfo class

        :param power_sources: nested ``dict``; i.e., ``{'pv': {'system_capacity_kw': float}}``
            Names of power sources to include and configuration dictionaries
            For details on configurations dictionaries see:

            ===============   =============================================
            Technology key    Class for reference
            ===============   =============================================
            ``pv``            :class:`hybrid.pv_source.PVPlant`
            ``wind``          :class:`hybrid.wind_source.WindPlant`
            ``tower``         :class:`hybrid.tower_source.TowerPlant`
            ``trough``        :class:`hybrid.trough_source.TroughPlant`
            ``battery``       :class:`hybrid.battery.Battery`
            ===============   =============================================

        :param site: :class:`hybrid.sites.site_info.SiteInfo`,
            Hybrid plant site information which includes layout, location and resource data

        :param interconnect_kw: ``float``,
            Power limit of interconnect for the site

        :param dispatch_options: ``dict``,
            (optional) dictionary of dispatch options. For details see
            :class:`hybrid.dispatch.hybrid_dispatch_options.HybridDispatchOptions`

        :param cost_info: ``dict``,
            (optional) dictionary of cost information. For details see
            :class:`tools.analysis.bos.cost_calculator.CostCalculator`

        :param simulation_options: nested ``dict``, i.e., ``{'pv': {'skip_financial': bool}}``
            (optional) nested dictionary of simulation options. First level key is technology consistent with
            ``power_sources``

            ============================   =======================================================
            Sim. Options Key               Reference
            ============================   =======================================================
            ``skip_financial``             :func:`hybrid.power_source.PowerSource.simulate`
            ``storage_capacity_credit``    :func:`hybrid.csp_source.CspPlant.simulate_financials`
            ============================   =======================================================

        .. TODO: I don't really like the above table
        """
        self._fileout = Path.cwd() / "results"
        self.site = site
        self.sim_options = simulation_options if simulation_options else dict()

        self.power_sources = OrderedDict()
        self.pv: Union[PVPlant, None] = None
        self.wind: Union[WindPlant, None] = None
        self.tower: Union[TowerPlant, None] = None
        self.trough: Union[TroughPlant, None] = None
        self.battery: Union[Battery, None] = None
        self.dispatch_builder: Union[HybridDispatchBuilderSolver, None] = None
        self.grid: Union[Grid, None] = None

        temp = list(power_sources.keys())
        for k in temp:
            power_sources[k.lower()] = power_sources.pop(k)

        if 'pv' in power_sources.keys():
            self.pv = PVPlant(self.site, power_sources['pv'])
            self.power_sources['pv'] = self.pv
            logger.info("Created HybridSystem.pv with system size {} mW".format(power_sources['pv']))
        if 'wind' in power_sources.keys():
            self.wind = WindPlant(self.site, power_sources['wind'])
            self.power_sources['wind'] = self.wind
            logger.info("Created HybridSystem.wind with system size {} mW".format(power_sources['wind']))
        if 'tower' in power_sources.keys():
            self.tower = TowerPlant(self.site, power_sources['tower'])
            self.power_sources['tower'] = self.tower
            logger.info("Created HybridSystem.tower with cycle size {} MW, a solar multiple of {}, {} hours of storage".format(
                self.tower.cycle_capacity_kw/1000., self.tower.solar_multiple, self.tower.tes_hours))
        if 'trough' in power_sources.keys():
            self.trough = TroughPlant(self.site, power_sources['trough'])
            self.power_sources['trough'] = self.trough
            logger.info("Created HybridSystem.trough with cycle size {} MW, a solar multiple of {}, {} hours of storage".format(
                self.trough.cycle_capacity_kw/1000., self.trough.solar_multiple, self.trough.tes_hours))
        if 'battery' in power_sources.keys():
            self.battery = Battery(self.site, power_sources['battery'])
            self.power_sources['battery'] = self.battery
            logger.info("Created HybridSystem.battery with system capacity {} MWh and rating of {} MW".format(
                self.battery.system_capacity_kwh/1000., self.battery.system_capacity_kw/1000.))
        if 'geothermal' in power_sources.keys():
            raise NotImplementedError("Geothermal plant not yet implemented")

        # performs interconnection and curtailment energy limits
        self.grid = Grid(self.site, interconnect_kw)
        self.interconnect_kw = interconnect_kw
        self.power_sources['grid'] = self.grid

        self.layout = HybridLayout(self.site, self.power_sources)

        self.dispatch_builder = HybridDispatchBuilderSolver(self.site,
                                                            self.power_sources,
                                                            dispatch_options=dispatch_options)
        
        # Default cost calculator, can be overwritten
        self.cost_model = create_cost_calculator(self.interconnect_kw, **cost_info if cost_info else {})

        self.outputs_factory = HybridSimulationOutput(power_sources)

        if len(self.site.elec_prices.data):
            # if prices are provided, assume that they are in units of $/MWh so convert to $/KWh
            # if not true, the user should adjust the base ppa price
            self.ppa_price = 0.001
            self.dispatch_factors = self.site.elec_prices.data

    def setup_cost_calculator(self, cost_calculator: object):
        # TODO: Remove this? One reference in single_location.py
        if hasattr(cost_calculator, "calculate_total_costs"):
            self.cost_model = cost_calculator

    def set_om_costs_per_kw(self, pv_om_per_kw=None, wind_om_per_kw=None,
                            tower_om_per_kw=None, trough_om_per_kw=None,
                            hybrid_om_per_kw=None):
        # TODO: Remove??? This doesn't seem to be used.
        if pv_om_per_kw and wind_om_per_kw and tower_om_per_kw and trough_om_per_kw and hybrid_om_per_kw:
            if len(pv_om_per_kw) != len(wind_om_per_kw) != len(tower_om_per_kw) != len(trough_om_per_kw) \
                    != len(hybrid_om_per_kw):
                raise ValueError("Length of yearly om cost per kw arrays must be equal.")

        if pv_om_per_kw and self.pv:
            self.pv.om_capacity = pv_om_per_kw

        if wind_om_per_kw and self.wind:
            self.wind.om_capacity = wind_om_per_kw

        if tower_om_per_kw and self.tower:
            self.tower.om_capacity = tower_om_per_kw

        if trough_om_per_kw and self.trough:
            self.trough.om_capacity = trough_om_per_kw

        if hybrid_om_per_kw:
            self.grid.om_capacity = hybrid_om_per_kw

    def size_from_reopt(self):
        """
        Calls ReOpt API for optimal sizing with system parameters for each power source.
        :return:
        """
        # TODO: remove or move?? This doesn't seem to be used. "system_capacity_closest_fit"  is not even available
        if not self.site.urdb_label:
            raise ValueError("REopt run requires urdb_label")
        reopt = REopt(lat=self.site.lat,
                      lon=self.site.lon,
                      interconnection_limit_kw=self.interconnect_kw,
                      load_profile=[0] * 8760,
                      urdb_label=self.site.urdb_label,
                      solar_model=self.pv,
                      wind_model=self.wind,
                      fin_model=self.grid._financial_model,
                      fileout=str(self._fileout / "REoptResult.json"))
        results = reopt.get_reopt_results(force_download=False)
        wind_size_kw = results["outputs"]["Scenario"]["Site"]["Wind"]["size_kw"]
        self.wind.system_capacity_closest_fit(wind_size_kw)

        solar_size_kw = results["outputs"]["Scenario"]["Site"]["PV"]["size_kw"]
        self.pv.system_capacity_kw = solar_size_kw
        logger.info("HybridSystem set system capacities to REopt output")

    def calculate_installed_cost(self):
        """Calculates total hybrid installed cost"""
        if not self.cost_model:
            raise RuntimeError("'calculate_installed_cost' called before 'setup_cost_calculator'.")

        wind_mw = 0
        pv_mw = 0
        battery_mw = 0
        battery_mwh = 0
        if self.pv:
            pv_mw = self.pv.system_capacity_kw / 1000
        if self.wind:
            wind_mw = self.wind.system_capacity_kw / 1000
        if self.battery:
            battery_mw = self.battery.system_capacity_kw / 1000
            battery_mwh = self.battery.system_capacity_kwh / 1000

        # TODO: add tower and trough to cost_model functionality
        pv_cost, wind_cost, storage_cost, total_cost = self.cost_model.calculate_total_costs(wind_mw,
                                                                                             pv_mw,
                                                                                             battery_mw,
                                                                                             battery_mwh)
        if self.pv:
            self.pv.total_installed_cost = pv_cost
        if self.wind:
            self.wind.total_installed_cost = wind_cost
        if self.battery:
            self.battery.total_installed_cost = storage_cost
        if self.tower:
            self.tower.total_installed_cost = self.tower.calculate_total_installed_cost()
            total_cost += self.tower.total_installed_cost
        if self.trough:
            self.trough.total_installed_cost = self.trough.calculate_total_installed_cost()
            total_cost += self.trough.total_installed_cost

        self.grid.total_installed_cost = total_cost
        logger.info("HybridSystem set hybrid total installed cost to to {}".format(total_cost))

    def calculate_financials(self):
        """
        Prepare financial parameters from individual power plants for hybrid system financial metrics.

        This methods using weighted averages to approximate the hybrid system financial model inputs 
        based on the values provided by the individual sub-systems.

        The following table specifies the method used to calculate the hybrid parameter value based 
        on individual sub-system values:

            ===============================   ==================================================================
            PySAM Parameter                   Hybrid parameter method
            ===============================   ==================================================================
            ``om_capacity``                   Weighted average by capacities
            ``om_fixed``                      Sum of values
            ``om_variable``                   Weighted average by production of non-negative generators
            ``degradation``                   Weighted average by production of non-negative generators
            ``ptc_fed_amount``                Weighted average by production (assumes 0 for negative generators)
            ``ptc_fed_escal``                 Weighted average by production (assumes 0 for negative generators)
            ``itc_fed_amount``                Weighted average by installed cost
            ``itc_fed_percent``               Weighted average by installed cost
            ``depr_alloc_macrs_5_percent``    Weighted average by installed cost
            ``depr_alloc_macrs_15_percent``   Weighted average by installed cost
            ``depr_alloc_sl_5_percent``       Weighted average by installed cost
            ``depr_alloc_sl_15_percent``      Weighted average by installed cost
            ``depr_alloc_sl_20_percent``      Weighted average by installed cost
            ``depr_alloc_sl_39_percent``      Weighted average by installed cost
            ``depr_alloc_custom_percent``     Weighted average by installed cost
            ``depr_bonus_fed_macrs_5``        Binary ``Or`` statement
            ``depr_bonus_sta_macrs_5``        Binary ``Or`` statement
            ``depr_itc_fed_macrs_5``          Binary ``Or`` statement
            ``depr_itc_sta_macrs_5``          Binary ``Or`` statement
            ``depr_bonus_fed_macrs_15``       Binary ``Or`` statement
            ``depr_bonus_sta_macrs_15``       Binary ``Or`` statement
            ``depr_itc_fed_macrs_15``         Binary ``Or`` statement
            ``depr_itc_sta_macrs_15``         Binary ``Or`` statement
            ``depr_bonus_fed_sl_5``           Binary ``Or`` statement
            ``depr_bonus_sta_sl_5``           Binary ``Or`` statement
            ``depr_itc_fed_sl_5``             Binary ``Or`` statement
            ``depr_itc_sta_sl_5``             Binary ``Or`` statement
            ``depr_bonus_fed_sl_15``          Binary ``Or`` statement
            ``depr_bonus_sta_sl_15``          Binary ``Or`` statement
            ``depr_itc_fed_sl_15``            Binary ``Or`` statement
            ``depr_itc_sta_sl_15``            Binary ``Or`` statement
            ``depr_bonus_fed_sl_20``          Binary ``Or`` statement
            ``depr_bonus_sta_sl_20``          Binary ``Or`` statement
            ``depr_itc_fed_sl_20``            Binary ``Or`` statement
            ``depr_itc_sta_sl_20``            Binary ``Or`` statement
            ``depr_bonus_fed_sl_39``          Binary ``Or`` statement
            ``depr_bonus_sta_sl_39``          Binary ``Or`` statement
            ``depr_itc_fed_sl_39``            Binary ``Or`` statement
            ``depr_itc_sta_sl_39``            Binary ``Or`` statement
            ``depr_bonus_fed_custom``         Binary ``Or`` statement
            ``depr_bonus_sta_custom``         Binary ``Or`` statement
            ``depr_itc_fed_custom``           Binary ``Or`` statement
            ``depr_itc_sta_custom``           Binary ``Or`` statement
            ===============================   ==================================================================

        .. TODO: Is production ratio correct? Weighting values result in a sum greater than 1?

        """
        generators = [v for k, v in self.power_sources.items() if k != 'grid']

        # Average based on capacities
        hybrid_size_kw = sum([v.system_capacity_kw for v in generators])
        if hybrid_size_kw == 0:
            return

        size_ratios = []
        for v in generators:
            size_ratios.append(v.system_capacity_kw / hybrid_size_kw)

        non_storage_production_ratio = []
        non_storage_production_total = sum([v.annual_energy_kwh for v in generators if v.annual_energy_kwh > 0])
        for v in generators:
            if v.annual_energy_kwh > 0:
                non_storage_production_ratio.append(v.annual_energy_kwh / non_storage_production_total)
            else:
                non_storage_production_ratio.append(0)

        production_ratio = []
        production_total = sum([v.annual_energy_kwh for v in generators])
        for v in generators:
            if v.annual_energy_kwh > 0:
                production_ratio.append(v.annual_energy_kwh / production_total)
            else:
                production_ratio.append(0)

        cost_ratios = []
        total_cost = sum([v.total_installed_cost for v in generators])
        for v in generators:
            cost_ratios.append(v.total_installed_cost / total_cost)

        def set_average_for_hybrid(var_name, weight_factor=None):
            """
            Sets the hybrid plant's financial input to the weighted average of each component's value
            """
            if not weight_factor:
                weight_factor = [1 / len(generators) for _ in generators]
            hybrid_avg = sum(np.array(v.value(var_name)) * weight_factor[n]
                             for n, v in enumerate(generators))
            self.grid.value(var_name, hybrid_avg)
            return hybrid_avg

        def set_logical_or_for_hybrid(var_name):
            """
            Sets the hybrid plant's financial input to the logical or value of each component's value
            """
            hybrid_or = sum(np.array(v.value(var_name)) for n, v in enumerate(generators)) > 0
            self.grid.value(var_name, int(hybrid_or))
            return hybrid_or

        # Debt and Financing should be handled via user customization of the grid's financial model

        # capacity payments
        # for v in generators:
        #     v.value("cp_system_nameplate", v.system_capacity_kw)
        # self.grid.value("cp_system_nameplate", hybrid_size_kw)

        # O&M Cost
        set_average_for_hybrid("om_capacity", size_ratios)
        set_average_for_hybrid("om_fixed", [1] * len(generators))
        set_average_for_hybrid("om_variable", non_storage_production_ratio)
        if 'battery' in self.power_sources.keys():
            self.grid.value("om_batt_variable_cost", self.battery.value("om_batt_variable_cost"))

        # Tax Incentives
        set_average_for_hybrid("ptc_fed_amount", production_ratio)
        set_average_for_hybrid("ptc_fed_escal", production_ratio)
        set_average_for_hybrid("itc_fed_amount", cost_ratios)
        set_average_for_hybrid("itc_fed_percent", cost_ratios)

        # Federal Depreciation Allocations are averaged
        set_average_for_hybrid("depr_alloc_macrs_5_percent", cost_ratios)
        set_average_for_hybrid("depr_alloc_macrs_15_percent", cost_ratios)
        set_average_for_hybrid("depr_alloc_sl_5_percent", cost_ratios)
        set_average_for_hybrid("depr_alloc_sl_15_percent", cost_ratios)
        set_average_for_hybrid("depr_alloc_sl_20_percent", cost_ratios)
        set_average_for_hybrid("depr_alloc_sl_39_percent", cost_ratios)
        set_average_for_hybrid("depr_alloc_custom_percent", cost_ratios)

        # Federal Depreciation Qualification are "hybridized" by taking the logical or
        set_logical_or_for_hybrid("depr_bonus_fed_macrs_5")
        set_logical_or_for_hybrid("depr_bonus_sta_macrs_5")
        set_logical_or_for_hybrid("depr_itc_fed_macrs_5")
        set_logical_or_for_hybrid("depr_itc_sta_macrs_5")
        set_logical_or_for_hybrid("depr_bonus_fed_macrs_15")
        set_logical_or_for_hybrid("depr_bonus_sta_macrs_15")
        set_logical_or_for_hybrid("depr_itc_fed_macrs_15")
        set_logical_or_for_hybrid("depr_itc_sta_macrs_15")
        set_logical_or_for_hybrid("depr_bonus_fed_sl_5")
        set_logical_or_for_hybrid("depr_bonus_sta_sl_5")
        set_logical_or_for_hybrid("depr_itc_fed_sl_5")
        set_logical_or_for_hybrid("depr_itc_sta_sl_5")
        set_logical_or_for_hybrid("depr_bonus_fed_sl_15")
        set_logical_or_for_hybrid("depr_bonus_sta_sl_15")
        set_logical_or_for_hybrid("depr_itc_fed_sl_15")
        set_logical_or_for_hybrid("depr_itc_sta_sl_15")
        set_logical_or_for_hybrid("depr_bonus_fed_sl_20")
        set_logical_or_for_hybrid("depr_bonus_sta_sl_20")
        set_logical_or_for_hybrid("depr_itc_fed_sl_20")
        set_logical_or_for_hybrid("depr_itc_sta_sl_20")
        set_logical_or_for_hybrid("depr_bonus_fed_sl_39")
        set_logical_or_for_hybrid("depr_bonus_sta_sl_39")
        set_logical_or_for_hybrid("depr_itc_fed_sl_39")
        set_logical_or_for_hybrid("depr_itc_sta_sl_39")
        set_logical_or_for_hybrid("depr_bonus_fed_custom")
        set_logical_or_for_hybrid("depr_bonus_sta_custom")
        set_logical_or_for_hybrid("depr_itc_fed_custom")
        set_logical_or_for_hybrid("depr_itc_sta_custom")

        # Degradation of energy output year after year
        set_average_for_hybrid("degradation", non_storage_production_ratio)

        self.grid.value("ppa_soln_mode", 1)

        if self.battery:
            self.grid._financial_model.SystemCosts.om_batt_replacement_cost = self.battery._financial_model.SystemCosts.om_batt_replacement_cost

    def setup_performance_models(self):
        """
        Runs the setup requirements for individual system models.
        """
        for source in self.power_sources.keys():
            self.power_sources[source].setup_performance_model()

    def simulate_power(self, project_life: int = 25, lifetime_sim=False):
        """
        Runs the individual system models for power generation and storage, while calculating the hybrid power variables.

        Updates the grid model to consolidate all the inputs from the power generation and storage.
        
        :param project_life: ``int``,
            Number of year in the analysis period (execepted project lifetime) [years]
        :param lifetime_sim: ``bool``,
            For simulation modules which support simulating each year of the project_life, whether or not to do so; otherwise the first year data is repeated
        :return:
        """
        # simulate non-dispatchable systems
        non_dispatchable_systems = ['pv', 'wind']
        for system in non_dispatchable_systems:
            model = getattr(self, system)
            if model:
                model.simulate_power(project_life, lifetime_sim)

        # simulate dispatchable systems using dispatch optimization
        self.dispatch_builder.simulate_power()

        # Put the hybrid together for grid simulation
        hybrid_size_kw = 0
        total_gen = np.zeros(self.site.n_timesteps * project_life)
        total_gen_before_battery = np.zeros(self.site.n_timesteps * project_life)
        total_gen_max_feasible_year1 = np.zeros(self.site.n_timesteps)

        for system in self.power_sources.keys():
            if system is not 'grid':
                model = getattr(self, system)
                if model:
                    hybrid_size_kw += model.calc_nominal_capacity(self.interconnect_kw)
                    project_life_gen = np.tile(model.generation_profile, int(project_life / (len(model.generation_profile) // self.site.n_timesteps)))
                    if len(project_life_gen) != len(total_gen):
                        raise ValueError("Generation profile, `gen`, from system {} should have length that divides"
                                        " n_timesteps {} * project_life {}".format(system, self.site.n_timesteps,
                                                                                    project_life))
                    if system in non_dispatchable_systems:
                        total_gen_before_battery += project_life_gen
                    total_gen += project_life_gen
                    total_gen_max_feasible_year1 += model.gen_max_feasible

        # Consolidate grid generation by copying over power and storage generation information
        if self.battery:
            self.grid.generation_profile_wo_battery = total_gen_before_battery
<<<<<<< HEAD
        self.grid.simulate_grid_connection(hybrid_size_kw, total_gen, project_life, lifetime_sim, total_gen_max_feasible_year1)
        logger.info(f"Hybrid Peformance Simulation Complete. AEPs are {self.annual_energies}.")

=======
        self.grid.generation_profile = total_gen
        self.grid.system_capacity_kw = hybrid_size_kw
        self.grid.simulate_power(project_life, lifetime_sim)
>>>>>>> fbb31597

    def simulate_financials(self, project_life):
        """
        Runs the finanical models for individual sub-systems and the hybrid system as a whole
        
        :param project_life: ``int``,
            Number of year in the analysis period (execepted project lifetime) [years]
        :return:
        """        
        for system in self.power_sources.keys():
            if system is not 'grid':
                model = getattr(self, system)
                if model:
                    storage_cc = True
                    if system in self.sim_options.keys():
                        if 'skip_financial' in self.sim_options[system].keys():
                            continue
                        if 'storage_capacity_credit' in self.sim_options[system].keys():
                            storage_cc = self.sim_options[system]['storage_capacity_credit']
                    try:
                        model.simulate_financials(self.interconnect_kw, project_life, storage_cc)
                    except TypeError:
                        model.simulate_financials(self.interconnect_kw, project_life)

        # Consolidate grid financials by copying over power and storage financial information
        if self.battery:
            # Copy over battery replacement information
            self.grid._financial_model.BatterySystem.assign(self.battery._financial_model.BatterySystem.export())
            
            # Update annual battery energy breakdown.
            # If 'system_use_lifetime_output' is on, these arrays start at 'financial year 0', which is before system starts operation.
            # Copy over only the years during which the system is operating
            system_year_start = 1 if self.battery._financial_model.Lifetime.system_use_lifetime_output else 0
            self.grid._financial_model.LCOS.batt_annual_discharge_energy = self.battery._financial_model.LCOS.batt_annual_discharge_energy[system_year_start:]
            self.grid._financial_model.LCOS.batt_annual_charge_energy = self.battery._financial_model.LCOS.batt_annual_charge_energy[system_year_start:]
            self.grid._financial_model.LCOS.batt_annual_charge_from_system = self.battery._financial_model.LCOS.batt_annual_charge_from_system[system_year_start:]

        self.grid.simulate_financials(self.interconnect_kw, project_life)
        logger.info(f"Hybrid Financials Complete. NPVs are {self.net_present_values}.")


    def simulate(self,
                 project_life: int = 25,
                 lifetime_sim = False):
        """
        Runs the individual system models then combines the financials

        :param lifetime_sim: ``bool``,
            For simulation modules which support simulating each year of the project_life, whether or not to do so; otherwise the first year data is repeated
        :return:
        """
        self.setup_performance_models()
        self.simulate_power(project_life, lifetime_sim)
        self.calculate_installed_cost()
        self.calculate_financials()
        self.simulate_financials(project_life)

    @property
    def interconnect_kw(self) -> float:
        """Interconnection limit [kW]"""
        return self.grid.value("grid_interconnection_limit_kwac")

    @interconnect_kw.setter
    def interconnect_kw(self, ic_kw: float):
        self.grid.value("grid_interconnection_limit_kwac", ic_kw)

    @property
    def ppa_price(self) -> float:
        """Power Purchased Agreement Price [$/kWh]"""
        return self.grid.ppa_price

    @ppa_price.setter
    def ppa_price(self, ppa_price: float):
        for tech, _ in self.power_sources.items():
            getattr(self, tech).ppa_price = ppa_price
        self.grid.ppa_price = ppa_price

    @property
    def capacity_price(self) -> float:
        """Capacity payment amount [$/MW-yr]"""
        return self.grid.capacity_price

    @capacity_price.setter
    def capacity_price(self, cap_price_per_mw_year: float):
        for tech, _ in self.power_sources.items():
            getattr(self, tech).capacity_price = cap_price_per_mw_year
        self.grid.capacity_price = cap_price_per_mw_year

    @property
    def dispatch_factors(self) -> Sequence:
        """Time of delivery factors [-]"""
        return self.grid.dispatch_factors

    @dispatch_factors.setter
    def dispatch_factors(self, dispatch_factors: list):
        for tech, _ in self.power_sources.items():
            if hasattr(self, tech):
                getattr(self, tech).dispatch_factors = dispatch_factors
        self.grid.dispatch_factors = dispatch_factors

    @property
    def discount_rate(self) -> float:
        """Real discount rate [%]"""
        return self.grid.value("real_discount_rate")

    @discount_rate.setter
    def discount_rate(self, discount_rate: float):
        for k, _ in self.power_sources.items():
            if hasattr(self, k):
                getattr(self, k).value("real_discount_rate", discount_rate)
        self.grid.value("real_discount_rate", discount_rate)
        
    @property
    def system_capacity_kw(self) -> HybridSimulationOutput:
        """Hybrid system capacities by technology [kW]"""
        cap = self.outputs_factory.create()
        for v in self.power_sources.keys():
            if v == "grid":
                continue
            if hasattr(self, v):
                setattr(cap, v, getattr(getattr(self, v), "system_capacity_kw"))
        cap.hybrid = self.grid.system_capacity_kw
        return cap

    @property
    def annual_energies(self) -> HybridSimulationOutput:
        """Hybrid annual energy production by technology [kWh]"""
        aep = self.outputs_factory.create()
        for v in self.power_sources.keys():
            if v == "grid":
                continue
            if hasattr(self, v):
                setattr(aep, v, getattr(getattr(self, v), "annual_energy_kwh"))
        aep.hybrid = sum(self.grid.generation_profile[0:self.site.n_timesteps])
        return aep

    @property
    def generation_profile(self) -> HybridSimulationOutput:
        """Hybrid generation profiles by technology [kWh]"""
        gen = self.outputs_factory.create()
        for v in self.power_sources.keys():
            if v == "grid":
                setattr(gen, 'hybrid', getattr(getattr(self, v), "generation_profile"))
            if hasattr(self, v):
                setattr(gen, v, getattr(getattr(self, v), "generation_profile"))
        return gen

    @property
    def capacity_factors(self) -> HybridSimulationOutput:
        """Hybrid capacity factors by technology [%]"""
        cf = self.outputs_factory.create()
        hybrid_generation = 0.0
        hybrid_capacity = 0.0
        if self.pv:
            cf.pv = self.pv.capacity_factor
            hybrid_generation += self.pv.annual_energy_kwh
            hybrid_capacity += self.pv.system_capacity_kw
        if self.wind:
            cf.wind = self.wind.capacity_factor
            hybrid_generation += self.wind.annual_energy_kwh
            hybrid_capacity += self.wind.system_capacity_kw
        if self.tower:
            cf.tower = self.tower.capacity_factor
            hybrid_generation += self.tower.annual_energy_kwh
            hybrid_capacity += self.tower.system_capacity_kw
        if self.trough:
            cf.trough = self.trough.capacity_factor
            hybrid_generation += self.trough.annual_energy_kwh
            hybrid_capacity += self.trough.system_capacity_kw
        if self.battery:
            hybrid_generation += sum(self.battery.Outputs.gen)
            hybrid_capacity += self.battery.system_capacity_kw
        try:
            cf.grid = self.grid.capacity_factor_after_curtailment
        except:
            cf.grid = self.grid.capacity_factor_at_interconnect
        # TODO: how should the battery be handled?
        cf.hybrid = (hybrid_generation / hybrid_capacity) / 87.6
        return cf

    @property
    def capacity_credit_percent(self) -> HybridSimulationOutput:
        """Hybrid Capacity credit (eligible portion of nameplate) by technology [%]"""
        cap_cred = self.outputs_factory.create()
        if self.pv:
            cap_cred.pv = self.pv.capacity_credit_percent
        if self.wind:
            cap_cred.wind = self.wind.capacity_credit_percent
        if self.tower:
            cap_cred.tower = self.tower.capacity_credit_percent
        if self.trough:
            cap_cred.trough = self.trough.capacity_credit_percent
        if self.battery:
            cap_cred.battery = self.battery.capacity_credit_percent
        cap_cred.hybrid = self.grid.capacity_credit_percent
        return cap_cred

    def _aggregate_financial_output(self, name, start_index=None, end_index=None) -> HybridSimulationOutput:
        """Helper function for aggregating hybrid financial outputs"""
        out = self.outputs_factory.create()
        for k, v in self.power_sources.items():
            if k in self.sim_options.keys():
                if 'skip_financial' in self.sim_options[k].keys():
                    continue
            val = getattr(v, name)
            if start_index and end_index:
                val = list(val[start_index:end_index])
            if k == "grid":
                setattr(out, "hybrid", val)
            else:
                setattr(out, k, val)
        return out

    @property
    def cost_installed(self) -> HybridSimulationOutput:
        """The total_installed_cost plus any financing costs [$]"""
        return self._aggregate_financial_output("cost_installed")

    @property
    def total_revenues(self) -> HybridSimulationOutput:
        """Revenue in cashflow [$/year]"""
        return self._aggregate_financial_output("total_revenue", 1)

    @property
    def capacity_payments(self) -> HybridSimulationOutput:
        """Payments received for capacity [$/year]"""
        return self._aggregate_financial_output("capacity_payment", 1)

    @property
    def energy_purchases_values(self) -> HybridSimulationOutput:
        """Value of energy purchased [$/year]"""
        return self._aggregate_financial_output("energy_purchases_value", 1)

    @property
    def energy_sales_values(self) -> HybridSimulationOutput:
        """Value of energy sold [$/year]"""
        return self._aggregate_financial_output("energy_sales_value", 1)

    @property
    def energy_values(self) -> HybridSimulationOutput:
        """Value of energy sold [$/year]"""
        return self._aggregate_financial_output("energy_value", 1)

    @property
    def federal_depreciation_totals(self) -> HybridSimulationOutput:
        """Value of all federal depreciation allocations [$/year]"""
        return self._aggregate_financial_output("federal_depreciation_total", 1)

    @property
    def federal_taxes(self) -> HybridSimulationOutput:
        """Federal taxes paid [$/year]"""
        return self._aggregate_financial_output("federal_taxes", 1)

    @property
    def tax_incentives(self) -> HybridSimulationOutput:
        """Federal and state Production Tax Credits and Investment Tax Credits [$/year]"""
        return self._aggregate_financial_output("tax_incentives", 1)

    @property
    def debt_payment(self) -> HybridSimulationOutput:
        """Payment to debt interest and principal [$/year]"""
        return self._aggregate_financial_output("debt_payment", 1)

    @property
    def insurance_expenses(self) -> HybridSimulationOutput:
        """Payments for insurance [$/year]"""
        return self._aggregate_financial_output("insurance_expense", 1)

    @property
    def om_capacity_expenses(self):
        """
        Capacity-based O&M, $/kW-year
        """
        return self._aggregate_financial_output("om_capacity_expense", 1)

    @property
    def om_fixed_expenses(self):
        """
        Fixed O&M, $/year
        """
        return self._aggregate_financial_output("om_fixed_expense", 1)

    @property
    def om_variable_expenses(self):
        """
        Variable O&M, $/kW
        """
        return self._aggregate_financial_output("om_variable_expense", 1)

    @property
    def om_total_expenses(self):
        """
        Total O&M expenses including fixed, variable, and capacity-based, $/year
        """
        return self._aggregate_financial_output("om_total_expense", 1)

    @property
    def net_present_values(self) -> HybridSimulationOutput:
        """After-tax cumulative NPV [$]"""
        return self._aggregate_financial_output("net_present_value")

    @property
    def internal_rate_of_returns(self) -> HybridSimulationOutput:
        """Internal rate of return (after-tax) [%]"""
        return self._aggregate_financial_output("internal_rate_of_return")

    @property
    def lcoe_real(self) -> HybridSimulationOutput:
        """Levelized cost (real) [cents/kWh]"""
        return self._aggregate_financial_output("levelized_cost_of_energy_real")

    @property
    def lcoe_nom(self) -> HybridSimulationOutput:
        """Levelized cost (nominal) [cents/kWh]"""
        return self._aggregate_financial_output("levelized_cost_of_energy_nominal")

    @property
    def benefit_cost_ratios(self) -> HybridSimulationOutput:
        """
        Benefit cost ratio [-] = Benefits / Costs

        Benefits include (using present values):

        #. PPA, capacity payment, and curtailment revenues
        #. Federal, state, utility, and other production-based incentive income
        #. Salvage value

        Costs: uses the present value of annual costs
        """
        return self._aggregate_financial_output("benefit_cost_ratio")

    def hybrid_outputs(self):
        # TODO: Update test_run_hopp_calc.py to work with hybrid_simulation_outputs
        outputs = dict()
        outputs['PV (MW)'] = self.pv.system_capacity_kw / 1000
        outputs['Wind (MW)'] = self.wind.system_capacity_kw / 1000
        pv_pct = self.pv.system_capacity_kw / (self.pv.system_capacity_kw + self.wind.system_capacity_kw)
        wind_pct = self.wind.system_capacity_kw / (self.pv.system_capacity_kw + self.wind.system_capacity_kw)
        outputs['PV (%)'] = pv_pct * 100
        outputs['Wind (%)'] = wind_pct * 100

        annual_energies = self.annual_energies
        outputs['PV AEP (GWh)'] = annual_energies.pv / 1000000
        outputs['Wind AEP (GWh)'] = annual_energies.wind / 1000000
        outputs["AEP (GWh)"] = annual_energies.hybrid / 1000000

        capacity_factors = self.capacity_factors
        outputs['PV Capacity Factor'] = capacity_factors.pv
        outputs['Wind Capacity Factor'] = capacity_factors.wind
        outputs["Capacity Factor"] = capacity_factors.hybrid
        outputs['Capacity Factor of Interconnect'] = capacity_factors.grid

        outputs['Percentage Curtailment'] = self.grid.curtailment_percent

        outputs["BOS Cost"] = self.grid.total_installed_cost
        outputs['BOS Cost percent reduction'] = 0
        outputs["Cost / MWh Produced"] = outputs["BOS Cost"] / (outputs['AEP (GWh)'] * 1000)

        outputs["NPV ($-million)"] = self.net_present_values.hybrid / 1000000
        outputs['IRR (%)'] = self.internal_rate_of_returns.hybrid
        outputs['PPA Price Used'] = self.grid.ppa_price[0]

        outputs['LCOE - Real'] = self.lcoe_real.hybrid
        outputs['LCOE - Nominal'] = self.lcoe_nom.hybrid

        # time series dispatch
        if self.grid.value('ppa_multiplier_model') == 1:
            outputs['Revenue (TOD)'] = sum(self.grid.total_revenue)
            outputs['Revenue (PPA)'] = outputs['TOD Profile Used'] = 0

        outputs['Cost / MWh Produced percent reduction'] = 0

        if pv_pct * wind_pct > 0:
            outputs['Pearson R Wind V Solar'] = pearsonr(self.pv.generation_profile[0:8760],
                                                         self.wind.generation_profile[0:8760])[0]

        return outputs

    def hybrid_simulation_outputs(self, filename: str = "") -> dict:
        """
        Creates a dictionary of hybrid simulation outputs

        :param filename: (optional) if provided dictionary will be saved as a CSV file

        :returns: Dictionary of hybrid simulation outputs
        """
        outputs = dict()

        if self.pv:
            outputs['PV (MW)'] = self.pv.system_capacity_kw / 1000
        if self.wind:
            outputs['Wind (MW)'] = self.wind.system_capacity_kw / 1000
        if self.tower:
            outputs['Tower (MW)'] = self.tower.system_capacity_kw / 1000
            outputs['Tower Hours of Storage (hr)'] = self.tower.tes_hours
            outputs['Tower Solar Multiple (-)'] = self.tower.solar_multiple
        if self.trough:
            outputs['Trough (MW)'] = self.trough.system_capacity_kw / 1000
            outputs['Trough Hours of Storage (hr)'] = self.trough.tes_hours
            outputs['Trough Solar Multiple (-)'] = self.trough.solar_multiple
        if self.battery:
            outputs['Battery (MW)'] = self.battery.system_capacity_kw / 1000
            outputs['Battery (MWh)'] = self.battery.system_capacity_kwh / 1000
        if self.grid:
            outputs['Grid System Capacity (MW)'] = self.grid.system_capacity_kw / 1000
            outputs['Grid Interconnect (MW)'] = self.grid.interconnect_kw / 1000
            outputs['Grid Curtailment Percent (%)'] = self.grid.curtailment_percent
            # outputs['Grid Capacity Factor After Curtailment (%)'] = self.grid.capacity_factor_after_curtailment
            outputs['Grid Capacity Factor at Interconnect (%)'] = self.grid.capacity_factor_at_interconnect
            if self.site.follow_desired_schedule:
                outputs['Missed Load year 1 (MWh)'] = sum(self.grid.missed_load[0:8760])/1.e3
                outputs['Missed Scheduled Load (%)'] = self.grid.missed_load_percentage * 100
                outputs['Schedule Curtailment year 1 (MWh)'] = sum(self.grid.schedule_curtailed[0:8760])/1.e3
                outputs['Schedule Curtailment (%)'] = self.grid.schedule_curtailed_percentage * 100

        attr_map = {'annual_energies': {'name': 'AEP (GWh)', 'scale': 1/1e6},
                    'capacity_factors': {'name': 'Capacity Factor (-)'},
                    'capacity_credit_percent': {'name': 'Capacity Credit (%)'},
                    'cost_installed': {'name': 'Installed Cost ($-million)', 'scale': 1/1e6},
                    'total_revenues': {'name': 'Total Revenue ($/year)'},  # list
                    'capacity_payments': {'name': 'Capacity Payments ($/year)'},  # tuple
                    'energy_purchases_values': {'name': 'Energy Purchases ($/year)'},  # tuple
                    'energy_sales_values': {'name': 'Energy Sales ($/year)'},  # tuple
                    'energy_values': {'name': 'Energy Values ($/year)'},  # tuple
                    'federal_depreciation_totals': {'name': 'Federal Depreciation Totals ($/year)'},  # tuple
                    'federal_taxes': {'name': 'Federal Taxes ($/year)'},  # tuple
                    'debt_payment': {'name': 'Debt Payments ($/year)'},  # tuple
                    'insurance_expenses': {'name': 'Insurance Expenses ($/year)'},  # tuple
                    'om_expenses': {'name': 'O&M Expenses ($/year)'},  # list
                    'net_present_values': {'name': 'Net Present Value ($-million)', 'scale': 1/1e6},
                    'internal_rate_of_returns': {'name': 'Internal Rate of Return (%)'},
                    'lcoe_real': {'name': 'Real Levelized Cost of Energy ($/MWh)', 'scale': 10.},
                    'lcoe_nom': {'name': 'Nominal Levelized Cost of Energy ($/MWh)', 'scale': 10.},
                    'benefit_cost_ratios': {'name': 'Benefit cost Ratio (-)'}}

        skip_attr = ['generation_profile', 'outputs_factory']

        for attr in dir(self):
            if attr in skip_attr:
                continue
            if type(getattr(self, attr)) == HybridSimulationOutput:
                if attr in attr_map:
                    technologies = list(self.power_sources.keys())
                    technologies.append('hybrid')
                    for source in technologies:
                        attr_dict = attr_map[attr]
                        o_name = source.capitalize() + ' ' + attr_dict['name']

                        try:
                            source_output = getattr(getattr(self, attr), source)
                        except AttributeError:
                            continue

                        # Scaling output
                        scale = 1
                        if 'scale' in attr_dict:
                            scale = attr_dict['scale']

                        if type(source_output) == list:
                            value = [x * scale for x in source_output]
                        elif type(source_output) == float:
                            value = source_output * scale
                        else:
                            value = source_output

                        outputs[o_name] = value

        outputs['PPA Price Used'] = self.grid.ppa_price[0]

        value_map = {'npv_annual_costs': {'name': 'NPV Annual Costs ($-million)', 'scale': 1 / 1e6}}

        for value in value_map.keys():
            technologies = list(self.power_sources.keys())
            for source in technologies:
                if source == 'grid':
                    source_name = 'Hybrid'
                else:
                    source_name = source.capitalize()
                attr_dict = value_map[value]
                o_name = source_name + ' ' + attr_dict['name']
                try:
                    source_output = self.power_sources[source].value(value)
                except AttributeError:
                    continue

                # Scaling output
                scale = 1
                if 'scale' in attr_dict:
                    scale = attr_dict['scale']

                if type(source_output) == list:
                    output_value = [x * scale for x in source_output]
                elif type(source_output) == float:
                    output_value = source_output * scale
                else:
                    output_value = source_output

                outputs[o_name] = output_value

        # time series dispatch
        if self.grid.value('ppa_multiplier_model') == 1:
            outputs['Grid Total Revenue (TOD)'] = self.grid.total_revenue

        # export to file
        if filename != "":
            with open(filename, 'w', newline='') as f:
                w = csv.writer(f)
                w.writerows(outputs.items())

        return outputs

    def assign(self, input_dict: dict):
        """
        Assign values from a nested dictionary of values which can be for all technologies in the hybrid plant
        or for a specific technology:

        :param input_dict: dict or nested dict
            If not nested, the keys are the parameter names and the values are the parameter values. All components with
            the parameters will have their parameter values changed to these new provided values.
            If a nested dict, the key for the outer dictionary is the name of the component (i.e. "pv") and the dict
            value provides all the parameter name-value pairs to assign to the component.
        """
        for k, v in input_dict.items():
            if not isinstance(v, dict):
                for tech in self.power_sources.keys():
                    self.power_sources[tech.lower()].value(k, v)
            else:
                if k not in self.power_sources.keys():
                    logger.warning(f"Cannot assign {v} to {k}: technology was not included in hybrid plant")
                    continue
                for kk, vv in v.items():
                    self.power_sources[k.lower()].value(kk, vv)

    def copy(self):
        """
        :return: a clone
        """
        # TODO implement deep copy
        raise NotImplementedError

    def plot_layout(self,
                    figure=None,
                    axes=None,
                    wind_color='b',
                    pv_color='darkorange',
                    site_border_color='k',
                    site_alpha=0.95,
                    linewidth=4.0
                    ):
        self.layout.plot(figure, axes, wind_color, pv_color, site_border_color, site_alpha, linewidth)<|MERGE_RESOLUTION|>--- conflicted
+++ resolved
@@ -519,15 +519,8 @@
         # Consolidate grid generation by copying over power and storage generation information
         if self.battery:
             self.grid.generation_profile_wo_battery = total_gen_before_battery
-<<<<<<< HEAD
         self.grid.simulate_grid_connection(hybrid_size_kw, total_gen, project_life, lifetime_sim, total_gen_max_feasible_year1)
         logger.info(f"Hybrid Peformance Simulation Complete. AEPs are {self.annual_energies}.")
-
-=======
-        self.grid.generation_profile = total_gen
-        self.grid.system_capacity_kw = hybrid_size_kw
-        self.grid.simulate_power(project_life, lifetime_sim)
->>>>>>> fbb31597
 
     def simulate_financials(self, project_life):
         """
