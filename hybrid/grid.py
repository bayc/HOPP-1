--- conflicted
+++ resolved
@@ -39,16 +39,7 @@
         super().__init__("Grid", site, system_model, financial_model)
 
         self._system_model.GridLimits.enable_interconnection_limit = 1
-<<<<<<< HEAD
-        self._system_model.GridLimits.grid_interconnection_limit_kwac = interconnect_kw
-
-        # financial calculations set up
-        if isinstance(self._financial_model, Singleowner.Singleowner):
-            self._financial_model.value("add_om_num_types", 1)
-
-=======
         self._system_model.GridLimits.grid_interconnection_limit_kwac = grid_config['interconnect_kw']
->>>>>>> 1051727c
         self._dispatch: GridDispatch = None
 
         # TODO: figure out if this is the best place for these
@@ -109,19 +100,11 @@
 
     @property
     def system_capacity_kw(self) -> float:
-<<<<<<< HEAD
-        return self._financial_model.value("system_capacity")
-
-    @system_capacity_kw.setter
-    def system_capacity_kw(self, size_kw: float):
-        self._financial_model.value("system_capacity", size_kw)
-=======
         return self._financial_model.value('system_capacity')
 
     @system_capacity_kw.setter
     def system_capacity_kw(self, size_kw: float):
         self._financial_model.value('system_capacity', size_kw)
->>>>>>> 1051727c
 
     @property
     def interconnect_kw(self) -> float:
@@ -153,11 +136,7 @@
     @property
     def generation_profile_wo_battery(self) -> Sequence:
         """System power generated without battery [kW]"""
-<<<<<<< HEAD
-        return self._financial_model.value("gen_without_battery")
-=======
         return self._financial_model.value('gen_without_battery')
->>>>>>> 1051727c
 
     @generation_profile_wo_battery.setter
     def generation_profile_wo_battery(self, system_generation_wo_battery_kw: Sequence):
