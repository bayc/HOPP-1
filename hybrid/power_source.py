--- conflicted
+++ resolved
@@ -1,16 +1,9 @@
 from typing import Iterable, Sequence
 import numpy as np
-<<<<<<< HEAD
-import pandas as pd
-import PySAM.Singleowner as singleowner
-
-from hybrid.sites import SiteInfo
-=======
 from hybrid.sites import SiteInfo
 import PySAM.Singleowner as Singleowner
 import pandas as pd
 from tools.utils import array_not_scalar, equal
->>>>>>> 1051727c
 from hybrid.log import hybrid_logger as logger
 from hybrid.dispatch.power_sources.power_source_dispatch import PowerSourceDispatch
 
@@ -288,33 +281,6 @@
         if self.system_capacity_kw <= 0:
             return
 
-<<<<<<< HEAD
-        self._financial_model.value("analysis_period", project_life)
-        if project_life > 1:
-            self._financial_model.value("system_use_lifetime_output", 1)
-        else:
-            self._financial_model.value("system_use_lifetime_output", 1)
-        
-        if hasattr(self._financial_model, "Revenue") and hasattr(self._financial_model.Revenue, "ppa_soln_mode"):
-            self._financial_model.Revenue.ppa_soln_mode = 1
-
-        # try to copy over system_model's generation_profile to the financial_model
-        if len(self._financial_model.value("gen")) == 1:
-            if len(self.generation_profile) == self.site.n_timesteps:
-                self._financial_model.value("gen", self.generation_profile)
-            else:
-                raise RuntimeError(f"simulate_financials error: generation profile of len {self.site.n_timesteps} required")
-
-        if len(self._financial_model.value("gen")) == self.site.n_timesteps:
-            single_year_gen = self._financial_model.value("gen")
-            self._financial_model.value("gen", list(single_year_gen) * project_life)
-
-        if self.name != "Grid":
-            self._financial_model.value("system_pre_curtailment_kwac", self._system_model.value("gen") * project_life)
-            self._financial_model.value("annual_energy_pre_curtailment_ac", self._system_model.value("annual_energy"))
-            self._financial_model.value("cp_system_nameplate", self.system_capacity_kw * 1e-3) #self.calc_nominal_capacity(interconnect_kw)
-            # TODO: Should we use the nominal capacity function here?
-=======
         if not isinstance(self._financial_model, Singleowner.Singleowner):
             self._financial_model.assign(self._system_model.export(), ignore_missing_vals=True)       # copy system parameter values having same name
         self._financial_model.value('system_capacity', self.system_capacity_kw) # [kW] needed for custom financial models
@@ -335,7 +301,6 @@
         self._financial_model.value('system_pre_curtailment_kwac', self._financial_model.value('gen'))
         self._financial_model.value('annual_energy_pre_curtailment_ac', self._system_model.value("annual_energy"))
         # TODO: Should we use the nominal capacity function here?
->>>>>>> 1051727c
         self.gen_max_feasible = self.calc_gen_max_feasible_kwh(interconnect_kw)
         self.capacity_credit_percent = self.calc_capacity_credit_percent(interconnect_kw)
 
