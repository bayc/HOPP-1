--- conflicted
+++ resolved
@@ -41,15 +41,6 @@
     P_max = rated_power
     P_min = 0.1 * rated_power
 
-<<<<<<< HEAD
-    if isinstance(wind_data, pd.DataFrame):
-        P_wind_t = wind_data["Wind + PV Generation"][:T]
-        P_wind_t = P_wind_t / np.max(P_wind_t) * n_stacks * P_max
-    else:
-        P_wind_t=wind_data#P_wind_t[:T]
-
-=======
->>>>>>> 91306d1b
     def obj(model):
         return model.AC[0] - model.eps * model.F_tot[0]
 
