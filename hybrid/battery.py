from typing import Sequence

import PySAM.BatteryStateful as BatteryModel
import PySAM.BatteryTools as BatteryTools
import PySAM.Singleowner as Singleowner

from hybrid.power_source import *


class BatteryOutputs:
    def __init__(self, n_timesteps):
        """Class for storing stateful battery and dispatch outputs."""
        self.stateful_attributes = ['I', 'P', 'Q', 'SOC', 'T_batt', 'gen']
        for attr in self.stateful_attributes:
            setattr(self, attr, [0.0]*n_timesteps)

        # dispatch output storage
        dispatch_attributes = ['I', 'P', 'SOC']
        for attr in dispatch_attributes:
            setattr(self, 'dispatch_'+attr, [0.0]*n_timesteps)


class Battery(PowerSource):
    _system_model: BatteryModel.BatteryStateful
    _financial_model: Singleowner.Singleowner

    module_specs = {'capacity': 400, 'surface_area': 30} # 400 [kWh] -> 30 [m^2]

    def __init__(self,
                 site: SiteInfo,
                 battery_config: dict,
                 chemistry: str = 'lfpgraphite',
                 system_voltage_volts: float = 500):
        """
        Battery Storage class based on PySAM's BatteryStateful Model

        :param site: Power source site information (SiteInfo object)
        :param battery_config: Battery configuration with the following keys:

            #. ``system_capacity_kwh``: float, Battery energy capacity [kWh]
            #. ``system_capacity_kw``: float, Battery rated power capacity [kW]

        :param chemistry: Battery storage chemistry, options include:

            #. ``LFPGraphite``: Lithium Iron Phosphate (Lithium Ion)
            #. ``LMOLTO``: LMO/Lithium Titanate (Lithium Ion)
            #. ``LeadAcid``: Lead Acid
            #. ``NMCGraphite``: Nickel Manganese Cobalt Oxide (Lithium Ion)

        :param system_voltage_volts: Battery system voltage [VDC]
        """
        for key in ('system_capacity_kwh', 'system_capacity_kw'):
            if key not in battery_config.keys():
                raise ValueError

        system_model = BatteryModel.default(chemistry)
<<<<<<< HEAD
        financial_model = Singleowner.from_existing(system_model, "GenericBatterySingleOwner")
        super().__init__("Battery", site, system_model, financial_model)

        self.Outputs = BatteryOutputs(n_timesteps=site.n_timesteps)
=======
        financial_model = Singleowner.from_existing(system_model, "StandaloneBatterySingleOwner")
        super().__init__("Battery", site, system_model, financial_model)

        self.Outputs = Battery_Outputs(n_timesteps=site.n_timesteps)
>>>>>>> 387f18db
        self.system_capacity_kw: float = battery_config['system_capacity_kw']
        self.chemistry = chemistry
        BatteryTools.battery_model_sizing(self._system_model,
                                          battery_config['system_capacity_kw'],
                                          battery_config['system_capacity_kwh'],
                                          system_voltage_volts,
                                          module_specs=Battery.module_specs)
        self._system_model.ParamsPack.h = 20
        self._system_model.ParamsPack.Cp = 900
        self._system_model.ParamsCell.resistance = 0.001

        # Minimum set of parameters to set to get statefulBattery to work
        self._system_model.value("control_mode", 0.0)
        self._system_model.value("input_current", 0.0)
        self._system_model.value("dt_hr", 1.0)
        self._system_model.value("minimum_SOC", 10.0)
        self._system_model.value("maximum_SOC", 90.0)
        self._system_model.value("initial_SOC", 10.0)

        self._dispatch = None

        logger.info("Initialized battery with parameters and state {}".format(self._system_model.export()))

    def setup_system_model(self):
        """Executes Stateful Battery setup"""
        self._system_model.setup()

    @property
    def system_capacity_voltage(self) -> tuple:
        """Battery energy capacity [kWh] and voltage [VDC]"""
        return self._system_model.ParamsPack.nominal_energy, self._system_model.ParamsPack.nominal_voltage

    @system_capacity_voltage.setter
    def system_capacity_voltage(self, capacity_voltage: tuple):
        size_kwh = capacity_voltage[0]
        voltage_volts = capacity_voltage[1]

        # sizing function may run into future issues if size_kwh == 0 is allowed
        if size_kwh == 0:
            size_kwh = 1e-7

        BatteryTools.battery_model_sizing(self._system_model,
                                          0.,
                                          size_kwh,
                                          voltage_volts,
                                          module_specs=Battery.module_specs)
        logger.info("Battery set system_capacity to {} kWh".format(size_kwh))
        logger.info("Battery set system_voltage to {} volts".format(voltage_volts))

    @property
    def system_capacity_kwh(self) -> float:
        """Battery energy capacity [kWh]"""
        return self._system_model.ParamsPack.nominal_energy

    @system_capacity_kwh.setter
    def system_capacity_kwh(self, size_kwh: float):
        self.system_capacity_voltage = (size_kwh, self.system_voltage_volts)

    @property
    def system_capacity_kw(self) -> float:
        """Battery power rating [kW]"""
        return self._system_capacity_kw

    @system_capacity_kw.setter
    def system_capacity_kw(self, size_kw: float):
<<<<<<< HEAD
=======
        """
        Sets the system capacity and updates the system, cost and financial model
        :param size_kw:
        """
>>>>>>> 387f18db
        self._financial_model.value("system_capacity", size_kw)
        self._system_capacity_kw = size_kw

    @property
    def system_voltage_volts(self) -> float:
        """Battery bank voltage [VDC]"""
        return self._system_model.ParamsPack.nominal_voltage

    @system_voltage_volts.setter
    def system_voltage_volts(self, voltage_volts: float):
        self.system_capacity_voltage = (self.system_capacity_kwh, voltage_volts)

    @property
    def chemistry(self) -> str:
        """Battery chemistry type"""
        model_type = self._system_model.ParamsCell.chem
        if model_type == 0 or model_type == 1:
            return self._chemistry
        else:
            raise ValueError("chemistry model type unrecognized")

    @chemistry.setter
    def chemistry(self, battery_chemistry: str):
        BatteryTools.battery_model_change_chemistry(self._system_model, battery_chemistry)
        self._chemistry = battery_chemistry
        logger.info("Battery chemistry set to {}".format(battery_chemistry))

    def simulate_with_dispatch(self, n_periods: int, sim_start_time: int = None):
        """
        Step through dispatch solution for battery and simulate battery

        :param n_periods: Number of hours to simulate [hrs]
        :param sim_start_time: Start hour of simulation horizon
        """
        # Set stateful control value [Discharging (+) + Charging (-)]
        if self.value("control_mode") == 1.0:
            control = [pow_MW*1e3 for pow_MW in self.dispatch.power]    # MW -> kW
        elif self.value("control_mode") == 0.0:
            control = [cur_MA * 1e6 for cur_MA in self.dispatch.current]    # MA -> A
        else:
            raise ValueError("Stateful battery module 'control_mode' invalid value.")

        time_step_duration = self.dispatch.time_duration
        for t in range(n_periods):
            self.value('dt_hr', time_step_duration[t])
            self.value(self.dispatch.control_variable, control[t])

            # Only store information if passed the previous day simulations (used in clustering)
            try:
                index_time_step = sim_start_time + t  # Store information
            except TypeError:
                index_time_step = None  # Don't store information
            self.simulate_power(time_step=index_time_step)

        # Store Dispatch model values
        if sim_start_time is not None:
            time_slice = slice(sim_start_time, sim_start_time + n_periods)
            self.Outputs.dispatch_SOC[time_slice] = self.dispatch.soc[0:n_periods]
            self.Outputs.dispatch_P[time_slice] = self.dispatch.power[0:n_periods]
            self.Outputs.dispatch_I[time_slice] = self.dispatch.current[0:n_periods]

        # logger.info("Battery Outputs at start time {}".format(sim_start_time, self.Outputs))

    def simulate_power(self, time_step=None):
        """
        Runs battery simulate and stores values if time step is provided

        :param time_step: (optional) if provided outputs are stored, o.w. they are not stored.
        """
        if not self._system_model:
            return
        self._system_model.execute(0)

        if time_step is not None:
            self.update_battery_stored_values(time_step)

    def update_battery_stored_values(self, time_step):
        """
        Stores Stateful battery outputs at time step provided.

        :param time_step: time step where outputs will be stored.
        """
        for attr in self.Outputs.stateful_attributes:
            if hasattr(self._system_model.StatePack, attr):
                getattr(self.Outputs, attr)[time_step] = self.value(attr)
            else:
                if attr == 'gen':
                    getattr(self.Outputs, attr)[time_step] = self.value('P')

<<<<<<< HEAD
    def simulate_financials(self, interconnect_kw, project_life, cap_cred_avail_storage: bool = True):
        """
        Sets-up and simulates financial model for the battery

        :param interconnect_kw: Interconnection limit [kW]
        :param project_life: Analysis period [years]
        :param cap_cred_avail_storage: Base capacity credit on available storage (True),
                                            otherwise use only dispatched generation (False)
        """
=======
    def simulate_financials(self, project_life):
>>>>>>> 387f18db
        self._financial_model.BatterySystem.batt_computed_bank_capacity = self.system_capacity_kwh

        # TODO: updated replacement values -> based on usage...
        try:
            self._financial_model.BatterySystem.batt_bank_replacement
        except:
            self._financial_model.BatterySystem.batt_bank_replacement = [0] * (project_life + 1)

        if project_life > 1:
            self._financial_model.Lifetime.system_use_lifetime_output = 1
        else:
            self._financial_model.Lifetime.system_use_lifetime_output = 0
        self._financial_model.FinancialParameters.analysis_period = project_life
<<<<<<< HEAD
        self._financial_model.CapacityPayments.cp_system_nameplate = min(interconnect_kw, self.system_capacity_kw)
=======
        self._financial_model.CapacityPayments.cp_system_nameplate = self.system_capacity_kw
        self._financial_model.SystemCosts.om_batt_nameplate = self.system_capacity_kw
        try:
            if self._financial_model.SystemCosts.om_production != 0:
                raise ValueError("Battery's 'om_production' must be 0. For variable O&M cost based on battery discharge, "
                                 "use `om_batt_variable_cost`, which is in $/MWh.")
        except:
            # om_production not set, so ok
            pass
>>>>>>> 387f18db
        self._financial_model.Revenue.ppa_soln_mode = 1

        if len(self.Outputs.gen) == self.site.n_timesteps:
            single_year_gen = self.Outputs.gen
            self._financial_model.SystemOutput.gen = list(single_year_gen) * project_life

            self._financial_model.SystemOutput.system_pre_curtailment_kwac = list(single_year_gen) * project_life
            self._financial_model.SystemOutput.annual_energy_pre_curtailment_ac = sum(single_year_gen)
<<<<<<< HEAD
            self._financial_model.Battery.batt_annual_discharge_energy = [sum(i for i in self.Outputs.gen if i > 0) / (
                    len(self.Outputs.gen) / 8760)] * project_life
        else:
            raise NotImplementedError

        # need to store for later grid aggregation
        self.gen_max_feasible = self.calc_gen_max_feasible_kwh(interconnect_kw, cap_cred_avail_storage)
        self.capacity_credit_percent = self.calc_capacity_credit_percent(
            self.site.capacity_hours,
            self.gen_max_feasible,
            interconnect_kw)
=======
        else:
            raise NotImplementedError

        self._financial_model.LCOS.batt_annual_discharge_energy = [sum(i for i in single_year_gen if i > 0)] * project_life
        self._financial_model.LCOS.batt_annual_charge_energy = [sum(i for i in single_year_gen if i < 0)] * project_life
        # Do not calculate LCOS
        self._financial_model.unassign("battery_total_cost_lcos")
        self._financial_model.LCOS.batt_annual_charge_from_system = (0,)
>>>>>>> 387f18db

        self._financial_model.execute(0)
        logger.info("{} simulation executed".format('battery'))

    def calc_gen_max_feasible_kwh(self, interconnect_kw, use_avail_storage: bool = True) -> list:
        """
        Calculates the maximum feasible capacity (generation profile) that could have occurred.

        :param interconnect_kw: Interconnection limit [kW]
        :param use_avail_storage: Base capacity credit on available storage (True),
                                            otherwise use only dispatched generation (False)

        :return: maximum feasible capacity [kWh]: list of floats
        """
        t_step = self.site.interval / 60                                                # hr
        df = pd.DataFrame()
        df['E_delivered'] = [max(0, x * t_step) for x in self.Outputs.P]                # [kWh]
        df['SOC_perc'] = self.Outputs.SOC                                               # [%]
        df['E_stored'] = df.SOC_perc / 100 * self.system_capacity_kwh                   # [kWh]

        def max_feasible_kwh(row):
            return min(self.system_capacity_kw * t_step, row.E_delivered + row.E_stored)

        if use_avail_storage:
            E_max_feasible = df.apply(max_feasible_kwh, axis=1)                             # [kWh]
        else:
            E_max_feasible = df['E_delivered']

        W_ac_nom = self.calc_nominal_capacity(interconnect_kw)
        E_max_feasible = np.minimum(E_max_feasible, W_ac_nom*t_step) 
        
        return list(E_max_feasible)

    @property
    def generation_profile(self) -> Sequence:
        if self.system_capacity_kwh:
            return self.Outputs.gen
        else:
            return [0] * self.site.n_timesteps

    @property
    def replacement_costs(self) -> Sequence:
<<<<<<< HEAD
        """Battery replacement cost [$]"""
=======
>>>>>>> 387f18db
        if self.system_capacity_kw:
            return self._financial_model.Outputs.cf_battery_replacement_cost
        else:
            return [0] * self.site.n_timesteps

    @property
<<<<<<< HEAD
    def annual_energy_kwh(self) -> float:
=======
    def annual_energy_kw(self) -> float:
>>>>>>> 387f18db
        if self.system_capacity_kw > 0:
            return sum(self.Outputs.gen)
        else:
            return 0<|MERGE_RESOLUTION|>--- conflicted
+++ resolved
@@ -54,17 +54,10 @@
                 raise ValueError
 
         system_model = BatteryModel.default(chemistry)
-<<<<<<< HEAD
-        financial_model = Singleowner.from_existing(system_model, "GenericBatterySingleOwner")
-        super().__init__("Battery", site, system_model, financial_model)
-
-        self.Outputs = BatteryOutputs(n_timesteps=site.n_timesteps)
-=======
         financial_model = Singleowner.from_existing(system_model, "StandaloneBatterySingleOwner")
         super().__init__("Battery", site, system_model, financial_model)
 
-        self.Outputs = Battery_Outputs(n_timesteps=site.n_timesteps)
->>>>>>> 387f18db
+        self.Outputs = BatteryOutputs(n_timesteps=site.n_timesteps)
         self.system_capacity_kw: float = battery_config['system_capacity_kw']
         self.chemistry = chemistry
         BatteryTools.battery_model_sizing(self._system_model,
@@ -130,13 +123,6 @@
 
     @system_capacity_kw.setter
     def system_capacity_kw(self, size_kw: float):
-<<<<<<< HEAD
-=======
-        """
-        Sets the system capacity and updates the system, cost and financial model
-        :param size_kw:
-        """
->>>>>>> 387f18db
         self._financial_model.value("system_capacity", size_kw)
         self._system_capacity_kw = size_kw
 
@@ -226,7 +212,6 @@
                 if attr == 'gen':
                     getattr(self.Outputs, attr)[time_step] = self.value('P')
 
-<<<<<<< HEAD
     def simulate_financials(self, interconnect_kw, project_life, cap_cred_avail_storage: bool = True):
         """
         Sets-up and simulates financial model for the battery
@@ -236,9 +221,6 @@
         :param cap_cred_avail_storage: Base capacity credit on available storage (True),
                                             otherwise use only dispatched generation (False)
         """
-=======
-    def simulate_financials(self, project_life):
->>>>>>> 387f18db
         self._financial_model.BatterySystem.batt_computed_bank_capacity = self.system_capacity_kwh
 
         # TODO: updated replacement values -> based on usage...
@@ -252,10 +234,7 @@
         else:
             self._financial_model.Lifetime.system_use_lifetime_output = 0
         self._financial_model.FinancialParameters.analysis_period = project_life
-<<<<<<< HEAD
         self._financial_model.CapacityPayments.cp_system_nameplate = min(interconnect_kw, self.system_capacity_kw)
-=======
-        self._financial_model.CapacityPayments.cp_system_nameplate = self.system_capacity_kw
         self._financial_model.SystemCosts.om_batt_nameplate = self.system_capacity_kw
         try:
             if self._financial_model.SystemCosts.om_production != 0:
@@ -264,7 +243,6 @@
         except:
             # om_production not set, so ok
             pass
->>>>>>> 387f18db
         self._financial_model.Revenue.ppa_soln_mode = 1
 
         if len(self.Outputs.gen) == self.site.n_timesteps:
@@ -273,9 +251,13 @@
 
             self._financial_model.SystemOutput.system_pre_curtailment_kwac = list(single_year_gen) * project_life
             self._financial_model.SystemOutput.annual_energy_pre_curtailment_ac = sum(single_year_gen)
-<<<<<<< HEAD
-            self._financial_model.Battery.batt_annual_discharge_energy = [sum(i for i in self.Outputs.gen if i > 0) / (
-                    len(self.Outputs.gen) / 8760)] * project_life
+            self._financial_model.LCOS.batt_annual_discharge_energy = [sum(i for i in single_year_gen if i > 0)] * project_life
+            self._financial_model.LCOS.batt_annual_charge_energy = [sum(i for i in single_year_gen if i < 0)] * project_life
+            # Do not calculate LCOS
+            self._financial_model.unassign("battery_total_cost_lcos")
+            self._financial_model.LCOS.batt_annual_charge_from_system = (0,)
+            # self._financial_model.Battery.batt_annual_discharge_energy = [sum(i for i in self.Outputs.gen if i > 0) / (
+                    # len(self.Outputs.gen) / 8760)] * project_life
         else:
             raise NotImplementedError
 
@@ -285,16 +267,6 @@
             self.site.capacity_hours,
             self.gen_max_feasible,
             interconnect_kw)
-=======
-        else:
-            raise NotImplementedError
-
-        self._financial_model.LCOS.batt_annual_discharge_energy = [sum(i for i in single_year_gen if i > 0)] * project_life
-        self._financial_model.LCOS.batt_annual_charge_energy = [sum(i for i in single_year_gen if i < 0)] * project_life
-        # Do not calculate LCOS
-        self._financial_model.unassign("battery_total_cost_lcos")
-        self._financial_model.LCOS.batt_annual_charge_from_system = (0,)
->>>>>>> 387f18db
 
         self._financial_model.execute(0)
         logger.info("{} simulation executed".format('battery'))
@@ -337,21 +309,14 @@
 
     @property
     def replacement_costs(self) -> Sequence:
-<<<<<<< HEAD
         """Battery replacement cost [$]"""
-=======
->>>>>>> 387f18db
         if self.system_capacity_kw:
             return self._financial_model.Outputs.cf_battery_replacement_cost
         else:
             return [0] * self.site.n_timesteps
 
     @property
-<<<<<<< HEAD
     def annual_energy_kwh(self) -> float:
-=======
-    def annual_energy_kw(self) -> float:
->>>>>>> 387f18db
         if self.system_capacity_kw > 0:
             return sum(self.Outputs.gen)
         else:
