from typing import Union
import sys, os
from pathlib import Path
import time

import pyomo.environ as pyomo
from pyomo.network import Port, Arc
from pyomo.opt import TerminationCondition
from pyomo.util.check_units import assert_units_consistent

from hybrid.sites import SiteInfo
from hybrid.dispatch import HybridDispatch, HybridDispatchOptions, DispatchProblemState
from hybrid.clustering import Clustering

class HybridDispatchBuilderSolver:
    """Helper class for building hybrid system dispatch problem, solving dispatch problem, and simulating system
    with dispatch solution."""
    def __init__(self,
                 site: SiteInfo,
                 power_sources: dict,
                 dispatch_options: dict = None,
                 control: dict = None):
        """

        Parameters
        ----------
        dispatch_options :
            Contains attribute key, value pairs to change default dispatch options.
            For details see HybridDispatchOptions in hybrid_dispatch_options.py

        """
        self.opt = None
        self.site: SiteInfo = site
        self.power_sources = power_sources
        self.options = HybridDispatchOptions(dispatch_options)
        self.control = control

        # deletes previous log file under same name
        if os.path.isfile(self.options.log_name):
            os.remove(self.options.log_name)

        self.needs_dispatch = any(item in ['battery', 'tower', 'trough'] for item in self.power_sources.keys())

        if self.needs_dispatch:
            self._pyomo_model = self._create_dispatch_optimization_model()
            if self.site.follow_desired_schedule:
                self.dispatch.create_min_operating_cost_objective()
            else:
                self.dispatch.create_max_gross_profit_objective()
            self.dispatch.create_arcs()
            assert_units_consistent(self.pyomo_model)
            self.problem_state = DispatchProblemState()
        
        # Clustering (optional)
        self.clustering = None
        if self.options.use_clustering:
            #TODO: Add resource data for wind
            self.clustering = Clustering(power_sources.keys(), self.site.solar_resource.filename, wind_resource_data = None, price_data = self.site.elec_prices.data)
            self.clustering.n_cluster = self.options.n_clusters
            if len(self.options.clustering_weights.keys()) == 0:
                self.clustering.use_default_weights = True
            elif self.options.clustering_divisions.keys() != self.options.clustering_weights.keys():
                print ('Warning: Keys in user-specified dictionaries for clustering weights and divisions do not match. Reverting to default weights/divisions')
                self.clustering.use_default_weights = True
            else:
                self.clustering.weights = self.options.clustering_weights
                self.clustering.divisions = self.options.clustering_divisions
                self.clustering.use_default_weights = False
            self.clustering.run_clustering()  # Create clusters and find exemplar days for simulation

    def _create_dispatch_optimization_model(self):
        """
        Creates monolith dispatch model
        """
        model = pyomo.ConcreteModel(name='hybrid_dispatch')
        #################################
        # Sets                          #
        #################################
        model.forecast_horizon = pyomo.Set(doc="Set of time periods in time horizon",
                                           initialize=range(self.options.n_look_ahead_periods))
        #################################
        # Blocks (technologies)         #
        #################################
        module = getattr(__import__("hybrid"), "dispatch")
        for source, tech in self.power_sources.items():
            if source == 'battery':
                tech._dispatch = self.options.battery_dispatch_class(
                    model,
                    model.forecast_horizon,
                    tech._system_model,
                    tech._financial_model,
                    include_lifecycle_count=self.options.include_lifecycle_count)
            else:
                try:
                    dispatch_class_name = getattr(module, source.capitalize() + "Dispatch")
                except AttributeError:
                    raise ValueError("Could not find {} in hybrid.dispatch module. Is {} supported in the hybrid "
                                     "dispatch model?".format(source.capitalize() + "Dispatch", source))
                tech._dispatch = dispatch_class_name(
                    model,
                    model.forecast_horizon,
                    tech._system_model,
                    tech._financial_model)

        self._dispatch = HybridDispatch(
            model,
            model.forecast_horizon,
            self.power_sources,
            self.options)
        return model

    def solve_dispatch_model(self, start_time: int, n_days: int):
        # Solve dispatch model
        if self.options.solver == 'glpk':
            solver_results = self.glpk_solve()
        elif self.options.solver == 'cbc':
            solver_results = self.cbc_solve()
        elif self.options.solver == 'xpress':
            solver_results = self.xpress_solve()
        elif self.options.solver == 'xpress_persistent':
            solver_results = self.xpress_persistent_solve()
        elif self.options.solver == 'gurobi_ampl':
            solver_results = self.gurobi_ampl_solve()
        elif self.options.solver == 'gurobi':
            solver_results = self.gurobi_solve()
        else:
            raise ValueError("{} is not a supported solver".format(self.options.solver))

        self.problem_state.store_problem_metrics(solver_results, start_time, n_days,
                                                 self.dispatch.objective_value)

    @staticmethod
    def glpk_solve_call(pyomo_model: pyomo.ConcreteModel,
                        log_name: str = "",
                        user_solver_options: dict = None):

        # log_name = "annual_solve_GLPK.log"  # For debugging MILP solver
        # Ref. on solver options: https://en.wikibooks.org/wiki/GLPK/Using_GLPSOL
        glpk_solver_options = {'cuts': None,
                               'presol': None,
                               # 'mostf': None,
                               # 'mipgap': 0.001,
                               'tmlim': 30
                               }
        solver_options = SolverOptions(glpk_solver_options, log_name, user_solver_options,'log')
        with pyomo.SolverFactory('glpk') as solver:
            results = solver.solve(pyomo_model, options=solver_options.constructed)
        HybridDispatchBuilderSolver.log_and_solution_check(log_name, solver_options.instance_log, results.solver.termination_condition, pyomo_model)
        return results
        
    def glpk_solve(self):
        return HybridDispatchBuilderSolver.glpk_solve_call(self.pyomo_model,
                                                           self.options.log_name,
                                                           self.options.solver_options)
        
    @staticmethod
    def gurobi_ampl_solve_call(pyomo_model: pyomo.ConcreteModel,
                               log_name: str = "",
                               user_solver_options: dict = None):

        # Ref. on solver options: https://www.gurobi.com/documentation/9.1/ampl-gurobi/parameters.html
        gurobi_solver_options = {'timelim': 60,
                                 'threads': 1}
        solver_options = SolverOptions(gurobi_solver_options, log_name, user_solver_options,'logfile')

        with pyomo.SolverFactory('gurobi', executable='/opt/solvers/gurobi', solver_io='nl') as solver:
            results = solver.solve(pyomo_model, options=solver_options.constructed)
        HybridDispatchBuilderSolver.log_and_solution_check(log_name, solver_options.instance_log, results.solver.termination_condition, pyomo_model)
        return results

    def gurobi_ampl_solve(self):
        return HybridDispatchBuilderSolver.gurobi_ampl_solve_call(self.pyomo_model,
                                                                  self.options.log_name,
                                                                  self.options.solver_options)
                                                                  
    @staticmethod
    def gurobi_solve_call(opt: pyomo.SolverFactory,
                          pyomo_model: pyomo.ConcreteModel,
                          log_name: str = "",
                          user_solver_options: dict = None):

        # Ref. on solver options: https://www.gurobi.com/documentation/9.1/ampl-gurobi/parameters.html
        gurobi_solver_options = {'timelim': 60,
                                 'threads': 1}
        solver_options = SolverOptions(gurobi_solver_options, log_name, user_solver_options,'logfile')
        
        opt.options.update(solver_options.constructed)
        opt.set_instance(pyomo_model)
        results = opt.solve(save_results=False)
        HybridDispatchBuilderSolver.log_and_solution_check(log_name, solver_options.instance_log, results.solver.termination_condition, pyomo_model)
        return results

    def gurobi_solve(self):
        if self.opt is None:
            self.opt = pyomo.SolverFactory('gurobi', solver_io='persistent') 
    
        return HybridDispatchBuilderSolver.gurobi_solve_call(self.opt,
                                                             self.pyomo_model,
                                                             self.options.log_name,
                                                             self.options.solver_options)

    @staticmethod
    def cbc_solve_call(pyomo_model: pyomo.ConcreteModel,
                       log_name: str = "",
                       user_solver_options: dict = None):
        # log_name = "annual_solve_CBC.log"
        # Solver options can be found by launching executable 'start cbc.exe', verbose 15, ?
        # https://coin-or.github.io/Cbc/faq.html (a bit outdated)
        cbc_solver_options = {  # 'ratioGap': 0.001,
                              'seconds': 60}
        solver_options = SolverOptions(cbc_solver_options, log_name, user_solver_options,'log')

        if sys.platform == 'win32' or sys.platform == 'cygwin':
            cbc_path = Path(__file__).parent / "cbc_solver" / "cbc-win64" / "cbc"
            if log_name != "":
                print("Warning: CBC solver logging is active... This will significantly increase simulation time.")
                solver_options.constructed['log'] = 2
                solver = pyomo.SolverFactory('asl:cbc', executable=cbc_path)
                results = solver.solve(pyomo_model, logfile=solver_options.instance_log, options=solver_options.constructed)
            else:
                solver = pyomo.SolverFactory('cbc', executable=cbc_path, solver_io='nl')
                results = solver.solve(pyomo_model, options=solver_options.constructed)
        elif sys.platform == 'darwin' or sys.platform == 'linux':
            solver = pyomo.SolverFactory('cbc')
            results = solver.solve(pyomo_model, options=solver_options.constructed)
        else:
            raise SystemError('Platform not supported ', sys.platform)
        
        HybridDispatchBuilderSolver.log_and_solution_check(log_name, solver_options.instance_log, results.solver.termination_condition, pyomo_model)
        return results

    def cbc_solve(self):
        return HybridDispatchBuilderSolver.cbc_solve_call(self.pyomo_model,
                                                          self.options.log_name,
                                                          self.options.solver_options)

    @staticmethod
    def xpress_solve_call(pyomo_model: pyomo.ConcreteModel,
                          log_name: str = "",
                          user_solver_options: dict = None):

        # FIXME: Logging does not work
        # log_name = "annual_solve_Xpress.log"  # For debugging MILP solver
        # Ref. on solver options: https://ampl.com/products/solvers/solvers-we-sell/xpress/options/
        xpress_solver_options = {'mipgap': 0.001,
                                 'maxtime': 30}
        solver_options = SolverOptions(xpress_solver_options, log_name, user_solver_options,'LOGFILE')

        with pyomo.SolverFactory('xpress_direct') as solver:
            results = solver.solve(pyomo_model, options=solver_options.constructed)
        HybridDispatchBuilderSolver.log_and_solution_check(log_name, solver_options.instance_log, results.solver.termination_condition, pyomo_model)
        return results

    def xpress_solve(self):
        return HybridDispatchBuilderSolver.xpress_solve_call(self.pyomo_model,
                                                             self.options.log_name,
                                                             self.options.solver_options)

    @staticmethod
    def xpress_persistent_solve_call(opt: pyomo.SolverFactory,
                                     pyomo_model: pyomo.ConcreteModel,
                                     log_name: str = "",
                                     user_solver_options: dict = None):

        # log_name = "annual_solve_Xpress.log"  # For debugging MILP solver
        # Ref. on solver options: https://ampl.com/products/solvers/solvers-we-sell/xpress/options/
        xpress_solver_options = {'mipgap': 0.001,
                                 'MAXTIME': 30}
        solver_options = SolverOptions(xpress_solver_options, log_name, user_solver_options,'LOGFILE')

        opt.options.update(solver_options.constructed)
        opt.set_instance(pyomo_model)
        results = opt.solve(save_results=False)
        HybridDispatchBuilderSolver.log_and_solution_check(log_name, solver_options.instance_log, results.solver.termination_condition, pyomo_model)
        return results

    def xpress_persistent_solve(self):
        if self.opt is None:
            self.opt = pyomo.SolverFactory('xpress', solver_io='persistent')

        return HybridDispatchBuilderSolver.xpress_persistent_solve_call(self.opt,
                                                                        self.pyomo_model,
                                                                        self.options.log_name,
                                                                        self.options.solver_options)
    @staticmethod
    def mindtpy_solve_call(pyomo_model: pyomo.ConcreteModel,
                           log_name: str = ""):
        raise NotImplementedError
        solver = pyomo.SolverFactory('mindtpy')
        results = solver.solve(pyomo_model,
                               mip_solver='glpk',
                               nlp_solver='ipopt',
                               tee=True)

        HybridDispatchBuilderSolver.log_and_solution_check("", "", results.solver.termination_condition, pyomo_model)
        return results

    @staticmethod
    def log_and_solution_check(log_name:str, solve_log: str, solver_termination_condition, pyomo_model):
        if log_name != "":
            HybridDispatchBuilderSolver.append_solve_to_log(log_name, solve_log)
        HybridDispatchBuilderSolver.check_solve_condition(solver_termination_condition, pyomo_model)

    @staticmethod
    def check_solve_condition(solver_termination_condition, pyomo_model):
        if solver_termination_condition == TerminationCondition.infeasible:
            HybridDispatchBuilderSolver.print_infeasible_problem(pyomo_model)
        elif not solver_termination_condition == TerminationCondition.optimal:
            print("Warning: Dispatch problem termination condition was '"
                  + str(solver_termination_condition) + "'")

    @staticmethod
    def append_solve_to_log(log_name: str, solve_log: str):
        # Appends single problem instance log to annual log file
        fin = open(solve_log, 'r')
        data = fin.read()
        fin.close()

        ann_log = open(log_name, 'a+')
        ann_log.write("=" * 50 + "\n")
        ann_log.write(data)
        ann_log.close()

    @staticmethod
    def print_infeasible_problem(model: pyomo.ConcreteModel):
        original_stdout = sys.stdout
        with open('infeasible_instance.txt', 'w') as f:
            sys.stdout = f
            print('\n' + '#' * 20 + ' Model Parameter Values ' + '#' * 20 + '\n')
            HybridDispatchBuilderSolver.print_all_parameters(model)
            print('\n' + '#' * 20 + ' Model Blocks Display ' + '#' * 20 + '\n')
            HybridDispatchBuilderSolver.display_all_blocks(model)
            sys.stdout = original_stdout
        raise ValueError("Dispatch optimization model is infeasible.\n"
                         "See 'infeasible_instance.txt' for parameter values.")

    @staticmethod
    def print_all_parameters(model: pyomo.ConcreteModel):
        param_list = list()
        block_list = list()
        for param_object in model.component_objects(pyomo.Param, active=True):
            name_to_print = param_object.getname()
            parent_block = param_object.parent_block().parent_component()
            block_name = parent_block.getname()
            if (name_to_print not in param_list) or (block_name not in block_list):
                block_list.append(block_name)
                param_list.append(name_to_print)
                print("\nParent Block Name: ", block_name)
                print("Parameter: ", name_to_print)
                for index in parent_block.index_set():
                    val_to_print = pyomo.value(getattr(parent_block[index], param_object.getname()))
                    print("\t", index, "\t", val_to_print)

    @staticmethod
    def display_all_blocks(model: pyomo.ConcreteModel):
        for block_object in model.component_objects(pyomo.Block, active=True):
            for index in block_object.index_set():
                block_object[index].display()

    def simulate_power(self):
        if self.needs_dispatch:
            # Dispatch Optimization Simulation with Rolling Horizon
            print("Simulating system with dispatch optimization...")
        else:
            print("Dispatch optimization not required...")
            return
        ti = list(range(0, self.site.n_timesteps, self.options.n_roll_periods))
        self.dispatch.initialize_parameters()

        if self.clustering is None:
            # Solving the year in series
            for i, t in enumerate(ti):
                if self.options.is_test_start_year or self.options.is_test_end_year:
                    if (self.options.is_test_start_year and i < 5) or (self.options.is_test_end_year and i > 359):
                        start_time = time.time()
                        self.simulate_with_dispatch(t)
                        sim_w_dispath_time = time.time()
                        print('Day {} dispatch optimized.'.format(i))
                        print("      %6.2f seconds required to simulate with dispatch" % (sim_w_dispath_time - start_time))
                    else:
                        continue
                        # TODO: can we make the csp and battery model run with heuristic dispatch here?
                        #  Maybe calling a simulate_with_heuristic() method
                else:
                    if (i % 73) == 0:
                        print("\t {:.0f} % complete".format(i*20/73))
                    self.simulate_with_dispatch(t)
        else:

            initial_states = {tech:{'day':[], 'soc':[], 'load':[]} for tech in ['trough', 'tower', 'battery'] if tech in self.power_sources.keys()}  # List of known charge states at 12 am from completed simulations
            npercluster = self.clustering.clusters['count']
            inds = sorted(range(len(npercluster)), key=npercluster.__getitem__)  # Indicies to sort clusters by low-to-high number of days represented
            for i in range(self.clustering.clusters['n_cluster']):
                j = inds[i]  # cluster index
                time_start, time_stop = self.clustering.get_sim_start_end_times(j)
                battery_soc = self.clustering.battery_soc_heuristic(j, initial_states['battery']) if 'battery' in self.power_sources.keys() else None

                # Set CSP initial states (need to do this prior to update_time_series_parameters() or update_initial_conditions(), both pull from the stored plant state)
                for tech in ['trough', 'tower']:
                    if tech in self.power_sources.keys():
                        self.power_sources[tech].plant_state = self.power_sources[tech].set_initial_plant_state()  # Reset to default initial state
                        csp_soc, is_cycle_on, initial_cycle_load = self.clustering.csp_initial_state_heuristic(j, self.power_sources[tech].solar_multiple, initial_states[tech])
                        self.power_sources[tech].set_tes_soc(csp_soc)  
                        self.power_sources[tech].set_cycle_state(is_cycle_on)  
                        self.power_sources[tech].set_cycle_load(initial_cycle_load)

                self.simulate_with_dispatch(time_start, self.clustering.ndays+1, battery_soc, n_initial_sims = 1)  

                # Update lists of known states at 12am
                for tech in ['trough', 'tower', 'battery']: 
                    if tech in self.power_sources.keys():
                        for d in range(self.clustering.ndays):
                            day  = self.clustering.sim_start_days[j]+d
                            initial_states[tech]['day'].append(day)
                            if tech in ['trough', 'tower']:
                                initial_states[tech]['soc'].append(self.power_sources[tech].get_tes_soc(day*24))
                                initial_states[tech]['load'].append(self.power_sources[tech].get_cycle_load(day*24))
                            elif tech in ['battery']:
                                step = day*24 * int(self.site.n_timesteps/8760)
                                initial_states[tech]['soc'].append(self.power_sources[tech].Outputs.SOC[step])

            # After exemplar simulations, update to full annual generation array for dispatchable technologies
            for tech in self.power_sources.keys():
                if tech in ['battery']:
                    for key in ['gen', 'P', 'SOC']:
                        val = getattr(self.power_sources[tech].Outputs, key)
                        setattr(self.power_sources[tech].Outputs, key, list(self.clustering.compute_annual_array_from_cluster_exemplar_data(val)))
                elif tech in ['trough', 'tower']:
                    for key in ['gen', 'P_out_net', 'P_cycle', 'q_dot_pc_startup', 'q_pc_startup', 'e_ch_tes', 'eta', 'q_pb']:  # Data quantities used in capacity value calculations
                        self.power_sources[tech].outputs.ssc_time_series[key] = list(self.clustering.compute_annual_array_from_cluster_exemplar_data(self.power_sources[tech].outputs.ssc_time_series[key])) 

    def simulate_with_dispatch(self,
                               start_time: int,
                               n_days: int = 1,
                               initial_soc: float = None,
                               n_initial_sims: int = 0):
        # this is needed for clustering effort
        update_dispatch_times = list(range(start_time,
                                           start_time + n_days * self.site.n_periods_per_day,
                                           self.options.n_roll_periods))

        for i, sim_start_time in enumerate(update_dispatch_times):
            # Update battery initial state of charge
            if 'battery' in self.power_sources.keys():
                self.power_sources['battery'].dispatch.update_dispatch_initial_soc(initial_soc=initial_soc)
                initial_soc = None

            for model in self.power_sources.values():
                if model.system_capacity_kw == 0:
                    continue
                model.dispatch.update_time_series_parameters(sim_start_time)

            if self.site.follow_desired_schedule:
                n_horizon = len(self.power_sources['grid'].dispatch.blocks.index_set())
                if start_time + n_horizon > len(self.site.desired_schedule):
                    system_limit = list(self.site.desired_schedule[start_time:])
                    system_limit.extend(list(self.site.desired_schedule[0:n_horizon - len(system_limit)]))
                else:
                    system_limit = self.site.desired_schedule[start_time:start_time + n_horizon]

                transmission_limit = self.power_sources['grid'].value('grid_interconnection_limit_kwac') / 1e3
                for count, value in enumerate(system_limit):
                    if value > transmission_limit:
                        print('Warning: Desired schedule is greater than transmission limit. '
                              'Overwriting schedule to transmission limit')
                        system_limit[count] = transmission_limit

                self.power_sources['grid'].dispatch.generation_transmission_limit = system_limit

            if 'heuristic' in self.options.battery_dispatch:
                # TODO: this is not a good way to do this... This won't work with CSP addition...
                self.battery_heuristic()
                # TODO: we could just run the csp model without dispatch here
            else:
                self.solve_dispatch_model(start_time, n_days)
            
            store_outputs = True
            battery_sim_start_time = sim_start_time
            if i < n_initial_sims:
                store_outputs = False
                battery_sim_start_time = None

            # simulate using dispatch solution
            if 'battery' in self.power_sources.keys():
                self.power_sources['battery'].simulate_with_dispatch(self.options.n_roll_periods,
                                                                     sim_start_time=battery_sim_start_time)

            if 'trough' in self.power_sources.keys():
                self.power_sources['trough'].simulate_with_dispatch(self.options.n_roll_periods,
                                                                    sim_start_time=sim_start_time,
                                                                    store_outputs=store_outputs)
            if 'tower' in self.power_sources.keys():
                self.power_sources['tower'].simulate_with_dispatch(self.options.n_roll_periods,
                                                                   sim_start_time=sim_start_time,
                                                                   store_outputs=store_outputs)

    def battery_heuristic(self):
        tot_gen = [0.0]*self.options.n_look_ahead_periods
        if 'pv' in self.power_sources.keys():
            pv_gen = self.power_sources['pv'].dispatch.available_generation
            tot_gen = [pv + gen for pv, gen in zip(pv_gen, tot_gen)]
        if 'wind' in self.power_sources.keys():
            wind_gen = self.power_sources['wind'].dispatch.available_generation
            tot_gen = [wind + gen for wind, gen in zip(wind_gen, tot_gen)]

<<<<<<< HEAD
        grid_limit = self.power_sources['grid'].dispatch.transmission_limit
        
        if  'baseload' in self.options.battery_dispatch:
            # Get difference between baseload demand and power generation and control scenario variables
            if len(self.control) > 0:
                control_case = list(self.control.keys())
                baseload_limit = self.control[control_case[0]]['baseload_limit']
                baseload_diff =  [(baseload_limit - x) for x in tot_gen]
                self.power_sources['battery'].dispatch.baseload_difference = baseload_diff
                goal_power = [baseload_limit/1000]*self.options.n_look_ahead_periods
                # Note: grid_limit and goal_power are in MW
=======
        grid_limit = self.power_sources['grid'].dispatch.generation_transmission_limit
>>>>>>> c7a47f15

            else:
                raise ValueError("Baseload information must be input to run baseload battery case.")

        elif 'one_cycle' in self.options.battery_dispatch:
            # Get prices for one cycle heuristic
            prices = self.power_sources['grid'].dispatch.electricity_sell_price
            self.power_sources['battery'].dispatch.prices = prices
        #     # Get difference between baseload demand and power generation

        if 'baseload' in self.options.battery_dispatch and 'one_cycle' not in self.options.battery_dispatch:
            # Adding goal_power for the simple battery heuristic method for power setpoint tracking 
            self.power_sources['battery'].dispatch.set_fixed_dispatch(tot_gen, grid_limit, goal_power)
        else:
            self.power_sources['battery'].dispatch.set_fixed_dispatch(tot_gen, grid_limit)

    @property
    def pyomo_model(self) -> pyomo.ConcreteModel:
        return self._pyomo_model

    @property
    def dispatch(self) -> HybridDispatch:
        return self._dispatch

class SolverOptions:
    """Class for housing solver options"""
    def __init__(self, solver_spec_options: dict, log_name: str="", user_solver_options: dict = None, solver_spec_log_key: str="logfile"):
        self.instance_log = "dispatch_solver.log"
        self.solver_spec_options = solver_spec_options
        self.user_solver_options = user_solver_options
        
        self.constructed = solver_spec_options
        if log_name != "":
            self.constructed[solver_spec_log_key] = self.instance_log
        if user_solver_options is not None:
            self.constructed.update(user_solver_options)
        
            <|MERGE_RESOLUTION|>--- conflicted
+++ resolved
@@ -503,9 +503,8 @@
             wind_gen = self.power_sources['wind'].dispatch.available_generation
             tot_gen = [wind + gen for wind, gen in zip(wind_gen, tot_gen)]
 
-<<<<<<< HEAD
-        grid_limit = self.power_sources['grid'].dispatch.transmission_limit
-        
+        # grid_limit = self.power_sources['grid'].dispatch.transmission_limit
+        grid_limit = self.power_sources['grid'].dispatch.generation_transmission_limit        
         if  'baseload' in self.options.battery_dispatch:
             # Get difference between baseload demand and power generation and control scenario variables
             if len(self.control) > 0:
@@ -515,9 +514,7 @@
                 self.power_sources['battery'].dispatch.baseload_difference = baseload_diff
                 goal_power = [baseload_limit/1000]*self.options.n_look_ahead_periods
                 # Note: grid_limit and goal_power are in MW
-=======
-        grid_limit = self.power_sources['grid'].dispatch.generation_transmission_limit
->>>>>>> c7a47f15
+
 
             else:
                 raise ValueError("Baseload information must be input to run baseload battery case.")
