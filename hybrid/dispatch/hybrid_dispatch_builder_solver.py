from typing import Union
import sys, os
from pathlib import Path
import time

import pyomo.environ as pyomo
from pyomo.network import Port, Arc
from pyomo.opt import TerminationCondition
from pyomo.util.check_units import assert_units_consistent

from hybrid.sites import SiteInfo
from hybrid.dispatch import HybridDispatch, HybridDispatchOptions, DispatchProblemState
from hybrid.clustering import Clustering

class HybridDispatchBuilderSolver:
    """Helper class for building hybrid system dispatch problem, solving dispatch problem, and simulating system
    with dispatch solution."""
    def __init__(self,
                 site: SiteInfo,
                 power_sources: dict,
                 dispatch_options: dict = None):
        """

        Parameters
        ----------
        dispatch_options :
            Contains attribute key, value pairs to change default dispatch options.
            For details see HybridDispatchOptions in hybrid_dispatch_options.py

        """
        self.opt = None
        self.site: SiteInfo = site
        self.power_sources = power_sources
        self.options = HybridDispatchOptions(dispatch_options)

        # deletes previous log file under same name
        if os.path.isfile(self.options.log_name):
            os.remove(self.options.log_name)

        self.needs_dispatch = any(item in ['battery', 'tower', 'trough'] for item in self.power_sources.keys())

        if self.needs_dispatch:
            self._pyomo_model = self._create_dispatch_optimization_model()
            if self.site.follow_desired_schedule:
                self.dispatch.create_min_operating_cost_objective()
            else:
                self.dispatch.create_max_gross_profit_objective()
            # self.dispatch.initialize_parameters()
            self.dispatch.create_arcs()
            assert_units_consistent(self.pyomo_model)
            self.problem_state = DispatchProblemState()
        
        # Clustering (optional)
        self.clustering = None
        if self.options.use_clustering:
            #TODO: Add resource data for wind
            self.clustering = Clustering(power_sources.keys(), self.site.solar_resource.filename, wind_resource_data = None, price_data = self.site.elec_prices.data)
            self.clustering.n_cluster = self.options.n_clusters
            if len(self.options.clustering_weights.keys()) == 0:
                self.clustering.use_default_weights = True
            elif self.options.clustering_divisions.keys() != self.options.clustering_weights.keys():
                print ('Warning: Keys in user-specified dictionaries for clustering weights and divisions do not match. Reverting to default weights/divisions')
                self.clustering.use_default_weights = True
            else:
                self.clustering.weights = self.options.clustering_weights
                self.clustering.divisions = self.options.clustering_divisions
                self.clustering.use_default_weights = False
            self.clustering.run_clustering()  # Create clusters and find exemplar days for simulation


    def _create_dispatch_optimization_model(self):
        """
        Creates monolith dispatch model
        """
        model = pyomo.ConcreteModel(name='hybrid_dispatch')
        #################################
        # Sets                          #
        #################################
        model.forecast_horizon = pyomo.Set(doc="Set of time periods in time horizon",
                                           initialize=range(self.options.n_look_ahead_periods))
        #################################
        # Blocks (technologies)         #
        #################################
        module = getattr(__import__("hybrid"), "dispatch")
        for source, tech in self.power_sources.items():
            if source == 'battery':
                tech._dispatch = self.options.battery_dispatch_class(
                    model,
                    model.forecast_horizon,
                    tech._system_model,
                    tech._financial_model,
                    include_lifecycle_count=self.options.include_lifecycle_count)
            else:
                try:
                    dispatch_class_name = getattr(module, source.capitalize() + "Dispatch")
                except AttributeError:
                    raise ValueError("Could not find {} in hybrid.dispatch module. Is {} supported in the hybrid "
                                     "dispatch model?".format(source.capitalize() + "Dispatch", source))
                tech._dispatch = dispatch_class_name(
                    model,
                    model.forecast_horizon,
                    tech._system_model,
                    tech._financial_model)

        self._dispatch = HybridDispatch(
            model,
            model.forecast_horizon,
            self.power_sources,
            self.options)
        return model

    def solve_dispatch_model(self, start_time: int, n_days: int):
        # Solve dispatch model
        if self.options.solver == 'glpk':
            solver_results = self.glpk_solve()  # TODO: need to condition for other non-convex model
        elif self.options.solver == 'cbc':
            solver_results = self.cbc_solve()
        elif self.options.solver == 'xpress':
            solver_results = self.xpress_solve()
        elif self.options.solver == 'xpress_persistent':
            solver_results = self.xpress_persistent_solve()
        elif self.options.solver == 'gurobi_ampl':
            solver_results = self.gurobi_ampl_solve()
        elif self.options.solver == 'gurobi':
            solver_results = self.gurobi_solve()
        else:
            raise ValueError("{} is not a supported solver".format(self.options.solver))

        self.problem_state.store_problem_metrics(solver_results, start_time, n_days,
                                                 self.dispatch.objective_value)

    @staticmethod
    def glpk_solve_call(pyomo_model: pyomo.ConcreteModel,
                        log_name: str = "",
                        user_solver_options: dict = None):

        # log_name = "annual_solve_GLPK.log"  # For debugging MILP solver
        if user_solver_options is None:
            user_solver_options = {}

        with pyomo.SolverFactory('glpk') as solver:
            # Ref. on solver options: https://en.wikibooks.org/wiki/GLPK/Using_GLPSOL
            solver_options = {'cuts': None,
                              'presol': None,
                              # 'mostf': None,
                              # 'mipgap': 0.001,
                              'tmlim': 30
                              }
            if log_name != "":
                solver_options['log'] = "dispatch_solver.log"

            solver_options.update(user_solver_options)
            results = solver.solve(pyomo_model, options=solver_options)

        if log_name != "":
            HybridDispatchBuilderSolver.append_solve_to_log(log_name, solver_options['log'])

<<<<<<< HEAD
        if results.solver.termination_condition == TerminationCondition.infeasible:
            HybridDispatchBuilderSolver.print_infeasible_problem(pyomo_model)
        elif not results.solver.termination_condition == TerminationCondition.optimal:
            print("Warning: Dispatch problem termination condition was '"
                  + str(results.solver.termination_condition) + "'")
        return results
=======
        if log_name != "":
            solver_options['log'] = log_name
>>>>>>> 387f18db

    def glpk_solve(self):
        return HybridDispatchBuilderSolver.glpk_solve_call(self.pyomo_model,
                                                           self.options.log_name,
                                                           self.options.solver_options)
        
    @staticmethod
    def gurobi_ampl_solve_call(pyomo_model: pyomo.ConcreteModel,
                               log_name: str = "",
                               user_solver_options: dict = None):

        if user_solver_options is None:
            user_solver_options = {}

<<<<<<< HEAD
        # Ref. on solver options: https://www.gurobi.com/documentation/9.1/ampl-gurobi/parameters.html
        with pyomo.SolverFactory('gurobi', executable='/opt/solvers/gurobi', solver_io='nl') as solver:
            solver_options = {'timelim': 60,
                              'threads': 1}

            if log_name != "":
                solver_options['logfile'] = "dispatch_solver.log"

            solver_options.update(user_solver_options)
            results = solver.solve(pyomo_model, options=solver_options)

        if log_name != "":
            HybridDispatchBuilderSolver.append_solve_to_log(log_name, solver_options['logfile'])
=======
        if log_name != "":
            HybridDispatchBuilderSolver.append_solve_to_log(log_name, solver_options['log'])
>>>>>>> 387f18db

        if results.solver.termination_condition == TerminationCondition.infeasible:
            HybridDispatchBuilderSolver.print_infeasible_problem(pyomo_model)
        elif not results.solver.termination_condition == TerminationCondition.optimal:
            print("Warning: Dispatch problem termination condition was '"
                  + str(results.solver.termination_condition) + "'")
        return results


    def gurobi_ampl_solve(self):
        return HybridDispatchBuilderSolver.gurobi_ampl_solve_call(self.pyomo_model,
                                                                  self.options.log_name,
                                                                  self.options.solver_options)
                                                                  
    
    @staticmethod
    def gurobi_solve_call(opt: pyomo.SolverFactory,
                          pyomo_model: pyomo.ConcreteModel,
                          log_name: str = "",
                          user_solver_options: dict = None):

        if user_solver_options is None:
            user_solver_options = {}

        # Ref. on solver options: https://www.gurobi.com/documentation/9.1/ampl-gurobi/parameters.html
        solver_options = {'timelim': 60,
                          'threads': 1}

        if log_name != "":
            solver_options['logfile'] = "dispatch_solver.log"

        solver_options.update(user_solver_options)
        
        opt.options.update(solver_options)
        opt.set_instance(pyomo_model)
        results = opt.solve(save_results=False)

        if log_name != "":
            HybridDispatchBuilderSolver.append_solve_to_log(log_name, solver_options['logfile'])

        if results.solver.termination_condition == TerminationCondition.infeasible:
            HybridDispatchBuilderSolver.print_infeasible_problem(pyomo_model)
        elif not results.solver.termination_condition == TerminationCondition.optimal:
            print("Warning: Dispatch problem termination condition was '"
                  + str(results.solver.termination_condition) + "'")
        return results

    def gurobi_solve(self):
        if self.opt is None:
            self.opt = pyomo.SolverFactory('gurobi', solver_io='persistent') 
    
        return HybridDispatchBuilderSolver.gurobi_solve_call(self.opt,
                                                             self.pyomo_model,
                                                             self.options.log_name,
                                                             self.options.solver_options)

    @staticmethod
    def cbc_solve_call(pyomo_model: pyomo.ConcreteModel,
                       log_name: str = "",
                       user_solver_options: dict = None):
        # log_name = "annual_solve_CBC.log"

        if user_solver_options is None:
            user_solver_options = {}

        # Solver options can be found by launching executable 'start cbc.exe', verbose 15, ?
        # https://coin-or.github.io/Cbc/faq.html (a bit outdated)
        solver_options = {  # 'ratioGap': 0.001,
                          'seconds': 60}

        if sys.platform == 'win32' or sys.platform == 'cygwin':
            cbc_path = Path(__file__).parent / "cbc_solver" / "cbc-win64" / "cbc"
            if log_name != "":
                print("Warning: CBC solver logging is active... This will significantly increase simulation time.")
                solver = pyomo.SolverFactory('asl:cbc', executable=cbc_path)

                solve_log = "dispatch_solver.log"
                solver_options['log'] = 2

                solver_options.update(user_solver_options)
                results = solver.solve(pyomo_model, logfile=solve_log, options=solver_options)
                HybridDispatchBuilderSolver.append_solve_to_log(log_name, solve_log)
            else:
                solver = pyomo.SolverFactory('cbc', executable=cbc_path, solver_io='nl')
                solver_options.update(user_solver_options)
                results = solver.solve(pyomo_model, options=solver_options)
        elif sys.platform == 'darwin' or sys.platform == 'linux':
            if log_name != "":
                solver_options['log'] = "dispatch_solver.log"

            solver = pyomo.SolverFactory('cbc')
            solver_options.update(user_solver_options)
            results = solver.solve(pyomo_model, options=solver_options)
            if log_name != "":
                HybridDispatchBuilderSolver.append_solve_to_log(log_name, solver_options['log'])
        else:
            raise SystemError('Platform not supported ', sys.platform)

        if results.solver.termination_condition == TerminationCondition.infeasible:
            HybridDispatchBuilderSolver.print_infeasible_problem(pyomo_model)
        elif not results.solver.termination_condition == TerminationCondition.optimal:
            print("Warning: Dispatch problem termination condition is '"
                  + str(results.solver.termination_condition) + "'")
        return results

    def cbc_solve(self):
        return HybridDispatchBuilderSolver.cbc_solve_call(self.pyomo_model,
                                                          self.options.log_name,
                                                          self.options.solver_options)

    @staticmethod
    def xpress_solve_call(pyomo_model: pyomo.ConcreteModel,
                          log_name: str = "",
                          user_solver_options: dict = None):

        # FIXME: Logging does not work
        # log_name = "annual_solve_Xpress.log"  # For debugging MILP solver
        if user_solver_options is None:
            user_solver_options = {}

        with pyomo.SolverFactory('xpress_direct') as solver:
            # Ref. on solver options: https://ampl.com/products/solvers/solvers-we-sell/xpress/options/
            solver_options = {'mipgap': 0.001,
                              'maxtime': 30,
                              }
            if log_name != "":
                solver_options['LOGFILE'] = "dispatch_solver.log"

            solver_options.update(user_solver_options)
            results = solver.solve(pyomo_model, options=solver_options)

        if log_name != "":
            HybridDispatchBuilderSolver.append_solve_to_log(log_name, solver_options['LOGFILE'])

        if results.solver.termination_condition == TerminationCondition.infeasible:
            HybridDispatchBuilderSolver.print_infeasible_problem(pyomo_model)
        elif not results.solver.termination_condition == TerminationCondition.optimal:
            print("Warning: Dispatch problem termination condition was '"
                  + str(results.solver.termination_condition) + "'")
        return results

    def xpress_solve(self):
        return HybridDispatchBuilderSolver.xpress_solve_call(self.pyomo_model,
                                                             self.options.log_name,
                                                             self.options.solver_options)

    @staticmethod
    def xpress_persistent_solve_call(opt: pyomo.SolverFactory,
                                     pyomo_model: pyomo.ConcreteModel,
                                     log_name: str = "",
                                     user_solver_options: dict = None):

        # log_name = "annual_solve_Xpress.log"  # For debugging MILP solver
        if user_solver_options is None:
            user_solver_options = {}

        solver_options = {'mipgap': 0.001,
                          # 'GOMCUTS':0,
                          # 'TREECOVERCUTS':0,
                          'MAXTIME': 30}

        if log_name != "":
            solver_options['LOGFILE'] = "dispatch_solver.log"

        solver_options.update(user_solver_options)
        opt.set_instance(pyomo_model)
        results = opt.solve(save_results=False)

        if log_name != "":
            HybridDispatchBuilderSolver.append_solve_to_log(log_name, solver_options['LOGFILE'])

        if results.solver.termination_condition == TerminationCondition.infeasible:
            HybridDispatchBuilderSolver.print_infeasible_problem(pyomo_model)
        elif not results.solver.termination_condition == TerminationCondition.optimal:
            print("Warning: Dispatch problem termination condition was '"
                  + str(results.solver.termination_condition) + "'")
        return results

    def xpress_persistent_solve(self):
        if self.opt is None:
            self.opt = pyomo.SolverFactory('xpress', solver_io='persistent')

        return HybridDispatchBuilderSolver.xpress_persistent_solve_call(self.opt,
                                                                        self.pyomo_model,
                                                                        self.options.log_name,
                                                                        self.options.solver_options)

    @staticmethod
    def mindtpy_solve_call(pyomo_model: pyomo.ConcreteModel,
                           log_name: str = ""):
<<<<<<< HEAD
        # FIXME: This does not work!
=======
>>>>>>> 387f18db
        solver = pyomo.SolverFactory('mindtpy')

        results = solver.solve(pyomo_model,
                               mip_solver='glpk',
                               nlp_solver='ipopt',
                               tee=True)

        if log_name != "":
            solver_options = {'log': 'dispatch_instance.log'}
            HybridDispatchBuilderSolver.append_solve_to_log(log_name, solver_options['log'])

        if results.solver.termination_condition == TerminationCondition.infeasible:
            HybridDispatchBuilderSolver.print_infeasible_problem(pyomo_model)
        return results

    @staticmethod
    def append_solve_to_log(log_name: str, solve_log: str):
        # Appends single problem instance log to annual log file
        fin = open(solve_log, 'r')
        data = fin.read()
        fin.close()

        ann_log = open(log_name, 'a+')
        ann_log.write("=" * 50 + "\n")
        ann_log.write(data)
        ann_log.close()

    @staticmethod
    def print_infeasible_problem(model: pyomo.ConcreteModel):
        original_stdout = sys.stdout
        with open('infeasible_instance.txt', 'w') as f:
            sys.stdout = f
            print('\n' + '#' * 20 + ' Model Parameter Values ' + '#' * 20 + '\n')
            HybridDispatchBuilderSolver.print_all_parameters(model)
            print('\n' + '#' * 20 + ' Model Blocks Display ' + '#' * 20 + '\n')
            HybridDispatchBuilderSolver.display_all_blocks(model)
            sys.stdout = original_stdout
        raise ValueError("Dispatch optimization model is infeasible.\n"
                         "See 'infeasible_instance.txt' for parameter values.")

    @staticmethod
    def print_all_parameters(model: pyomo.ConcreteModel):
        param_list = list()
        block_list = list()
        for param_object in model.component_objects(pyomo.Param, active=True):
            name_to_print = param_object.getname()
            parent_block = param_object.parent_block().parent_component()
            block_name = parent_block.getname()
            if (name_to_print not in param_list) or (block_name not in block_list):
                block_list.append(block_name)
                param_list.append(name_to_print)
                print("\nParent Block Name: ", block_name)
                print("Parameter: ", name_to_print)
                for index in parent_block.index_set():
                    val_to_print = pyomo.value(getattr(parent_block[index], param_object.getname()))
                    print("\t", index, "\t", val_to_print)

    @staticmethod
    def display_all_blocks(model: pyomo.ConcreteModel):
        for block_object in model.component_objects(pyomo.Block, active=True):
            for index in block_object.index_set():
                block_object[index].display()

    def simulate_power(self):
        # Dispatch Optimization Simulation with Rolling Horizon
        print("Simulating system with dispatch optimization...")
        ti = list(range(0, self.site.n_timesteps, self.options.n_roll_periods))
        self.dispatch.initialize_parameters()

        if self.clustering is None:
            # Solving the year in series
            for i, t in enumerate(ti):
                if self.options.is_test_start_year or self.options.is_test_end_year:
                    if (self.options.is_test_start_year and i < 5) or (self.options.is_test_end_year and i > 359):
                        start_time = time.time()
                        self.simulate_with_dispatch(t)
                        sim_w_dispath_time = time.time()
                        print('Day {} dispatch optimized.'.format(i))
                        print("      %6.2f seconds required to simulate with dispatch" % (sim_w_dispath_time - start_time))
                    else:
                        continue
                        # TODO: can we make the csp and battery model run with heuristic dispatch here?
                        #  Maybe calling a simulate_with_heuristic() method
                else:
                    if (i % 73) == 0:
                        print("\t {:.0f} % complete".format(i*20/73))
                    self.simulate_with_dispatch(t)
        else:

            initial_states = {tech:{'day':[], 'soc':[], 'load':[]} for tech in ['trough', 'tower', 'battery'] if tech in self.power_sources.keys()}  # List of known charge states at 12 am from completed simulations
            npercluster = self.clustering.clusters['count']
            inds = sorted(range(len(npercluster)), key=npercluster.__getitem__)  # Indicies to sort clusters by low-to-high number of days represented
            for i in range(self.clustering.clusters['n_cluster']):
                j = inds[i]  # cluster index
                time_start, time_stop = self.clustering.get_sim_start_end_times(j)
                battery_soc = self.clustering.battery_soc_heuristic(j, initial_states['battery']) if 'battery' in self.power_sources.keys() else None

                # Set CSP initial states (need to do this prior to update_time_series_parameters() or update_initial_conditions(), both pull from the stored plant state)
                for tech in ['trough', 'tower']:
                    if tech in self.power_sources.keys():
                        self.power_sources[tech].plant_state = self.power_sources[tech].set_initial_plant_state()  # Reset to default initial state
                        csp_soc, is_cycle_on, initial_cycle_load = self.clustering.csp_initial_state_heuristic(j, self.power_sources[tech].solar_multiple, initial_states[tech])
                        self.power_sources[tech].set_tes_soc(csp_soc)  
                        self.power_sources[tech].set_cycle_state(is_cycle_on)  
                        self.power_sources[tech].set_cycle_load(initial_cycle_load)

                self.simulate_with_dispatch(time_start, self.clustering.ndays+1, battery_soc, n_initial_sims = 1)  

                # Update lists of known states at 12am
                for tech in ['trough', 'tower', 'battery']: 
                    if tech in self.power_sources.keys():
                        for d in range(self.clustering.ndays):
                            day  = self.clustering.sim_start_days[j]+d
                            initial_states[tech]['day'].append(day)
                            if tech in ['trough', 'tower']:
                                initial_states[tech]['soc'].append(self.power_sources[tech].get_tes_soc(day*24))
                                initial_states[tech]['load'].append(self.power_sources[tech].get_cycle_load(day*24))
                            elif tech in ['battery']:
                                step = day*24 * int(self.site.n_timesteps/8760)
                                initial_states[tech]['soc'].append(self.power_sources[tech].Outputs.SOC[step])

            # After exemplar simulations, update to full annual generation array for dispatchable technologies
            for tech in self.power_sources.keys():
                if tech in ['battery']:
                    for key in ['gen', 'P', 'SOC']:
                        val = getattr(self.power_sources[tech].Outputs, key)
                        setattr(self.power_sources[tech].Outputs, key, list(self.clustering.compute_annual_array_from_cluster_exemplar_data(val)))
                elif tech in ['trough', 'tower']:
                    for key in ['gen', 'P_out_net', 'P_cycle', 'q_dot_pc_startup', 'q_pc_startup', 'e_ch_tes', 'eta', 'q_pb']:  # Data quantities used in capacity value calculations
                        self.power_sources[tech].outputs.ssc_time_series[key] = list(self.clustering.compute_annual_array_from_cluster_exemplar_data(self.power_sources[tech].outputs.ssc_time_series[key])) 


    def simulate_with_dispatch(self,
                               start_time: int,
                               n_days: int = 1,
                               initial_soc: float = None,
                               n_initial_sims: int = 0):
        # this is needed for clustering effort
        update_dispatch_times = list(range(start_time,
                                           start_time + n_days * self.site.n_periods_per_day,
                                           self.options.n_roll_periods))

        for i, sim_start_time in enumerate(update_dispatch_times):
            # Update battery initial state of charge
            if 'battery' in self.power_sources.keys():
                self.power_sources['battery'].dispatch.update_dispatch_initial_soc(initial_soc=initial_soc)
                initial_soc = None

            for model in self.power_sources.values():
                if model.system_capacity_kw == 0:
                    continue
                model.dispatch.update_time_series_parameters(sim_start_time)

            if self.site.follow_desired_schedule:
                n_horizon = len(self.power_sources['grid'].dispatch.blocks.index_set())
                if start_time + n_horizon > len(self.site.desired_schedule):
                    system_limit = list(self.site.desired_schedule[start_time:])
                    system_limit.extend(list(self.site.desired_schedule[0:n_horizon - len(system_limit)]))
                else:
                    system_limit = self.site.desired_schedule[start_time:start_time + n_horizon]

                transmission_limit = self.power_sources['grid'].value('grid_interconnection_limit_kwac') / 1e3
                for count, value in enumerate(system_limit):
                    if value > transmission_limit:
                        print('Warning: Desired schedule is greater than transmission limit. '
                              'Overwriting schedule to transmission limit')
                        system_limit[count] = transmission_limit

                self.power_sources['grid'].dispatch.generation_transmission_limit = system_limit

            if 'heuristic' in self.options.battery_dispatch:
                # TODO: this is not a good way to do this... This won't work with CSP addition...
                self.battery_heuristic()
                # TODO: we could just run the csp model without dispatch here
            else:
                self.solve_dispatch_model(start_time, n_days)
            
            store_outputs = True
            battery_sim_start_time = sim_start_time
            if i < n_initial_sims:
                store_outputs = False
                battery_sim_start_time = None

            # simulate using dispatch solution
            if 'battery' in self.power_sources.keys():
                self.power_sources['battery'].simulate_with_dispatch(self.options.n_roll_periods,
                                                                     sim_start_time=battery_sim_start_time)

            if 'trough' in self.power_sources.keys():
                self.power_sources['trough'].simulate_with_dispatch(self.options.n_roll_periods,
                                                                    sim_start_time=sim_start_time,
                                                                    store_outputs=store_outputs)
            if 'tower' in self.power_sources.keys():
                self.power_sources['tower'].simulate_with_dispatch(self.options.n_roll_periods,
                                                                   sim_start_time=sim_start_time,
                                                                   store_outputs=store_outputs)

    def battery_heuristic(self):
        tot_gen = [0.0]*self.options.n_look_ahead_periods
        if 'pv' in self.power_sources.keys():
            pv_gen = self.power_sources['pv'].dispatch.available_generation
            tot_gen = [pv + gen for pv, gen in zip(pv_gen, tot_gen)]
        if 'wind' in self.power_sources.keys():
            wind_gen = self.power_sources['wind'].dispatch.available_generation
            tot_gen = [wind + gen for wind, gen in zip(wind_gen, tot_gen)]

        grid_limit = self.power_sources['grid'].dispatch.generation_transmission_limit

        if 'one_cycle' in self.options.battery_dispatch:
            # Get prices for one cycle heuristic
            prices = self.power_sources['grid'].dispatch.electricity_sell_price
            self.power_sources['battery'].dispatch.prices = prices

        self.power_sources['battery'].dispatch.set_fixed_dispatch(tot_gen, grid_limit)

    @property
    def pyomo_model(self) -> pyomo.ConcreteModel:
        return self._pyomo_model

    @property
    def dispatch(self) -> HybridDispatch:
        return self._dispatch




<|MERGE_RESOLUTION|>--- conflicted
+++ resolved
@@ -155,17 +155,13 @@
         if log_name != "":
             HybridDispatchBuilderSolver.append_solve_to_log(log_name, solver_options['log'])
 
-<<<<<<< HEAD
         if results.solver.termination_condition == TerminationCondition.infeasible:
             HybridDispatchBuilderSolver.print_infeasible_problem(pyomo_model)
         elif not results.solver.termination_condition == TerminationCondition.optimal:
             print("Warning: Dispatch problem termination condition was '"
                   + str(results.solver.termination_condition) + "'")
         return results
-=======
-        if log_name != "":
-            solver_options['log'] = log_name
->>>>>>> 387f18db
+        
 
     def glpk_solve(self):
         return HybridDispatchBuilderSolver.glpk_solve_call(self.pyomo_model,
@@ -180,7 +176,6 @@
         if user_solver_options is None:
             user_solver_options = {}
 
-<<<<<<< HEAD
         # Ref. on solver options: https://www.gurobi.com/documentation/9.1/ampl-gurobi/parameters.html
         with pyomo.SolverFactory('gurobi', executable='/opt/solvers/gurobi', solver_io='nl') as solver:
             solver_options = {'timelim': 60,
@@ -194,10 +189,6 @@
 
         if log_name != "":
             HybridDispatchBuilderSolver.append_solve_to_log(log_name, solver_options['logfile'])
-=======
-        if log_name != "":
-            HybridDispatchBuilderSolver.append_solve_to_log(log_name, solver_options['log'])
->>>>>>> 387f18db
 
         if results.solver.termination_condition == TerminationCondition.infeasible:
             HybridDispatchBuilderSolver.print_infeasible_problem(pyomo_model)
@@ -388,10 +379,7 @@
     @staticmethod
     def mindtpy_solve_call(pyomo_model: pyomo.ConcreteModel,
                            log_name: str = ""):
-<<<<<<< HEAD
-        # FIXME: This does not work!
-=======
->>>>>>> 387f18db
+        raise NotImplementedError
         solver = pyomo.SolverFactory('mindtpy')
 
         results = solver.solve(pyomo_model,
