from typing import Union
import sys, os
from pathlib import Path
import time

import pyomo.environ as pyomo
from pyomo.network import Port, Arc
from pyomo.opt import TerminationCondition
from pyomo.util.check_units import assert_units_consistent

from hybrid.sites import SiteInfo
from hybrid.dispatch import HybridDispatch, HybridDispatchOptions, DispatchProblemState
from hybrid.clustering import Clustering

class HybridDispatchBuilderSolver:
    """Helper class for building hybrid system dispatch problem, solving dispatch problem, and simulating system
    with dispatch solution."""
    def __init__(self,
                 site: SiteInfo,
                 power_sources: dict,
                 dispatch_options: dict = None):
        """

        Parameters
        ----------
        dispatch_options :
            Contains attribute key, value pairs to change default dispatch options.
            For details see HybridDispatchOptions in hybrid_dispatch_options.py

        """

        self.site: SiteInfo = site
        self.power_sources = power_sources
        self.options = HybridDispatchOptions(dispatch_options)

        # deletes previous log file under same name
        if os.path.isfile(self.options.log_name):
            os.remove(self.options.log_name)

        self.needs_dispatch = any(item in ['battery', 'tower', 'trough'] for item in self.power_sources.keys())

        if self.needs_dispatch:
            self._pyomo_model = self._create_dispatch_optimization_model()
            self.dispatch.create_gross_profit_objective()
            # self.dispatch.initialize_parameters()
            self.dispatch.create_arcs()
            assert_units_consistent(self.pyomo_model)
            self.problem_state = DispatchProblemState()
        
        # Clustering (optional)
        self.clustering = None
        if self.options.use_clustering:
            #TODO: Add resource data for wind
            self.clustering = Clustering(power_sources.keys(), self.site.solar_resource.filename, wind_resource_data = None, price_data = self.site.elec_prices.data)
            self.clustering.n_cluster = self.options.n_clusters
            if len(self.options.clustering_weights.keys()) == 0:
                self.clustering.use_default_weights = True
            elif self.options.clustering_divisions.keys() != self.options.clustering_weights.keys():
                print ('Warning: Keys in user-specified dictionaries for clustering weights and divisions do not match. Reverting to default weights/divisions')
                self.clustering.use_default_weights = True
            else:
                self.clustering.weights = self.options.clustering_weights
                self.clustering.divisions = self.options.clustering_divisions
                self.clustering.use_default_weights = False
            self.clustering.run_clustering()  # Create clusters and find exemplar days for simulation


    def _create_dispatch_optimization_model(self):
        """
        Creates monolith dispatch model
        """
        model = pyomo.ConcreteModel(name='hybrid_dispatch')
        #################################
        # Sets                          #
        #################################
        model.forecast_horizon = pyomo.Set(doc="Set of time periods in time horizon",
                                           initialize=range(self.options.n_look_ahead_periods))
        #################################
        # Blocks (technologies)         #
        #################################
        module = getattr(__import__("hybrid"), "dispatch")
        for source, tech in self.power_sources.items():
            if source == 'battery':
                tech._dispatch = self.options.battery_dispatch_class(
                    model,
                    model.forecast_horizon,
                    tech._system_model,
                    tech._financial_model,
                    include_lifecycle_count=self.options.include_lifecycle_count)
            else:
                try:
                    dispatch_class_name = getattr(module, source.capitalize() + "Dispatch")
                except AttributeError:
                    raise ValueError("Could not find {} in hybrid.dispatch module. Is {} supported in the hybrid "
                                     "dispatch model?".format(source.capitalize() + "Dispatch", source))
                tech._dispatch = dispatch_class_name(
                    model,
                    model.forecast_horizon,
                    tech._system_model,
                    tech._financial_model)

        self._dispatch = HybridDispatch(
            model,
            model.forecast_horizon,
            self.power_sources,
            self.options)
        return model

    @staticmethod
    def glpk_solve_call(pyomo_model: pyomo.ConcreteModel,
                        log_name: str = "",
                        user_solver_options: dict = None):

        # log_name = "annual_solve_GLPK.log"  # For debugging MILP solver
        if user_solver_options is None:
            user_solver_options = {}

        with pyomo.SolverFactory('glpk') as solver:
            # Ref. on solver options: https://en.wikibooks.org/wiki/GLPK/Using_GLPSOL
            solver_options = {'cuts': None,
                              'presol': None,
                              # 'mostf': None,
                              # 'mipgap': 0.001,
                              'tmlim': 30
                              }
            if log_name != "":
                solver_options['log'] = "dispatch_solver.log"

            solver_options.update(user_solver_options)
            results = solver.solve(pyomo_model, options=solver_options)

        if log_name != "":
            HybridDispatchBuilderSolver.append_solve_to_log(log_name, solver_options['log'])

        if results.solver.termination_condition == TerminationCondition.infeasible:
            HybridDispatchBuilderSolver.print_infeasible_problem(pyomo_model)
        elif not results.solver.termination_condition == TerminationCondition.optimal:
            print("Warning: Dispatch problem termination condition was '"
                  + str(results.solver.termination_condition) + "'")
        return results

    def glpk_solve(self):
        return HybridDispatchBuilderSolver.glpk_solve_call(self.pyomo_model,
                                                           self.options.log_name,
                                                           self.options.solver_options)
        
    @staticmethod
    def gurobi_ampl_solve_call(pyomo_model: pyomo.ConcreteModel,
                               log_name: str = "",
                               user_solver_options: dict = None):

        if user_solver_options is None:
            user_solver_options = {}

        # Ref. on solver options: https://www.gurobi.com/documentation/9.1/ampl-gurobi/parameters.html
        with pyomo.SolverFactory('gurobi', executable='/opt/solvers/gurobi', solver_io='nl') as solver:
            solver_options = {'timelim': 30}

            if log_name != "":
                solver_options['logfile'] = "dispatch_solver.log"

            solver_options.update(user_solver_options)
            results = solver.solve(pyomo_model, options=solver_options)

        if log_name != "":
            HybridDispatchBuilderSolver.append_solve_to_log(log_name, solver_options['logfile'])

        if results.solver.termination_condition == TerminationCondition.infeasible:
            HybridDispatchBuilderSolver.print_infeasible_problem(pyomo_model)
        elif not results.solver.termination_condition == TerminationCondition.optimal:
            print("Warning: Dispatch problem termination condition was '"
                  + str(results.solver.termination_condition) + "'")
        return results

    def gurobi_ampl_solve(self):
        return HybridDispatchBuilderSolver.gurobi_ampl_solve_call(self.pyomo_model,
                                                                  self.options.log_name,
                                                                  self.options.solver_options)

    @staticmethod
    def cbc_solve_call(pyomo_model: pyomo.ConcreteModel,
                       log_name: str = "",
                       user_solver_options: dict = None):
        # log_name = "annual_solve_CBC.log"

        if user_solver_options is None:
            user_solver_options = {}

        # Solver options can be found by launching executable 'start cbc.exe', verbose 15, ?
        # https://coin-or.github.io/Cbc/faq.html (a bit outdated)
        solver_options = {  # 'ratioGap': 0.001,
<<<<<<< HEAD
                          'seconds': 60}
=======
                          'seconds': 30}
>>>>>>> e5bd2b04

        if sys.platform == 'win32' or sys.platform == 'cygwin':
            cbc_path = Path(__file__).parent / "cbc_solver" / "cbc-win64" / "cbc"
            if log_name != "":
                print("Warning: CBC solver logging is active... This will significantly increase simulation time.")
                solver = pyomo.SolverFactory('asl:cbc', executable=cbc_path)

                solve_log = "dispatch_solver.log"
                solver_options['log'] = 2

                solver_options.update(user_solver_options)
                results = solver.solve(pyomo_model, logfile=solve_log, options=solver_options)
                HybridDispatchBuilderSolver.append_solve_to_log(log_name, solve_log)
            else:
                solver = pyomo.SolverFactory('cbc', executable=cbc_path, solver_io='nl')
                solver_options.update(user_solver_options)
                results = solver.solve(pyomo_model, options=solver_options)
        elif sys.platform == 'darwin' or sys.platform == 'linux':
            cbc_path = Path(__file__).parent / "cbc_solver" / "cbc-linux64" / "cbc"
            if log_name != "":
                print("Warning: CBC solver logging is active... This will significantly increase simulation time.")
                solver = pyomo.SolverFactory('asl:cbc', executable=cbc_path)

<<<<<<< HEAD
                solve_log = "dispatch_solver.log"
                solver_options['log'] = 2

                solver_options.update(user_solver_options)
                results = solver.solve(pyomo_model, logfile=solve_log, options=solver_options)
                HybridDispatchBuilderSolver.append_solve_to_log(log_name, solve_log)
            else:
                solver = pyomo.SolverFactory('cbc', executable=cbc_path, solver_io='nl')
                solver_options.update(user_solver_options)
                results = solver.solve(pyomo_model, options=solver_options)
=======
            solver = pyomo.SolverFactory('cbc')
            solver_options.update(user_solver_options)
            results = solver.solve(pyomo_model, options=solver_options)
>>>>>>> e5bd2b04
        else:
            raise SystemError('Platform not supported ', sys.platform)

        if results.solver.termination_condition == TerminationCondition.infeasible:
            HybridDispatchBuilderSolver.print_infeasible_problem(pyomo_model)
        elif not results.solver.termination_condition == TerminationCondition.optimal:
            print("Warning: Dispatch problem termination condition is '"
                  + str(results.solver.termination_condition) + "'")
        return results

    def cbc_solve(self):
        return HybridDispatchBuilderSolver.cbc_solve_call(self.pyomo_model,
                                                          self.options.log_name,
                                                          self.options.solver_options)

    @staticmethod
    def mindtpy_solve_call(pyomo_model: pyomo.ConcreteModel,
                           log_name: str = ""):
        # FIXME: This does not work!
        solver = pyomo.SolverFactory('mindtpy')

        results = solver.solve(pyomo_model,
                               mip_solver='glpk',
                               nlp_solver='ipopt',
                               tee=True)

        if log_name != "":
            solver_options = {'log': 'dispatch_instance.log'}
            HybridDispatchBuilderSolver.append_solve_to_log(log_name, solver_options['log'])

        if results.solver.termination_condition == TerminationCondition.infeasible:
            HybridDispatchBuilderSolver.print_infeasible_problem(pyomo_model)
        return results

    @staticmethod
    def append_solve_to_log(log_name: str, solve_log: str):
        # Appends single problem instance log to annual log file
        fin = open(solve_log, 'r')
        data = fin.read()
        fin.close()

        ann_log = open(log_name, 'a+')
        ann_log.write("=" * 50 + "\n")
        ann_log.write(data)
        ann_log.close()

    @staticmethod
    def print_infeasible_problem(model: pyomo.ConcreteModel):
        original_stdout = sys.stdout
        with open('infeasible_instance.txt', 'w') as f:
            sys.stdout = f
            print('\n' + '#' * 20 + ' Model Parameter Values ' + '#' * 20 + '\n')
            HybridDispatchBuilderSolver.print_all_parameters(model)
            print('\n' + '#' * 20 + ' Model Blocks Display ' + '#' * 20 + '\n')
            HybridDispatchBuilderSolver.display_all_blocks(model)
            sys.stdout = original_stdout
        raise ValueError("Dispatch optimization model is infeasible.\n"
                         "See 'infeasible_instance.txt' for parameter values.")

    @staticmethod
    def print_all_parameters(model: pyomo.ConcreteModel):
        param_list = list()
        block_list = list()
        for param_object in model.component_objects(pyomo.Param, active=True):
            name_to_print = param_object.getname()
            parent_block = param_object.parent_block().parent_component()
            block_name = parent_block.getname()
            if (name_to_print not in param_list) or (block_name not in block_list):
                block_list.append(block_name)
                param_list.append(name_to_print)
                print("\nParent Block Name: ", block_name)
                print("Parameter: ", name_to_print)
                for index in parent_block.index_set():
                    val_to_print = pyomo.value(getattr(parent_block[index], param_object.getname()))
                    print("\t", index, "\t", val_to_print)

    @staticmethod
    def display_all_blocks(model: pyomo.ConcreteModel):
        for block_object in model.component_objects(pyomo.Block, active=True):
            for index in block_object.index_set():
                block_object[index].display()

    def simulate(self):
        # Dispatch Optimization Simulation with Rolling Horizon
        # Solving the year in series
        print("Simulating system with dispatch optimization...")
        ti = list(range(0, self.site.n_timesteps, self.options.n_roll_periods))
        self.dispatch.initialize_parameters()

        if self.clustering is None:
            for i, t in enumerate(ti):
                if self.options.is_test_start_year or self.options.is_test_end_year:
                    if (self.options.is_test_start_year and i < 5) or (self.options.is_test_end_year and i > 359):
                        start_time = time.time()
                        self.simulate_with_dispatch(t)
                        sim_w_dispath_time = time.time()
                        print('Day {} dispatch optimized.'.format(i))
                        print("      %6.2f seconds required to simulate with dispatch" % (sim_w_dispath_time - start_time))
                    else:
                        continue
                        # TODO: can we make the csp and battery model run with heuristic dispatch here?
                        #  Maybe calling a simulate_with_heuristic() method
                else:
                    self.simulate_with_dispatch(t)
        else:

            initial_states = {tech:{'day':[], 'soc':[], 'load':[]} for tech in ['trough', 'tower', 'battery'] if tech in self.power_sources.keys()}  # List of known charge states at 12 am from completed simulations
            npercluster = self.clustering.clusters['count']
            inds = sorted(range(len(npercluster)), key=npercluster.__getitem__)  # Indicies to sort clusters by low-to-high number of days represented
            for i in range(self.clustering.clusters['n_cluster']):
                j = inds[i]  # cluster index
                time_start, time_stop = self.clustering.get_sim_start_end_times(j)
                battery_soc = self.clustering.battery_soc_heuristic(j, initial_states['battery']) if 'battery' in self.power_sources.keys() else None

                # Set CSP initial states (need to do this prior to update_time_series_parameters() or update_initial_conditions(), both pull from the stored plant state)
                for tech in ['trough', 'tower']:
                    if tech in self.power_sources.keys():
                        self.power_sources[tech].plant_state = self.power_sources[tech].set_initial_plant_state()  # Reset to default initial state
                        csp_soc, is_cycle_on, initial_cycle_load = self.clustering.csp_initial_state_heuristic(j, self.power_sources[tech].solar_multiple, initial_states[tech])
                        self.power_sources[tech].set_tes_soc(csp_soc)  
                        self.power_sources[tech].set_cycle_state(is_cycle_on)  
                        self.power_sources[tech].set_cycle_load(initial_cycle_load)

                self.simulate_with_dispatch(time_start, self.clustering.ndays+1, battery_soc, n_initial_sims = 1)  

                # Update lists of known states at 12am
                for tech in ['trough', 'tower', 'battery']: 
                    if tech in self.power_sources.keys():
                        for d in range(self.clustering.ndays):
                            day  = self.clustering.sim_start_days[j]+d
                            initial_states[tech]['day'].append(day)
                            if tech in ['trough', 'tower']:
                                initial_states[tech]['soc'].append(self.power_sources[tech].get_tes_soc(day*24))
                                initial_states[tech]['load'].append(self.power_sources[tech].get_cycle_load(day*24))
                            elif tech in ['battery']:
                                step = day*24 * int(self.site.n_timesteps/8760)
                                initial_states[tech]['soc'].append(self.power_sources[tech].Outputs.SOC[step])
 

            # After exemplar simulations, update to full annual generation array for dispatchable technologies
            for tech in ['battery', 'trough', 'tower']:
                if tech in self.power_sources.keys():
                    gen = self.power_sources[tech].generation_profile
                    self.power_sources[tech].generation_profile = list(self.clustering.compute_annual_array_from_cluster_exemplar_data(gen))


    def simulate_with_dispatch(self,
                               start_time: int,
                               n_days: int = 1,
                               initial_soc: float = None,
                               n_initial_sims: int = 0):
        # this is needed for clustering effort
        update_dispatch_times = list(range(start_time,
                                           start_time + n_days * self.site.n_periods_per_day,
                                           self.options.n_roll_periods))

        for i, sim_start_time in enumerate(update_dispatch_times):
            # Update battery initial state of charge
            if 'battery' in self.power_sources.keys():
                self.power_sources['battery'].dispatch.update_dispatch_initial_soc(initial_soc=initial_soc)
                initial_soc = None

            for model in self.power_sources.values():
                if model.system_capacity_kw == 0:
                    continue
                model.dispatch.update_time_series_parameters(sim_start_time)

            # TODO: this is not a good way to do this... This won't work with CSP addition...
            if 'heuristic' in self.options.battery_dispatch:
                self.battery_heuristic()
                # TODO: we could just run the csp model without dispatch here
            else:
                # Solve dispatch model
                if self.options.solver == 'glpk':
                    solver_results = self.glpk_solve()       # TODO: need to condition for other non-convex model
                elif self.options.solver == 'cbc':
                    solver_results = self.cbc_solve()
                elif self.options.solver == 'gurobi_ampl':
                    solver_results = self.gurobi_ampl_solve()
                else:
                    raise ValueError("{} is not a supported solver".format(self.options.solver))

                self.problem_state.store_problem_metrics(solver_results, start_time, n_days,
                                                         self.dispatch.objective_value)
            
            store_outputs = True
            battery_sim_start_time = sim_start_time
            if i < n_initial_sims:
                store_outputs = False
                battery_sim_start_time = None

            # simulate using dispatch solution
            if 'battery' in self.power_sources.keys():
                self.power_sources['battery'].simulate_with_dispatch(self.options.n_roll_periods,
                                                                     sim_start_time=battery_sim_start_time)

            if 'trough' in self.power_sources.keys():
                self.power_sources['trough'].simulate_with_dispatch(self.options.n_roll_periods,
                                                                    sim_start_time=sim_start_time,
                                                                    store_outputs = store_outputs)
            if 'tower' in self.power_sources.keys():
                self.power_sources['tower'].simulate_with_dispatch(self.options.n_roll_periods,
                                                                   sim_start_time=sim_start_time,
                                                                   store_outputs = store_outputs)

    def battery_heuristic(self):
        tot_gen = [0.0]*self.options.n_look_ahead_periods
        if 'pv' in self.power_sources.keys():
            pv_gen = self.power_sources['pv'].dispatch.available_generation
            tot_gen = [pv + gen for pv, gen in zip(pv_gen, tot_gen)]
        if 'wind' in self.power_sources.keys():
            wind_gen = self.power_sources['wind'].dispatch.available_generation
            tot_gen = [wind + gen for wind, gen in zip(wind_gen, tot_gen)]

        grid_limit = self.power_sources['grid'].dispatch.transmission_limit

        if 'one_cycle' in self.options.battery_dispatch:
            # Get prices for one cycle heuristic
            prices = self.power_sources['grid'].dispatch.electricity_sell_price
            self.power_sources['battery'].dispatch.prices = prices

        self.power_sources['battery'].dispatch.set_fixed_dispatch(tot_gen, grid_limit)

    @property
    def pyomo_model(self) -> pyomo.ConcreteModel:
        return self._pyomo_model

    @property
    def dispatch(self) -> HybridDispatch:
        return self._dispatch




<|MERGE_RESOLUTION|>--- conflicted
+++ resolved
@@ -189,11 +189,7 @@
         # Solver options can be found by launching executable 'start cbc.exe', verbose 15, ?
         # https://coin-or.github.io/Cbc/faq.html (a bit outdated)
         solver_options = {  # 'ratioGap': 0.001,
-<<<<<<< HEAD
                           'seconds': 60}
-=======
-                          'seconds': 30}
->>>>>>> e5bd2b04
 
         if sys.platform == 'win32' or sys.platform == 'cygwin':
             cbc_path = Path(__file__).parent / "cbc_solver" / "cbc-win64" / "cbc"
@@ -212,27 +208,14 @@
                 solver_options.update(user_solver_options)
                 results = solver.solve(pyomo_model, options=solver_options)
         elif sys.platform == 'darwin' or sys.platform == 'linux':
-            cbc_path = Path(__file__).parent / "cbc_solver" / "cbc-linux64" / "cbc"
             if log_name != "":
-                print("Warning: CBC solver logging is active... This will significantly increase simulation time.")
-                solver = pyomo.SolverFactory('asl:cbc', executable=cbc_path)
-
-<<<<<<< HEAD
-                solve_log = "dispatch_solver.log"
-                solver_options['log'] = 2
-
-                solver_options.update(user_solver_options)
-                results = solver.solve(pyomo_model, logfile=solve_log, options=solver_options)
-                HybridDispatchBuilderSolver.append_solve_to_log(log_name, solve_log)
-            else:
-                solver = pyomo.SolverFactory('cbc', executable=cbc_path, solver_io='nl')
-                solver_options.update(user_solver_options)
-                results = solver.solve(pyomo_model, options=solver_options)
-=======
+                solver_options['log'] = "dispatch_solver.log"
+
             solver = pyomo.SolverFactory('cbc')
             solver_options.update(user_solver_options)
             results = solver.solve(pyomo_model, options=solver_options)
->>>>>>> e5bd2b04
+            if log_name != "":
+                HybridDispatchBuilderSolver.append_solve_to_log(log_name, solver_options['log'])
         else:
             raise SystemError('Platform not supported ', sys.platform)
 
