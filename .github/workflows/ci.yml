name: Testing

on: [ push, pull_request ]

jobs:
  build:       
    runs-on: ${{ matrix.os }}
    
    defaults:
      run:
        shell: bash -el {0}
        
    strategy:
      fail-fast: false
      matrix:
<<<<<<< HEAD
        python-version: [ "3.8" ]
=======
        os: ["ubuntu-latest", "macos-latest"] # "windows-latest"]
        python-version: [ "3.7", "3.8" ]
>>>>>>> ee6eff8c

    steps:
      - name: checkout repository
        uses: actions/checkout@v3

      - name: Install conda/mamba and dependencies
        uses: conda-incubator/setup-miniconda@v2
        # https://github.com/marketplace/actions/setup-miniconda
        env:
          SKLEARN_ALLOW_DEPRECATED_SKLEARN_PACKAGE_INSTALL: True
        with:
          mamba-version: "*"
          channels: conda-forge
          channel-priority: true
          python-version: ${{ matrix.python-version }}
          environment-file: environment.yml
          activate-environment: hopp
          auto-activate-base: false
      - name: Debug Print dependencies
        run: |
<<<<<<< HEAD
          pip install scikit-learn
          sudo apt-get update && sudo apt-get install -y libglpk-dev glpk-utils coinor-cbc
          python -m pip install --upgrade pip
          pip install scikit-learn
          pip install -r requirements.txt
=======
          conda list
>>>>>>> ee6eff8c
      - name: Install package
        run: |
          python setup.py develop
          pip install -vv --no-deps -e .
      - name: Create env file
        run: |
          touch .env
          echo NREL_API_KEY=${{ secrets.NREL_API_KEY }} >> .env
          cat .env
      - name: Unit tests
        run: |
          pip install pytest
          PYTHONPATH=. pytest tests
      - name: Lint with flake8
        run: |
          # exit-zero treats all errors as warnings. The GitHub editor is 127 chars wide
          pip install flake8
          flake8 . --count --exit-zero --statistics --ignore=E501<|MERGE_RESOLUTION|>--- conflicted
+++ resolved
@@ -13,12 +13,8 @@
     strategy:
       fail-fast: false
       matrix:
-<<<<<<< HEAD
-        python-version: [ "3.8" ]
-=======
         os: ["ubuntu-latest", "macos-latest"] # "windows-latest"]
         python-version: [ "3.7", "3.8" ]
->>>>>>> ee6eff8c
 
     steps:
       - name: checkout repository
@@ -39,15 +35,7 @@
           auto-activate-base: false
       - name: Debug Print dependencies
         run: |
-<<<<<<< HEAD
-          pip install scikit-learn
-          sudo apt-get update && sudo apt-get install -y libglpk-dev glpk-utils coinor-cbc
-          python -m pip install --upgrade pip
-          pip install scikit-learn
-          pip install -r requirements.txt
-=======
           conda list
->>>>>>> ee6eff8c
       - name: Install package
         run: |
           python setup.py develop
