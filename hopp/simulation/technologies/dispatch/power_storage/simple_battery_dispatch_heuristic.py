--- conflicted
+++ resolved
@@ -7,11 +7,7 @@
 import PySAM.Singleowner as Singleowner
 
 from hopp.simulation.technologies.dispatch.power_storage.simple_battery_dispatch import (
-<<<<<<< HEAD
     SimpleBatteryDispatch,
-=======
-    SimpleBatteryDispatch
->>>>>>> 8922add1
 )
 
 
@@ -35,20 +31,6 @@
         user_fixed_dispatch (List[float]): List of user-defined fixed dispatch values for each time period.
         _fixed_dispatch (List[float]): List of fixed dispatch values based on heuristic method for each time period.
     """
-<<<<<<< HEAD
-=======
-    def __init__(
-            self,
-            pyomo_model: pyomo.ConcreteModel,
-            index_set: pyomo.Set,
-            system_model: BatteryModel.BatteryStateful,
-            financial_model: Singleowner.Singleowner,
-            fixed_dispatch: Optional[List] = None,
-            block_set_name: str = 'heuristic_battery',
-            dispatch_options: Optional[Dict] = None,
-        ):
-        """
->>>>>>> 8922add1
 
     def __init__(
         self,
@@ -82,19 +64,11 @@
             dispatch_options=dispatch_options,
         )
 
-<<<<<<< HEAD
         self.max_charge_fraction = list([0.0] * len(self.blocks.index_set()))
         self.max_discharge_fraction = list([0.0] * len(self.blocks.index_set()))
         self.user_fixed_dispatch = list([0.0] * len(self.blocks.index_set()))
-        # TODO: should I enforce either a day schedule or a year schedule year and save it as user input.
-        #  Additionally, Should I drop it as input in the init function?
-=======
-        self.max_charge_fraction = list([0.0]*len(self.blocks.index_set()))
-        self.max_discharge_fraction = list([0.0]*len(self.blocks.index_set()))
-        self.user_fixed_dispatch = list([0.0]*len(self.blocks.index_set()))
-        # TODO: should I enforce either a day schedule or a year schedule year and save it as user
-        # input. Additionally, Should I drop it as input in the init function?
->>>>>>> 8922add1
+        # TODO: should I enforce either a day schedule or a year schedule year and save it as
+        # user input. Additionally, Should I drop it as input in the init function?
         if fixed_dispatch is not None:
             self.user_fixed_dispatch = fixed_dispatch
 
@@ -187,16 +161,9 @@
         if power_fraction > 0.0:
             discharge_power = power_fraction * self.maximum_power
             soc = (
-<<<<<<< HEAD
                 soc0
                 - self.time_duration[0]
                 * (1 / (self.discharge_efficiency / 100.0) * discharge_power)
-=======
-                soc0 
-                - self.time_duration[0]
-                * (1 / (self.discharge_efficiency / 100.)
-                * discharge_power)
->>>>>>> 8922add1
                 / self.capacity
             )
         elif power_fraction < 0.0:
@@ -204,11 +171,7 @@
             soc = (
                 soc0
                 + self.time_duration[0]
-<<<<<<< HEAD
                 * (self.charge_efficiency / 100.0 * charge_power)
-=======
-                * (self.charge_efficiency / 100. * charge_power)
->>>>>>> 8922add1
                 / self.capacity
             )
         else:
