from typing import Tuple
import pyomo.environ as pyomo
from pyomo.environ import units as u

import PySAM.BatteryStateful as BatteryModel
import PySAM.Singleowner as Singleowner

from hopp.simulation.technologies.dispatch.power_storage.simple_battery_dispatch_heuristic import (
<<<<<<< HEAD
    SimpleBatteryDispatchHeuristic,
=======
    SimpleBatteryDispatchHeuristic
>>>>>>> 8922add1
)


class OneCycleBatteryDispatchHeuristic(SimpleBatteryDispatchHeuristic):
    """
    One cycle per day heuristic battery dispatch.

    Args:
        pyomo_model (pyomo.ConcreteModel): Pyomo model instance.
        index_set (pyomo.Set): Index set.
        system_model (BatteryModel.BatteryStateful): Battery model instance.
        financial_model (Singleowner.Singleowner): Single owner financial model instance.
        block_set_name (str, optional): Name of the block set. Defaults to 'one_cycle_heuristic_battery'.
        dispatch_options (dict, optional): Dispatch options. Defaults to None.

    Attributes:
        prices (list): List of normalized prices [-1, 1] (Charging (-), Discharging (+)).
    """
<<<<<<< HEAD

    def __init__(
        self,
        pyomo_model: pyomo.ConcreteModel,
        index_set: pyomo.Set,
        system_model: BatteryModel.BatteryStateful,
        financial_model: Singleowner.Singleowner,
        block_set_name: str = "one_cycle_heuristic_battery",
        dispatch_options: dict = None,
    ):
        """Initialize OneCycleBatteryDispatchHeuristic.

        Args:
            pyomo_model (pyomo.ConcreteModel): Pyomo concrete model.
            index_set (pyomo.Set): Indexed set.
            system_model (BatteryModel.BatteryStateful): Battery system model.
            financial_model (Singleowner.Singleowner): Financial model.
            block_set_name (str, optional):Name of the block set. Defaults to 'one_cycle_heuristic_battery'.
            dispatch_options (dict, optional): Dispatch options. Defaults to None.
        """
=======
    def __init__(
            self,
            pyomo_model: pyomo.ConcreteModel,
            index_set: pyomo.Set,
            system_model: BatteryModel.BatteryStateful,
            financial_model: Singleowner.Singleowner,
            block_set_name: str = 'one_cycle_heuristic_battery',
            dispatch_options: dict = None,
        ):
>>>>>>> 8922add1
        if dispatch_options is None:
            dispatch_options = {}
        super().__init__(
            pyomo_model,
            index_set,
            system_model,
            financial_model,
            block_set_name=block_set_name,
            dispatch_options=dispatch_options,
        )
        self.prices = list([0.0] * len(self.blocks.index_set()))

    def _heuristic_method(self, gen):
        """
        Sets battery dispatch using a one cycle per day assumption.

        Method:
<<<<<<< HEAD
            1. Sort input prices
            2. Determine the duration required to fully discharge and charge the battery
            3. Set discharge and charge operations based on sorted prices
            3. Check SOC feasibility
            4. If infeasible, find infeasibility, shift operation to the next sorted price periods
            5. Repeat step 4 until SOC feasible
                NOTE: If operation is tried on half of time periods, then operation defaults to 'do nothing'
=======

        1. Sort input prices
        2. Determine the duration required to fully discharge and charge the battery
        3. Set discharge and charge operations based on sorted prices
        4. Check SOC feasibility
        5. If infeasible, find infeasibility, shift operation to the next sorted price periods
        6. Repeat steps 4-5 until SOC feasible

        NOTE: If operation is tried on half of time periods, then operation defaults to 'do nothing'
>>>>>>> 8922add1
        """
        if sum(self.prices) == 0.0 and max(self.prices) == 0.0:
            raise ValueError("prices must be set before calling heuristic method.")

        discharge_time, charge_time = self._get_duration_battery_full_cycle()
        fixed_dispatch = [0.0] * len(self.prices)
        price_and_gen = zip(range(0, len(self.prices)), self.prices, gen)
        sorted_prices = sorted(price_and_gen, key=lambda i: i[2], reverse=True)
        sorted_prices = sorted(sorted_prices, key=lambda i: i[1])

        # Set initial fixed dispatch
        fixed_dispatch, next_charge_idx = self._charge_battery(
<<<<<<< HEAD
            charge_time, 0, sorted_prices, fixed_dispatch
        )

        fixed_dispatch, next_discharge_idx = self._discharge_battery(
            discharge_time, 0, sorted_prices, fixed_dispatch
=======
            charge_time,
            0,
            sorted_prices,
            fixed_dispatch,
        )

        fixed_dispatch, next_discharge_idx = self._discharge_battery(
            discharge_time,
            0,
            sorted_prices,
            fixed_dispatch,
>>>>>>> 8922add1
        )

        # test feasibility and find infeasibility
        feasible = self.test_soc_feasibility(fixed_dispatch)
        while not feasible[0]:
            # TODO: Improve algorithm
            idx_infeasible = feasible[1]
            infeasible_value = fixed_dispatch[idx_infeasible]
            if infeasible_value > 0:  # Discharging
                discharge_remaining = (
                    fixed_dispatch[idx_infeasible] * self.time_duration[idx_infeasible]
                )
                fixed_dispatch[idx_infeasible] = 0
<<<<<<< HEAD
                if next_discharge_idx < len(sorted_prices) / 2:
=======
                if next_discharge_idx < len(sorted_prices)/2:
>>>>>>> 8922add1
                    fixed_dispatch, next_discharge_idx = self._discharge_battery(
                        discharge_remaining,
                        next_discharge_idx,
                        sorted_prices,
                        fixed_dispatch,
                    )
<<<<<<< HEAD
            elif infeasible_value < 0:  # Charging
                charge_remaining = (
                    -fixed_dispatch[idx_infeasible] * self.time_duration[idx_infeasible]
                )
                fixed_dispatch[idx_infeasible] = 0
                if (
                    next_charge_idx < len(sorted_prices) / 2
                ):  # TODO: maybe too restrictive
                    fixed_dispatch, next_charge_idx = self._charge_battery(
                        charge_remaining, next_charge_idx, sorted_prices, fixed_dispatch
=======
            elif infeasible_value < 0:    # Charging
                charge_remaining = (
                    - fixed_dispatch[idx_infeasible]
                    * self.time_duration[idx_infeasible]
                )
                fixed_dispatch[idx_infeasible] = 0
                if next_charge_idx < len(sorted_prices)/2:  # TODO: maybe too restrictive
                    fixed_dispatch, next_charge_idx = self._charge_battery(
                        charge_remaining,
                        next_charge_idx,
                        sorted_prices,
                        fixed_dispatch,
>>>>>>> 8922add1
                    )
            feasible = self.test_soc_feasibility(fixed_dispatch)

        self._fixed_dispatch = fixed_dispatch

    def _discharge_battery(
<<<<<<< HEAD
        self, discharge_remaining, next_discharge_idx, sorted_prices, fixed_dispatch
    ):
        """
        Discharges battery using the remaining discharge and the next best discharge period.
=======
            self,
            discharge_remaining,
            next_discharge_idx,
            sorted_prices,
            fixed_dispatch,
        ):
        """Discharge battery using the remaining discharge and the next best discharge period.
>>>>>>> 8922add1

        Returns:
            Tuple[list, int]: Adjusted fixed dispatch and next discharge index to be tried.
        """
        period_count = next_discharge_idx
        while discharge_remaining > 0:
            if period_count < len(sorted_prices):
                idx = sorted_prices[-(period_count + 1)][0]
                if self.max_discharge_fraction[idx] < discharge_remaining:
                    fixed_dispatch[idx] = self.max_discharge_fraction[idx]
                else:
                    fixed_dispatch[idx] = discharge_remaining
                # update count and remaining discharge
                discharge_remaining -= fixed_dispatch[idx] * self.time_duration[idx]
                period_count += 1
            else:
                break
        next_discharge_idx = period_count
        return fixed_dispatch, next_discharge_idx

    def _charge_battery(
        self, charge_remaining, next_charge_idx, sorted_prices, fixed_dispatch
    ):
        """
        Charges battery using the remaining charge and the next best charge period.

        Returns:
            Tuple[list, int]: Adjusted fixed dispatch and next charge index to be tried.
        """
        period_count = next_charge_idx
        while charge_remaining > 0:
            if period_count < len(sorted_prices):
                idx = sorted_prices[period_count][0]
                if self.max_charge_fraction[idx] < charge_remaining:
                    fixed_dispatch[idx] = -self.max_charge_fraction[idx]
                else:
                    fixed_dispatch[idx] = -charge_remaining
                # update count and remaining discharge
                charge_remaining += fixed_dispatch[idx] * self.time_duration[idx]
                period_count += 1
            else:
                break
        next_charge_idx = period_count
        return fixed_dispatch, next_charge_idx

    def _get_duration_battery_full_cycle(self) -> Tuple[float, float]:
        """
        Calculates discharge and charge hours required to fully cycle the battery.

        Returns:
            Tuple[float, float]: Discharge and charge hours.
        """
        true_capacity = (self.maximum_soc - self.minimum_soc) * self.capacity / 100.0

        n_discharge = true_capacity / (
            1 / (self.discharge_efficiency / 100.0) * self.maximum_power
        )
        n_charge = true_capacity / (self.charge_efficiency / 100.0 * self.maximum_power)
        return n_discharge, n_charge

    def test_soc_feasibility(self, fixed_dispatch) -> Tuple[bool, int]:
        """
        Steps through fixed_dispatch and tests SOC feasibility.

        Returns:
            Tuple[bool, int]: Tuple indicating SOC feasibility and index of first infeasible operation.
        """
        soc0 = self.model.initial_soc.value
        for idx, fd in enumerate(fixed_dispatch):
            soc = self.update_soc(fd, soc0)
            if (
                round(soc, 6) * 100.0 < self.minimum_soc
                or round(soc, 6) * 100.0 > self.maximum_soc
            ):
                return False, idx
            soc0 = soc
        return True, None

    @property
    def prices(self) -> list:
        """
        List of normalized prices [-1, 1] (Charging (-), Discharging (+)).

        Returns:
            list: Prices.
        """
        return self._prices

    @prices.setter
    def prices(self, prices: list):
        if len(prices) != len(self.blocks.index_set()):
            raise ValueError("prices must be the same length as dispatch index set.")
        self._prices = prices<|MERGE_RESOLUTION|>--- conflicted
+++ resolved
@@ -6,11 +6,7 @@
 import PySAM.Singleowner as Singleowner
 
 from hopp.simulation.technologies.dispatch.power_storage.simple_battery_dispatch_heuristic import (
-<<<<<<< HEAD
     SimpleBatteryDispatchHeuristic,
-=======
-    SimpleBatteryDispatchHeuristic
->>>>>>> 8922add1
 )
 
 
@@ -29,7 +25,6 @@
     Attributes:
         prices (list): List of normalized prices [-1, 1] (Charging (-), Discharging (+)).
     """
-<<<<<<< HEAD
 
     def __init__(
         self,
@@ -50,17 +45,6 @@
             block_set_name (str, optional):Name of the block set. Defaults to 'one_cycle_heuristic_battery'.
             dispatch_options (dict, optional): Dispatch options. Defaults to None.
         """
-=======
-    def __init__(
-            self,
-            pyomo_model: pyomo.ConcreteModel,
-            index_set: pyomo.Set,
-            system_model: BatteryModel.BatteryStateful,
-            financial_model: Singleowner.Singleowner,
-            block_set_name: str = 'one_cycle_heuristic_battery',
-            dispatch_options: dict = None,
-        ):
->>>>>>> 8922add1
         if dispatch_options is None:
             dispatch_options = {}
         super().__init__(
@@ -78,15 +62,6 @@
         Sets battery dispatch using a one cycle per day assumption.
 
         Method:
-<<<<<<< HEAD
-            1. Sort input prices
-            2. Determine the duration required to fully discharge and charge the battery
-            3. Set discharge and charge operations based on sorted prices
-            3. Check SOC feasibility
-            4. If infeasible, find infeasibility, shift operation to the next sorted price periods
-            5. Repeat step 4 until SOC feasible
-                NOTE: If operation is tried on half of time periods, then operation defaults to 'do nothing'
-=======
 
         1. Sort input prices
         2. Determine the duration required to fully discharge and charge the battery
@@ -96,7 +71,6 @@
         6. Repeat steps 4-5 until SOC feasible
 
         NOTE: If operation is tried on half of time periods, then operation defaults to 'do nothing'
->>>>>>> 8922add1
         """
         if sum(self.prices) == 0.0 and max(self.prices) == 0.0:
             raise ValueError("prices must be set before calling heuristic method.")
@@ -109,25 +83,11 @@
 
         # Set initial fixed dispatch
         fixed_dispatch, next_charge_idx = self._charge_battery(
-<<<<<<< HEAD
             charge_time, 0, sorted_prices, fixed_dispatch
         )
 
         fixed_dispatch, next_discharge_idx = self._discharge_battery(
             discharge_time, 0, sorted_prices, fixed_dispatch
-=======
-            charge_time,
-            0,
-            sorted_prices,
-            fixed_dispatch,
-        )
-
-        fixed_dispatch, next_discharge_idx = self._discharge_battery(
-            discharge_time,
-            0,
-            sorted_prices,
-            fixed_dispatch,
->>>>>>> 8922add1
         )
 
         # test feasibility and find infeasibility
@@ -141,18 +101,13 @@
                     fixed_dispatch[idx_infeasible] * self.time_duration[idx_infeasible]
                 )
                 fixed_dispatch[idx_infeasible] = 0
-<<<<<<< HEAD
                 if next_discharge_idx < len(sorted_prices) / 2:
-=======
-                if next_discharge_idx < len(sorted_prices)/2:
->>>>>>> 8922add1
                     fixed_dispatch, next_discharge_idx = self._discharge_battery(
                         discharge_remaining,
                         next_discharge_idx,
                         sorted_prices,
                         fixed_dispatch,
                     )
-<<<<<<< HEAD
             elif infeasible_value < 0:  # Charging
                 charge_remaining = (
                     -fixed_dispatch[idx_infeasible] * self.time_duration[idx_infeasible]
@@ -163,40 +118,16 @@
                 ):  # TODO: maybe too restrictive
                     fixed_dispatch, next_charge_idx = self._charge_battery(
                         charge_remaining, next_charge_idx, sorted_prices, fixed_dispatch
-=======
-            elif infeasible_value < 0:    # Charging
-                charge_remaining = (
-                    - fixed_dispatch[idx_infeasible]
-                    * self.time_duration[idx_infeasible]
-                )
-                fixed_dispatch[idx_infeasible] = 0
-                if next_charge_idx < len(sorted_prices)/2:  # TODO: maybe too restrictive
-                    fixed_dispatch, next_charge_idx = self._charge_battery(
-                        charge_remaining,
-                        next_charge_idx,
-                        sorted_prices,
-                        fixed_dispatch,
->>>>>>> 8922add1
                     )
             feasible = self.test_soc_feasibility(fixed_dispatch)
 
         self._fixed_dispatch = fixed_dispatch
 
     def _discharge_battery(
-<<<<<<< HEAD
         self, discharge_remaining, next_discharge_idx, sorted_prices, fixed_dispatch
     ):
         """
         Discharges battery using the remaining discharge and the next best discharge period.
-=======
-            self,
-            discharge_remaining,
-            next_discharge_idx,
-            sorted_prices,
-            fixed_dispatch,
-        ):
-        """Discharge battery using the remaining discharge and the next best discharge period.
->>>>>>> 8922add1
 
         Returns:
             Tuple[list, int]: Adjusted fixed dispatch and next discharge index to be tried.
