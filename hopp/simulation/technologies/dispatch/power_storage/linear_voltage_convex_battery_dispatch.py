import pyomo.environ as pyomo
from pyomo.environ import units as u

import PySAM.BatteryStateful as BatteryModel
import PySAM.Singleowner as Singleowner

<<<<<<< HEAD
from hopp.simulation.technologies.dispatch.power_storage.linear_voltage_nonconvex_battery_dispatch import (
    NonConvexLinearVoltageBatteryDispatch,
)
=======
from hopp.simulation.technologies.dispatch.power_storage.linear_voltage_nonconvex_battery_dispatch \
    import NonConvexLinearVoltageBatteryDispatch
>>>>>>> 8922add1


class ConvexLinearVoltageBatteryDispatch(NonConvexLinearVoltageBatteryDispatch):
    """
    This class represents a convex linear voltage battery dispatch model.

    It extends the NonConvexLinearVoltageBatteryDispatch model and adds additional formulation to enforce convexity.

    Attributes:
        _system_model: The battery system model.
        _financial_model: The financial model.
        block_set_name: The name of the block set.
        dispatch_options: Dispatch options.
        use_exp_voltage_point: Boolean indicating whether to use the exponential voltage point.
    """

    # TODO: add a reference to original paper

    def __init__(
<<<<<<< HEAD
        self,
        pyomo_model: pyomo.ConcreteModel,
        index_set: pyomo.Set,
        system_model: BatteryModel.BatteryStateful,
        financial_model: Singleowner.Singleowner,
        block_set_name: str = "convex_LV_battery",
        dispatch_options: dict = None,
        use_exp_voltage_point: bool = False,
    ):
        """Initialize ConvexLinearVoltageBatteryDispatch.

        Args:
            pyomo_model (pyomo.ConcreteModel): Pyomo concrete model.
            index_set (pyomo.Set): Indexed set.
            system_model (BatteryModel.BatteryStateful): Battery system model.
            financial_model (Singleowner.Singleowner): Financial model.
            block_set_name (str, optional): Name of the block set. Defaults to 'convex_LV_battery'.
            dispatch_options (dict, optional): Dispatch options. Defaults to None.
            use_exp_voltage_point (bool, optional): Boolean indicating whether to use the exponential voltage point. Defaults to False.
        """
=======
            self,
            pyomo_model: pyomo.ConcreteModel,
            index_set: pyomo.Set,
            system_model: BatteryModel.BatteryStateful,
            financial_model: Singleowner.Singleowner,
            block_set_name: str = 'convex_LV_battery',
            dispatch_options: dict = None,
            use_exp_voltage_point: bool = False,
        ):
>>>>>>> 8922add1
        if dispatch_options is None:
            dispatch_options = {}
        super().__init__(
            pyomo_model,
            index_set,
            system_model,
            financial_model,
            block_set_name=block_set_name,
            dispatch_options=dispatch_options,
            use_exp_voltage_point=use_exp_voltage_point,
        )

    def dispatch_block_rule(self, battery):
        """
        Additional formulation for dispatch block rule.

        Args:
            battery: Battery instance.
        """
        # Additional formulation
        # Variables
        self._create_lv_battery_auxiliary_variables(battery)
        super().dispatch_block_rule(battery)

    @staticmethod
    def _create_lv_battery_auxiliary_variables(battery):
        """
        Create auxiliary variables for the battery model.

        Args:
            battery: Battery instance.
        """
        # Auxiliary Variables
        battery.aux_charge_current_soc = pyomo.Var(
            doc="Auxiliary bi-linear term equal to the product of charge current and previous "
                "state-of-charge [MA]",
            domain=pyomo.NonNegativeReals,
            units=u.MA,
        )  # = charge_current[t] * soc[t-1]
        battery.aux_charge_current_is_charging = pyomo.Var(
            doc="Auxiliary bi-linear term equal to the product of charge current and charging "
                "binary [MA]",
            domain=pyomo.NonNegativeReals,
            units=u.MA,
        )  # = charge_current[t] * is_charging[t]
        battery.aux_discharge_current_soc = pyomo.Var(
            doc="Auxiliary bi-linear equal to the product of discharge current and previous "
                "state-of-charge [MA]",
            domain=pyomo.NonNegativeReals,
            units=u.MA,
        )  # = discharge_current[t] * soc[t-1]
        battery.aux_discharge_current_is_discharging = pyomo.Var(
            doc="Auxiliary bi-linear term equal to the product of discharge current and "
                "discharging binary [MA]",
            domain=pyomo.NonNegativeReals,
            units=u.MA,
        )  # = discharge_current[t] * is_discharging[t]

    @staticmethod
    def _create_lv_battery_power_equation_constraints(battery):
        """
        Create power equation constraints for the battery model.

        Args:
            battery: Battery instance.
        """
        battery.charge_power_equation = pyomo.Constraint(
            doc="Battery charge power equation equal to the product of current and voltage",
<<<<<<< HEAD
            expr=battery.charge_power
            == (
                battery.voltage_slope * battery.aux_charge_current_soc
                + (
                    battery.voltage_intercept
                    + battery.average_current * battery.internal_resistance
                )
                * battery.aux_charge_current_is_charging
            ),
        )
        battery.discharge_power_equation = pyomo.Constraint(
            doc="Battery discharge power equation equal to the product of current and voltage",
            expr=battery.discharge_power
            == (
                battery.voltage_slope * battery.aux_discharge_current_soc
                + (
                    battery.voltage_intercept
                    - battery.average_current * battery.internal_resistance
                )
                * battery.aux_discharge_current_is_discharging
            ),
=======
            expr=(
                battery.charge_power
                == (
                    battery.voltage_slope
                    * battery.aux_charge_current_soc
                    + (
                        battery.voltage_intercept
                        + battery.average_current
                        * battery.internal_resistance
                    )
                    * battery.aux_charge_current_is_charging
                )
            )
        )
        battery.discharge_power_equation = pyomo.Constraint(
            doc="Battery discharge power equation equal to the product of current and voltage",
            expr=(
                battery.discharge_power
                == (
                    battery.voltage_slope
                    * battery.aux_discharge_current_soc
                    + (
                        battery.voltage_intercept
                        - battery.average_current
                        * battery.internal_resistance
                    )
                    * battery.aux_discharge_current_is_discharging
                )
            )
>>>>>>> 8922add1
        )
        # Auxiliary Variable bounds (binary*continuous exact linearization)
        # Charge current * charging binary
        battery.aux_charge_lb = pyomo.Constraint(
            doc="Charge current * charge binary lower bound",
<<<<<<< HEAD
            expr=battery.aux_charge_current_is_charging
            >= battery.minimum_charge_current * battery.is_charging,
        )
        battery.aux_charge_ub = pyomo.Constraint(
            doc="Charge current * charge binary upper bound",
            expr=battery.aux_charge_current_is_charging
            <= battery.maximum_charge_current * battery.is_charging,
=======
            expr=(
                battery.aux_charge_current_is_charging
                >= battery.minimum_charge_current * battery.is_charging
            )
        )
        battery.aux_charge_ub = pyomo.Constraint(
            doc="Charge current * charge binary upper bound",
            expr=(
                battery.aux_charge_current_is_charging
                <= battery.maximum_charge_current * battery.is_charging
            )
>>>>>>> 8922add1
        )
        battery.aux_charge_diff_lb = pyomo.Constraint(
            doc="Charge current and auxiliary difference lower bound",
            expr=(
                battery.charge_current - battery.aux_charge_current_is_charging
                >= -battery.maximum_charge_current * (1 - battery.is_charging)
            ),
        )
        battery.aux_charge_diff_ub = pyomo.Constraint(
            doc="Charge current and auxiliary difference upper bound",
            expr=(
                battery.charge_current - battery.aux_charge_current_is_charging
                <= battery.maximum_charge_current * (1 - battery.is_charging)
            ),
        )
        # Discharge current * discharging binary
        battery.aux_discharge_lb = pyomo.Constraint(
            doc="discharge current * discharge binary lower bound",
            expr=(
                battery.aux_discharge_current_is_discharging
                >= battery.minimum_discharge_current * battery.is_discharging
            ),
        )
        battery.aux_discharge_ub = pyomo.Constraint(
            doc="discharge current * discharge binary upper bound",
            expr=(
                battery.aux_discharge_current_is_discharging
                <= battery.maximum_discharge_current * battery.is_discharging
            ),
        )
        battery.aux_discharge_diff_lb = pyomo.Constraint(
            doc="discharge current and auxiliary difference lower bound",
            expr=(
                battery.discharge_current - battery.aux_discharge_current_is_discharging
                >= -battery.maximum_discharge_current * (1 - battery.is_discharging)
            ),
        )
        battery.aux_discharge_diff_ub = pyomo.Constraint(
            doc="discharge current and auxiliary difference upper bound",
            expr=(
                battery.discharge_current - battery.aux_discharge_current_is_discharging
                <= battery.maximum_discharge_current * (1 - battery.is_discharging)
            ),
        )
        # Auxiliary Variable bounds (continuous*continuous approx. linearization)
        # TODO: The error in these constraints should be quantified
        # TODO: scaling the problem to between [0,1] might help
        battery.aux_charge_soc_lower1 = pyomo.Constraint(
            doc="McCormick envelope underestimate 1",
<<<<<<< HEAD
            expr=battery.aux_charge_current_soc
            >= (
                battery.maximum_charge_current * battery.soc0
                + battery.maximum_soc * battery.charge_current
                - battery.maximum_soc * battery.maximum_charge_current
            ),
        )
        battery.aux_charge_soc_lower2 = pyomo.Constraint(
            doc="McCormick envelope underestimate 2",
            expr=battery.aux_charge_current_soc
            >= (
                battery.minimum_charge_current * battery.soc0
                + battery.minimum_soc * battery.charge_current
                - battery.minimum_soc * battery.minimum_charge_current
            ),
        )
        battery.aux_charge_soc_upper1 = pyomo.Constraint(
            doc="McCormick envelope overestimate 1",
            expr=battery.aux_charge_current_soc
            <= (
                battery.maximum_charge_current * battery.soc0
                + battery.minimum_soc * battery.charge_current
                - battery.minimum_soc * battery.maximum_charge_current
            ),
        )
        battery.aux_charge_soc_upper2 = pyomo.Constraint(
            doc="McCormick envelope overestimate 2",
            expr=battery.aux_charge_current_soc
            <= (
                battery.minimum_charge_current * battery.soc0
                + battery.maximum_soc * battery.charge_current
                - battery.maximum_soc * battery.minimum_charge_current
            ),
        )

        battery.aux_discharge_soc_lower1 = pyomo.Constraint(
            doc="McCormick envelope underestimate 1",
            expr=battery.aux_discharge_current_soc
            >= (
                battery.maximum_discharge_current * battery.soc0
                + battery.maximum_soc * battery.discharge_current
                - battery.maximum_soc * battery.maximum_discharge_current
            ),
        )
        battery.aux_discharge_soc_lower2 = pyomo.Constraint(
            doc="McCormick envelope underestimate 2",
            expr=battery.aux_discharge_current_soc
            >= (
                battery.minimum_discharge_current * battery.soc0
                + battery.minimum_soc * battery.discharge_current
                - battery.minimum_soc * battery.minimum_discharge_current
            ),
        )
        battery.aux_discharge_soc_upper1 = pyomo.Constraint(
            doc="McCormick envelope overestimate 1",
            expr=battery.aux_discharge_current_soc
            <= (
                battery.maximum_discharge_current * battery.soc0
                + battery.minimum_soc * battery.discharge_current
                - battery.minimum_soc * battery.maximum_discharge_current
            ),
        )
        battery.aux_discharge_soc_upper2 = pyomo.Constraint(
            doc="McCormick envelope overestimate 2",
            expr=battery.aux_discharge_current_soc
            <= (
                battery.minimum_discharge_current * battery.soc0
                + battery.maximum_soc * battery.discharge_current
                - battery.maximum_soc * battery.minimum_discharge_current
            ),
=======
            expr=(
                battery.aux_charge_current_soc
                >= (
                    battery.maximum_charge_current* battery.soc0
                    + battery.maximum_soc * battery.charge_current
                    - battery.maximum_soc * battery.maximum_charge_current
                )
            )
        )
        battery.aux_charge_soc_lower2 = pyomo.Constraint(
            doc="McCormick envelope underestimate 2",
            expr=(
                battery.aux_charge_current_soc
                >= (
                    battery.minimum_charge_current * battery.soc0
                    + battery.minimum_soc * battery.charge_current
                    - battery.minimum_soc * battery.minimum_charge_current
                )
            )
        )
        battery.aux_charge_soc_upper1 = pyomo.Constraint(
            doc="McCormick envelope overestimate 1",
            expr=(
                battery.aux_charge_current_soc
                <= (
                    battery.maximum_charge_current * battery.soc0
                    + battery.minimum_soc * battery.charge_current
                    - battery.minimum_soc * battery.maximum_charge_current
                )
            )
        )
        battery.aux_charge_soc_upper2 = pyomo.Constraint(
            doc="McCormick envelope overestimate 2",
            expr=(
                battery.aux_charge_current_soc
                <= (
                    battery.minimum_charge_current * battery.soc0
                    + battery.maximum_soc * battery.charge_current
                    - battery.maximum_soc * battery.minimum_charge_current
                )
            )
        )
        battery.aux_discharge_soc_lower1 = pyomo.Constraint(
            doc="McCormick envelope underestimate 1",
            expr=(
                battery.aux_discharge_current_soc
                >= (
                    battery.maximum_discharge_current * battery.soc0
                    + battery.maximum_soc * battery.discharge_current
                    - battery.maximum_soc * battery.maximum_discharge_current
                )
            )
        )
        battery.aux_discharge_soc_lower2 = pyomo.Constraint(
            doc="McCormick envelope underestimate 2",
            expr=(
                battery.aux_discharge_current_soc
                >= (
                    battery.minimum_discharge_current * battery.soc0
                    + battery.minimum_soc * battery.discharge_current
                    - battery.minimum_soc * battery.minimum_discharge_current
                )
            )
        )
        battery.aux_discharge_soc_upper1 = pyomo.Constraint(
            doc="McCormick envelope overestimate 1",
            expr=(
                battery.aux_discharge_current_soc
                <= (
                    battery.maximum_discharge_current * battery.soc0
                    + battery.minimum_soc * battery.discharge_current
                    - battery.minimum_soc * battery.maximum_discharge_current
                )
            )
        )
        battery.aux_discharge_soc_upper2 = pyomo.Constraint(
            doc="McCormick envelope overestimate 2",
            expr=(
                battery.aux_discharge_current_soc
                <= (
                    battery.minimum_discharge_current * battery.soc0
                    + battery.maximum_soc * battery.discharge_current
                    - battery.maximum_soc * battery.minimum_discharge_current
                )
            )
>>>>>>> 8922add1
        )

    def _lifecycle_count_rule(self, m, i):
        """
        Lifecycle count rule.

        Args:
            m: Model instance.
            i: Index.
        """
        # current accounting
        # TODO: Check for cheating -> there seems to be a lot of error
        start = int(i * self.timesteps_per_day)
        end = int((i + 1) * self.timesteps_per_day)
        return self.model.lifecycles[i] == sum(
            self.blocks[t].time_duration
            * (
                0.8 * self.blocks[t].discharge_current
                - 0.8 * self.blocks[t].aux_discharge_current_soc
            )
            / self.blocks[t].capacity
            for t in range(start, end)
        )

    # Auxiliary Variables
    @property
    def aux_charge_current_soc(self) -> list:
        """List of auxiliary charge current state of charge."""
        return [
            self.blocks[t].aux_charge_current_soc.value for t in self.blocks.index_set()
        ]

    @property
    def real_charge_current_soc(self) -> list:
<<<<<<< HEAD
        """List of real charge current state of charge."""
=======
>>>>>>> 8922add1
        return [
            self.blocks[t].charge_current.value * self.blocks[t].soc0.value
            for t in self.blocks.index_set()
        ]

    @property
    def aux_charge_current_is_charging(self) -> list:
<<<<<<< HEAD
        """List of auxiliary charge current charging status."""
=======
>>>>>>> 8922add1
        return [
            self.blocks[t].aux_charge_current_is_charging.value
            for t in self.blocks.index_set()
        ]

    @property
    def aux_discharge_current_soc(self) -> list:
        """List of auxiliary discharge current state of charge."""
        return [
            self.blocks[t].aux_discharge_current_soc.value
            for t in self.blocks.index_set()
        ]

    @property
    def real_discharge_current_soc(self) -> list:
<<<<<<< HEAD
        """List of real discharge current state of charge."""
=======
>>>>>>> 8922add1
        return [
            self.blocks[t].discharge_current.value * self.blocks[t].soc0.value
            for t in self.blocks.index_set()
        ]

    @property
    def aux_discharge_current_is_discharging(self) -> list:
<<<<<<< HEAD
        """List of auxiliary discharge current discharging status."""
        return [
            self.blocks[t].aux_discharge_current_is_discharging.value
            for t in self.blocks.index_set()
        ]
=======
        return [
            self.blocks[t].aux_discharge_current_is_discharging.value
            for t in self.blocks.index_set()
        ]
>>>>>>> 8922add1
<|MERGE_RESOLUTION|>--- conflicted
+++ resolved
@@ -4,14 +4,9 @@
 import PySAM.BatteryStateful as BatteryModel
 import PySAM.Singleowner as Singleowner
 
-<<<<<<< HEAD
 from hopp.simulation.technologies.dispatch.power_storage.linear_voltage_nonconvex_battery_dispatch import (
     NonConvexLinearVoltageBatteryDispatch,
 )
-=======
-from hopp.simulation.technologies.dispatch.power_storage.linear_voltage_nonconvex_battery_dispatch \
-    import NonConvexLinearVoltageBatteryDispatch
->>>>>>> 8922add1
 
 
 class ConvexLinearVoltageBatteryDispatch(NonConvexLinearVoltageBatteryDispatch):
@@ -31,7 +26,6 @@
     # TODO: add a reference to original paper
 
     def __init__(
-<<<<<<< HEAD
         self,
         pyomo_model: pyomo.ConcreteModel,
         index_set: pyomo.Set,
@@ -52,19 +46,17 @@
             dispatch_options (dict, optional): Dispatch options. Defaults to None.
             use_exp_voltage_point (bool, optional): Boolean indicating whether to use the exponential voltage point. Defaults to False.
         """
-=======
-            self,
-            pyomo_model: pyomo.ConcreteModel,
-            index_set: pyomo.Set,
-            system_model: BatteryModel.BatteryStateful,
-            financial_model: Singleowner.Singleowner,
-            block_set_name: str = 'convex_LV_battery',
-            dispatch_options: dict = None,
-            use_exp_voltage_point: bool = False,
-        ):
->>>>>>> 8922add1
         if dispatch_options is None:
             dispatch_options = {}
+        super().__init__(
+            pyomo_model,
+            index_set,
+            system_model,
+            financial_model,
+            block_set_name=block_set_name,
+            dispatch_options=dispatch_options,
+            use_exp_voltage_point=use_exp_voltage_point,
+        )
         super().__init__(
             pyomo_model,
             index_set,
@@ -131,29 +123,6 @@
         """
         battery.charge_power_equation = pyomo.Constraint(
             doc="Battery charge power equation equal to the product of current and voltage",
-<<<<<<< HEAD
-            expr=battery.charge_power
-            == (
-                battery.voltage_slope * battery.aux_charge_current_soc
-                + (
-                    battery.voltage_intercept
-                    + battery.average_current * battery.internal_resistance
-                )
-                * battery.aux_charge_current_is_charging
-            ),
-        )
-        battery.discharge_power_equation = pyomo.Constraint(
-            doc="Battery discharge power equation equal to the product of current and voltage",
-            expr=battery.discharge_power
-            == (
-                battery.voltage_slope * battery.aux_discharge_current_soc
-                + (
-                    battery.voltage_intercept
-                    - battery.average_current * battery.internal_resistance
-                )
-                * battery.aux_discharge_current_is_discharging
-            ),
-=======
             expr=(
                 battery.charge_power
                 == (
@@ -183,33 +152,22 @@
                     * battery.aux_discharge_current_is_discharging
                 )
             )
->>>>>>> 8922add1
         )
         # Auxiliary Variable bounds (binary*continuous exact linearization)
         # Charge current * charging binary
         battery.aux_charge_lb = pyomo.Constraint(
             doc="Charge current * charge binary lower bound",
-<<<<<<< HEAD
-            expr=battery.aux_charge_current_is_charging
-            >= battery.minimum_charge_current * battery.is_charging,
+            expr=(
+                battery.aux_charge_current_is_charging
+                >= battery.minimum_charge_current * battery.is_charging
+            )
         )
         battery.aux_charge_ub = pyomo.Constraint(
             doc="Charge current * charge binary upper bound",
-            expr=battery.aux_charge_current_is_charging
-            <= battery.maximum_charge_current * battery.is_charging,
-=======
-            expr=(
-                battery.aux_charge_current_is_charging
-                >= battery.minimum_charge_current * battery.is_charging
-            )
-        )
-        battery.aux_charge_ub = pyomo.Constraint(
-            doc="Charge current * charge binary upper bound",
             expr=(
                 battery.aux_charge_current_is_charging
                 <= battery.maximum_charge_current * battery.is_charging
             )
->>>>>>> 8922add1
         )
         battery.aux_charge_diff_lb = pyomo.Constraint(
             doc="Charge current and auxiliary difference lower bound",
@@ -259,78 +217,6 @@
         # TODO: scaling the problem to between [0,1] might help
         battery.aux_charge_soc_lower1 = pyomo.Constraint(
             doc="McCormick envelope underestimate 1",
-<<<<<<< HEAD
-            expr=battery.aux_charge_current_soc
-            >= (
-                battery.maximum_charge_current * battery.soc0
-                + battery.maximum_soc * battery.charge_current
-                - battery.maximum_soc * battery.maximum_charge_current
-            ),
-        )
-        battery.aux_charge_soc_lower2 = pyomo.Constraint(
-            doc="McCormick envelope underestimate 2",
-            expr=battery.aux_charge_current_soc
-            >= (
-                battery.minimum_charge_current * battery.soc0
-                + battery.minimum_soc * battery.charge_current
-                - battery.minimum_soc * battery.minimum_charge_current
-            ),
-        )
-        battery.aux_charge_soc_upper1 = pyomo.Constraint(
-            doc="McCormick envelope overestimate 1",
-            expr=battery.aux_charge_current_soc
-            <= (
-                battery.maximum_charge_current * battery.soc0
-                + battery.minimum_soc * battery.charge_current
-                - battery.minimum_soc * battery.maximum_charge_current
-            ),
-        )
-        battery.aux_charge_soc_upper2 = pyomo.Constraint(
-            doc="McCormick envelope overestimate 2",
-            expr=battery.aux_charge_current_soc
-            <= (
-                battery.minimum_charge_current * battery.soc0
-                + battery.maximum_soc * battery.charge_current
-                - battery.maximum_soc * battery.minimum_charge_current
-            ),
-        )
-
-        battery.aux_discharge_soc_lower1 = pyomo.Constraint(
-            doc="McCormick envelope underestimate 1",
-            expr=battery.aux_discharge_current_soc
-            >= (
-                battery.maximum_discharge_current * battery.soc0
-                + battery.maximum_soc * battery.discharge_current
-                - battery.maximum_soc * battery.maximum_discharge_current
-            ),
-        )
-        battery.aux_discharge_soc_lower2 = pyomo.Constraint(
-            doc="McCormick envelope underestimate 2",
-            expr=battery.aux_discharge_current_soc
-            >= (
-                battery.minimum_discharge_current * battery.soc0
-                + battery.minimum_soc * battery.discharge_current
-                - battery.minimum_soc * battery.minimum_discharge_current
-            ),
-        )
-        battery.aux_discharge_soc_upper1 = pyomo.Constraint(
-            doc="McCormick envelope overestimate 1",
-            expr=battery.aux_discharge_current_soc
-            <= (
-                battery.maximum_discharge_current * battery.soc0
-                + battery.minimum_soc * battery.discharge_current
-                - battery.minimum_soc * battery.maximum_discharge_current
-            ),
-        )
-        battery.aux_discharge_soc_upper2 = pyomo.Constraint(
-            doc="McCormick envelope overestimate 2",
-            expr=battery.aux_discharge_current_soc
-            <= (
-                battery.minimum_discharge_current * battery.soc0
-                + battery.maximum_soc * battery.discharge_current
-                - battery.maximum_soc * battery.minimum_discharge_current
-            ),
-=======
             expr=(
                 battery.aux_charge_current_soc
                 >= (
@@ -416,7 +302,6 @@
                     - battery.maximum_soc * battery.minimum_discharge_current
                 )
             )
->>>>>>> 8922add1
         )
 
     def _lifecycle_count_rule(self, m, i):
@@ -451,10 +336,7 @@
 
     @property
     def real_charge_current_soc(self) -> list:
-<<<<<<< HEAD
         """List of real charge current state of charge."""
-=======
->>>>>>> 8922add1
         return [
             self.blocks[t].charge_current.value * self.blocks[t].soc0.value
             for t in self.blocks.index_set()
@@ -462,10 +344,7 @@
 
     @property
     def aux_charge_current_is_charging(self) -> list:
-<<<<<<< HEAD
         """List of auxiliary charge current charging status."""
-=======
->>>>>>> 8922add1
         return [
             self.blocks[t].aux_charge_current_is_charging.value
             for t in self.blocks.index_set()
@@ -481,10 +360,7 @@
 
     @property
     def real_discharge_current_soc(self) -> list:
-<<<<<<< HEAD
         """List of real discharge current state of charge."""
-=======
->>>>>>> 8922add1
         return [
             self.blocks[t].discharge_current.value * self.blocks[t].soc0.value
             for t in self.blocks.index_set()
@@ -492,15 +368,8 @@
 
     @property
     def aux_discharge_current_is_discharging(self) -> list:
-<<<<<<< HEAD
         """List of auxiliary discharge current discharging status."""
         return [
             self.blocks[t].aux_discharge_current_is_discharging.value
             for t in self.blocks.index_set()
-        ]
-=======
-        return [
-            self.blocks[t].aux_discharge_current_is_discharging.value
-            for t in self.blocks.index_set()
-        ]
->>>>>>> 8922add1
+        ]