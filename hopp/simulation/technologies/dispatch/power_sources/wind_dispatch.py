--- conflicted
+++ resolved
@@ -59,7 +59,6 @@
             block_set_name=block_set_name,
         )
 
-<<<<<<< HEAD
     def max_gross_profit_objective(self, blocks):
         """Wind instance of maximum gross profit objective.
 
@@ -74,21 +73,9 @@
                 * self.blocks[t].cost_per_generation
                 * blocks[t].wind_generation
                 for t in blocks.index_set()
-=======
-    def max_gross_profit_objective(self, hybrid_blocks):
-        self.obj = Expression(
-                expr=sum(
-                    - (1/hybrid_blocks[t].time_weighting_factor)
-                    * self.blocks[t].time_duration
-                    * self.blocks[t].cost_per_generation
-                    * hybrid_blocks[t].wind_generation
-                    for t in hybrid_blocks.index_set()
-                )
->>>>>>> 8922add1
             )
         )
 
-<<<<<<< HEAD
     def min_operating_cost_objective(self, blocks):
         """Wind instance of minimum operating cost objective.
 
@@ -98,11 +85,6 @@
         """
         self.obj = sum(
             blocks[t].time_weighting_factor
-=======
-    def min_operating_cost_objective(self, hybrid_blocks):
-        self.obj = sum(
-            hybrid_blocks[t].time_weighting_factor 
->>>>>>> 8922add1
             * self.blocks[t].time_duration
             * self.blocks[t].cost_per_generation
             * hybrid_blocks[t].wind_generation
