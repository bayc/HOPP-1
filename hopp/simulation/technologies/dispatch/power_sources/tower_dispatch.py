from typing import Union
from pyomo.environ import ConcreteModel, Expression, NonNegativeReals, Set, units, Var
from pyomo.network import Port

from hopp.simulation.technologies.financial import FinancialModelType
from hopp.simulation.technologies.dispatch.power_sources.csp_dispatch import CspDispatch


class TowerDispatch(CspDispatch):
    tower_obj: Union[Expression, float]
    _system_model: None
    _financial_model: FinancialModelType
    """
    Dispatch optimization model for CSP tower systems.

    Attributes:
        tower_obj: Tower object.
        _system_model: System model.
        _financial_model: Financial model.

    Methods:
        update_initial_conditions(): Update initial conditions method.
        max_gross_profit_objective(blocks): Maximum gross profit objective method.
        min_operating_cost_objective(blocks): Minimum operating cost objective method.
        _create_variables(hybrid): Create variables method.
        _create_port(hybrid): Create port method.
    """

    def __init__(
        self,
        pyomo_model: ConcreteModel,
        indexed_set: Set,
        system_model: None,
        financial_model: FinancialModelType,
        block_set_name: str = "tower",
    ):
        """
        Initialize TowerDispatch.

        Args:
            pyomo_model (ConcreteModel): Pyomo concrete model.
            indexed_set (Set): Indexed set.
            system_model (None): System model.
            financial_model (FinancialModelType): Financial model.
            block_set_name (str): Name of the block set.
        """
        super().__init__(
            pyomo_model,
            indexed_set,
            system_model,
            financial_model,
            block_set_name=block_set_name,
        )

    def update_initial_conditions(self):
        """Update initial conditions."""
        super().update_initial_conditions()
        csp = self._system_model
        # Note, SS receiver model in ssc assumes full available power is used for startup
        # (even if, time requirement is binding)
        rec_accumulate_time = max(
            0.0,
            csp.value("rec_su_delay") - csp.plant_state["rec_startup_time_remain_init"],
        )
        rec_accumulate_energy = max(
            0.0,
            (
                self.receiver_required_startup_energy
                - csp.plant_state["rec_startup_energy_remain_init"] / 1e6
            ),
        )
        self.initial_receiver_startup_inventory = min(
            rec_accumulate_energy,
            rec_accumulate_time * self.allowable_receiver_startup_power,
        )
        if (
            self.initial_receiver_startup_inventory
            > (1.0 - 1.0e-6) * self.receiver_required_startup_energy
        ):
            self.initial_receiver_startup_inventory = (
                self.receiver_required_startup_energy
            )

<<<<<<< HEAD
    def max_gross_profit_objective(self, blocks):
        """Tower CSP instance of maximum gross profit objective.

        Args:
            blocks (Pyomo.block): A generalized container for defining hierarchical 
                models by adding modeling components as attributes.
        """
        self.obj = Expression(
            expr=sum(
                -(1 / blocks[t].time_weighting_factor)
=======
    def max_gross_profit_objective(self, hybrid_blocks):
        self.obj = Expression(
            expr=sum(
                - (1/hybrid_blocks[t].time_weighting_factor)
>>>>>>> 8922add1
                * (
                    (
                        self.blocks[t].cost_per_field_generation
                        * self.blocks[t].receiver_thermal_power
                        * self.blocks[t].time_duration
                    )
                    + (
                        self.blocks[t].cost_per_field_start
                        * self.blocks[t].incur_field_start
                    )
                    + (
                        self.blocks[t].cost_per_cycle_generation
                        * self.blocks[t].cycle_generation
                        * self.blocks[t].time_duration
                    )
                    + (
                        self.blocks[t].cost_per_cycle_start
                        * self.blocks[t].incur_cycle_start
                    )
                    + (
                        self.blocks[t].cost_per_change_thermal_input
                        * self.blocks[t].cycle_thermal_ramp
                    )
                )
                for t in hybrid_blocks.index_set()
            )
        )

<<<<<<< HEAD
    def min_operating_cost_objective(self, blocks):
        """Tower CSP instance of minimum operating cost objective.

        Args:
            blocks (Pyomo.block): A generalized container for defining hierarchical 
                models by adding modeling components as attributes.
        """
=======
    def min_operating_cost_objective(self, hybrid_blocks):
>>>>>>> 8922add1
        self.obj = sum(
            hybrid_blocks[t].time_weighting_factor
            * (
                self.blocks[t].cost_per_field_start * self.blocks[t].incur_field_start
                - (
                    self.blocks[t].cost_per_field_generation
                    * self.blocks[t].receiver_thermal_power
                    * self.blocks[t].time_duration
                )  # Trying to incentivize TES generation
                + (
                    self.blocks[t].cost_per_cycle_generation
                    * self.blocks[t].cycle_generation
                    * self.blocks[t].time_duration
                )
                + self.blocks[t].cost_per_cycle_start * self.blocks[t].incur_cycle_start
                + self.blocks[t].cost_per_change_thermal_input
                * self.blocks[t].cycle_thermal_ramp
            )
            for t in hybrid_blocks.index_set()
        )

    def _create_variables(self, hybrid):
        """
        Create Tower CSP variables to add to hybrid plant instance.

        Args:
            hybrid: Hybrid plant instance.

        Returns:
            tuple: Tuple containing created variables.
                - generation: Generation from given technology.
                - load: Load from given technology.

        """
        hybrid.tower_generation = Var(
            doc="Power generation of CSP tower [MW]",
            domain=NonNegativeReals,
            units=units.MW,
            initialize=0.0,
        )
        hybrid.tower_load = Var(
            doc="Load of CSP tower [MW]",
            domain=NonNegativeReals,
            units=units.MW,
            initialize=0.0,
        )
        return hybrid.tower_generation, hybrid.tower_load

    def _create_port(self, hybrid):
        """
        Create CSP tower port to add to hybrid plant instance.

        Args:
            hybrid: Hybrid plant instance.

        Returns:
            Port: CSP Tower Port object.
        """
        hybrid.tower_port = Port(
            initialize={
                "cycle_generation": hybrid.tower_generation,
                "system_load": hybrid.tower_load,
            }
        )
        return hybrid.tower_port<|MERGE_RESOLUTION|>--- conflicted
+++ resolved
@@ -81,7 +81,6 @@
                 self.receiver_required_startup_energy
             )
 
-<<<<<<< HEAD
     def max_gross_profit_objective(self, blocks):
         """Tower CSP instance of maximum gross profit objective.
 
@@ -92,12 +91,6 @@
         self.obj = Expression(
             expr=sum(
                 -(1 / blocks[t].time_weighting_factor)
-=======
-    def max_gross_profit_objective(self, hybrid_blocks):
-        self.obj = Expression(
-            expr=sum(
-                - (1/hybrid_blocks[t].time_weighting_factor)
->>>>>>> 8922add1
                 * (
                     (
                         self.blocks[t].cost_per_field_generation
@@ -126,7 +119,6 @@
             )
         )
 
-<<<<<<< HEAD
     def min_operating_cost_objective(self, blocks):
         """Tower CSP instance of minimum operating cost objective.
 
@@ -134,9 +126,6 @@
             blocks (Pyomo.block): A generalized container for defining hierarchical 
                 models by adding modeling components as attributes.
         """
-=======
-    def min_operating_cost_objective(self, hybrid_blocks):
->>>>>>> 8922add1
         self.obj = sum(
             hybrid_blocks[t].time_weighting_factor
             * (
