# tools to add floris to the hybrid simulation class
from attrs import define, field
import csv
from typing import TYPE_CHECKING, Tuple
import numpy as np

from floris.tools import FlorisInterface

from hopp.simulation.base import BaseClass
from hopp.simulation.technologies.sites import SiteInfo
from hopp.type_dec import resource_file_converter

# avoid circular dep
if TYPE_CHECKING:
    from hopp.simulation.technologies.wind.wind_plant import WindConfig


@define
class Floris(BaseClass):
    site: SiteInfo = field()
    config: "WindConfig" = field()

    _timestep: Tuple[int, int] = field(init=False)
    fi: FlorisInterface = field(init=False)

    def __attrs_post_init__(self):
        # floris_input_file = resource_file_converter(self.config["simulation_input_file"])
        floris_input_file = self.config.floris_config # DEBUG!!!!!

        if floris_input_file is None:
            raise ValueError("A floris configuration must be provided")
        if self.config.timestep is None:
            raise ValueError("A timestep is required.")

        # the above change is a temporary patch to bridge to refactor floris

        self.fi = FlorisInterface(floris_input_file)
        self._timestep = self.config.timestep

        self.wind_resource_data = self.site.wind_resource.data
        self.speeds, self.wind_dirs = self.parse_resource_data()

        save_data = np.zeros((len(self.speeds),2))
        save_data[:,0] = self.speeds
        save_data[:,1] = self.wind_dirs

        with open('speed_dir_data.csv', 'w', newline='') as fo:
            writer = csv.writer(fo)
            writer.writerows(save_data)

        self.wind_farm_xCoordinates = self.fi.layout_x
        self.wind_farm_yCoordinates = self.fi.layout_y
        self.nTurbs = len(self.wind_farm_xCoordinates)
        self.turb_rating = self.config.turbine_rating_kw
        self.wind_turbine_rotor_diameter = self.fi.floris.farm.rotor_diameters[0]
        self.system_capacity = self.nTurbs * self.turb_rating

        # turbine power curve (array of kW power outputs)
        self.wind_turbine_powercurve_powerout = []

        # time to simulate
        if len(self.config.timestep) > 0:
            self.start_idx = self.config.timestep[0]
            self.end_idx = self.config.timestep[1]
        else:
            self.start_idx = 0
            self.end_idx = 8759

        # results
        self.gen = []
        self.annual_energy = None
        self.capacity_factor = None

        self.initialize_from_floris()

    def initialize_from_floris(self):
        """
        Please populate all the wind farm parameters
        """
        self.nTurbs = len(self.fi.layout_x)
        self.wind_turbine_powercurve_powerout = [1] * 30    # dummy for now
        pass

    def value(self, name: str, set_value=None):
        """
        if set_value = None, then retrieve value; otherwise overwrite variable's value
        """
        if set_value:
            self.__setattr__(name, set_value)
        else:
            return self.__getattribute__(name)

    def parse_resource_data(self):

        # extract data for simulation
        speeds = np.zeros(len(self.wind_resource_data['data']))
        wind_dirs = np.zeros(len(self.site.wind_resource.data['data']))
        data_rows_total = 4
        if np.shape(self.site.wind_resource.data['data'])[1] > data_rows_total:
            height_entries = int(np.round(np.shape(self.site.wind_resource.data['data'])[1]/data_rows_total))
            data_entries = np.empty((height_entries))
            for j in range(height_entries):
                data_entries[j] = int(j*data_rows_total)
            data_entries = data_entries.astype(int)
            for i in range((len(self.site.wind_resource.data['data']))):
                data_array = np.array(self.site.wind_resource.data['data'][i])
                speeds[i] = np.mean(data_array[2+data_entries])
                wind_dirs[i] = np.mean(data_array[3+data_entries])
        else:
            for i in range((len(self.site.wind_resource.data['data']))):
                speeds[i] = self.site.wind_resource.data['data'][i][2]
                wind_dirs[i] = self.site.wind_resource.data['data'][i][3]

        return speeds, wind_dirs

    def execute(self, project_life):

        print('Simulating wind farm output in FLORIS...')

        # find generation of wind farm
        power_turbines = np.zeros((self.nTurbs, 8760))
        power_farm = np.zeros(8760)

        self.fi.reinitialize(wind_speeds=self.speeds[self.start_idx:self.end_idx], wind_directions=self.wind_dirs[self.start_idx:self.end_idx], time_series=True)
        self.fi.calculate_wake()

        power_turbines[:, self.start_idx:self.end_idx] = self.fi.get_turbine_powers().reshape((self.nTurbs, self.end_idx - self.start_idx))
        power_farm[self.start_idx:self.end_idx] = self.fi.get_farm_power().reshape((self.end_idx - self.start_idx))

        # Adding losses from PySAM defaults (excluding turbine and wake losses)
        self.gen = power_farm *((100 - 12.83)/100) / 1000
        # self.gen = power_farm  / 1000
        self.annual_energy = np.sum(self.gen)
<<<<<<< HEAD
        print('Wind annual energy: ', self.annual_energy)
        self.capacity_factor = np.sum(self.gen) / (8760 * self.system_capacity) * 100

        self.turb_powers = power_turbines
        self.turb_velocities = self.fi.turbine_average_velocities
=======
        self.capacity_factor = np.sum(self.gen) / (8760 * self.system_capacity) * 100
>>>>>>> 0785e0f4
<|MERGE_RESOLUTION|>--- conflicted
+++ resolved
@@ -131,12 +131,7 @@
         self.gen = power_farm *((100 - 12.83)/100) / 1000
         # self.gen = power_farm  / 1000
         self.annual_energy = np.sum(self.gen)
-<<<<<<< HEAD
-        print('Wind annual energy: ', self.annual_energy)
         self.capacity_factor = np.sum(self.gen) / (8760 * self.system_capacity) * 100
 
         self.turb_powers = power_turbines
-        self.turb_velocities = self.fi.turbine_average_velocities
-=======
-        self.capacity_factor = np.sum(self.gen) / (8760 * self.system_capacity) * 100
->>>>>>> 0785e0f4
+        self.turb_velocities = self.fi.turbine_average_velocities