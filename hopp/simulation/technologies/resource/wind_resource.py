import csv, os
from PySAM.ResourceTools import SRW_to_wind_data

from hopp.utilities.keys import get_developer_nrel_gov_key
from hopp.simulation.technologies.resource.resource import Resource


BASE_URL = "https://developer.nrel.gov/api/wind-toolkit/v2/wind/wtk-srw-download"


class WindResource(Resource):
    """ Class to manage Wind Resource data

    Attributes:
        hub_height_meters - the system height
            TODO: if optimizer will modify hub height, need to download a range rather than a single
        file_resource_heights - dictionary of heights and filenames to download from Wind Toolkit
        filename - the combined resource filename
    """

    allowed_hub_height_meters = [10, 40, 60, 80, 100, 120, 140, 160, 200]
    def __init__(self, lat, lon, year, wind_turbine_hub_ht, path_resource="", filepath="", source="WTK", **kwargs):
        """

        :param lat: float
        :param lon: float
        :param year: int
        :param wind_turbine_hub_ht: int
        :param path_resource: directory where to save downloaded files
        :param filepath: file path of resource file to load
        :param kwargs:
        """
        super().__init__(lat, lon, year)      
        
        if os.path.isdir(path_resource):
            self.path_resource = path_resource

        self.path_resource = os.path.join(self.path_resource, 'wind')

        self.__dict__.update(kwargs)

        self.file_resource_heights = None
        self.update_height(wind_turbine_hub_ht)

        if filepath == "":
            self.filename = ""
            self.calculate_heights_to_download()
        else:
            self.filename = filepath

        self.source = source

        self.check_download_dir()

        if not os.path.isfile(self.filename):
            print("Will call download resource file")
            self.download_resource()
        
        self.format_data()
        
    def calculate_heights_to_download(self):
        """
        Given the system hub height, and the available hubheights from WindToolkit,
        determine which heights to download to bracket the hub height
        """
        hub_height_meters = self.hub_height_meters

        # evaluate hub height, determine what heights to download
        heights = [hub_height_meters]
        if hub_height_meters not in self.allowed_hub_height_meters:
            height_low = self.allowed_hub_height_meters[0]
            height_high = self.allowed_hub_height_meters[-1]
            for h in self.allowed_hub_height_meters:
                if h < hub_height_meters:
                    height_low = h
                elif h > hub_height_meters:
                    height_high = h
                    break
            heights[0] = height_low
            heights.append(height_high)

        file_resource_base = os.path.join(self.path_resource, str(self.latitude) + "_" + str(self.longitude) + "_windtoolkit_" + str(
            self.year) + "_" + str(self.interval) + "min")
        file_resource_full = file_resource_base
        file_resource_heights = dict()

        for h in heights:
            file_resource_heights[h] = file_resource_base + '_' + str(h) + 'm.srw'
            file_resource_full += "_" + str(h) + 'm'
        file_resource_full += ".srw"

        self.file_resource_heights = file_resource_heights
        self.filename = file_resource_full

    def update_height(self, hub_height_meters):
        self.hub_height_meters = hub_height_meters
        self.calculate_heights_to_download()

    def download_resource(self):
        success = False
        if not success:
            for height, f in self.file_resource_heights.items():
<<<<<<< HEAD
                if self.source == "WTK":
                    url = 'https://developer.nrel.gov/api/wind-toolkit/v2/wind/wtk-srw-download?year={year}&lat={lat}&lon={lon}&hubheight={hubheight}&api_key={api_key}&email={email}'.format(
                    year=self.year, lat=self.latitude, lon=self.longitude, hubheight=height, api_key=get_developer_nrel_gov_key(), email=self.email)
                elif self.source == "TAP":
                    url = 'https://dw-tap.nrel.gov/v2/srw?height={hubheight}m&lat={lat}&lon={lon}&year={year}'.format(year=self.year, lat=self.latitude, lon=self.longitude, hubheight=height)
                
=======
                url = '{base}?year={year}&lat={lat}&lon={lon}&hubheight={hubheight}&api_key={api_key}&email={email}'.format(
                    base=BASE_URL, year=self.year, lat=self.latitude, lon=self.longitude, hubheight=height, api_key=get_developer_nrel_gov_key(), email=self.email)

>>>>>>> 941f1416
                success = self.call_api(url, filename=f)

            if not success:
                raise ValueError('Unable to download wind data')

        # combine into one file to pass to SAM
        if len(list(self.file_resource_heights.keys())) > 1:
            success = self.combine_wind_files()

            if not success:
                raise ValueError('Could not combine wind resource files successfully')
        print(success)
        return success

    def combine_wind_files(self):
        """
        Parameters
        ---------
        file_resource_heights: dict
            Keys are height in meters, values are corresponding files
            example {40: path_to_file, 60: path_to_file2}
        file_out: string
            File path to write combined srw file
        """
        data = [None] * 2
        for height, f in self.file_resource_heights.items():
            if os.path.isfile(f):
                with open(f) as file_in:
                    csv_reader = csv.reader(file_in, delimiter=',')
                    line = 0
                    for row in csv_reader:
                        if line < 2:
                            data[line] = row
                        else:
                            if line >= len(data):
                                data.append(row)
                            else:
                                data[line] += row
                        line += 1

        with open(self.filename, 'w', newline='') as fo:
            writer = csv.writer(fo)
            writer.writerows(data)

        return os.path.isfile(self.filename)

    def format_data(self):
        """
        Format as 'wind_resource_data' dictionary for use in PySAM.
        """
        if not os.path.isfile(self.filename):
            raise FileNotFoundError(f"{self.filename} does not exist. Try `download_resource` first.")

        self.data = self.filename
        #print(self.data)

    @Resource.data.setter
    def data(self, data_file):
        """
        Sets the wind resource data to a dictionary in SAM Wind format (see Pysam.ResourceTools.SRW_to_wind_data)
        """

        self._data = SRW_to_wind_data(data_file)<|MERGE_RESOLUTION|>--- conflicted
+++ resolved
@@ -100,18 +100,13 @@
         success = False
         if not success:
             for height, f in self.file_resource_heights.items():
-<<<<<<< HEAD
+
                 if self.source == "WTK":
                     url = 'https://developer.nrel.gov/api/wind-toolkit/v2/wind/wtk-srw-download?year={year}&lat={lat}&lon={lon}&hubheight={hubheight}&api_key={api_key}&email={email}'.format(
                     year=self.year, lat=self.latitude, lon=self.longitude, hubheight=height, api_key=get_developer_nrel_gov_key(), email=self.email)
                 elif self.source == "TAP":
                     url = 'https://dw-tap.nrel.gov/v2/srw?height={hubheight}m&lat={lat}&lon={lon}&year={year}'.format(year=self.year, lat=self.latitude, lon=self.longitude, hubheight=height)
-                
-=======
-                url = '{base}?year={year}&lat={lat}&lon={lon}&hubheight={hubheight}&api_key={api_key}&email={email}'.format(
-                    base=BASE_URL, year=self.year, lat=self.latitude, lon=self.longitude, hubheight=height, api_key=get_developer_nrel_gov_key(), email=self.email)
 
->>>>>>> 941f1416
                 success = self.call_api(url, filename=f)
 
             if not success:
