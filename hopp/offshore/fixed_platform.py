"""
Author: Nick Riccobono and Charles Kiefer
Date: 1/31/2023
Institution: National Renewable Energy Lab 
Description: This file should handles the cost and sizing of a centralized offshore platform dedicated to hydrogen production. It 
             has been modeled off of existing BOS cost/sizing calculations found in ORBIT (Thank you Jake Nunemaker). 
             It can be run as standalone functions or as appended ORBIT project phases. 

             
Sources:
    - [1] ORBIT: https://github.com/WISDEM/ORBIT electrical_refactor branch
Args:
    - tech_required_area_m^2: (float): area needed for combination of all tech (m^2), not including buffer or working space
    - tech_combined_mass: (float): mass of all tech being placed on the platform (kg or tonnes)year

   
    - depth_m: (float): bathometry at the platform location (m)
    - distance_m: (float): distance ships must travel from port to site location (km)
    
    Future arguments: (Not used at this time)
    - construction year  (int): 
    - lifetime (int): lifetime of the plant in years (may not be needed)

Returns:
    - platform_mass (float): Adjusted mass of platform + substructure
    - design_capex (float): capital expenditures (platform design + substructure fabrication)
    - installation_capex (float): capital expenditures (installation cost)
    - platform_opex (float): the OPEX (annual, fixed) in USD for the platform

"""
''' 
Notes:
    Thank you Jake Nunemaker's oswh2 repository!!!
    pile_cost=0 $US/tonne for monopile construction. Not a bug, this # is consistent with the rest of ORBIT
'''

import os
import math
# 
from ORBIT import ProjectManager, load_config
from ORBIT.core import Vessel
from ORBIT.core.library import initialize_library
from ORBIT.phases.design import DesignPhase
from ORBIT.phases.install import InstallPhase

class FixedPlatformDesign(DesignPhase):
    '''
    This is a modified class based on ORBIT's design phase 
    '''
    
    #phase = "H2 Fixed Platform Design"
    
    # Expected inputs from config yaml file
    expected_config = {
        "site": {
            "distance_m" : "int | float",
            "depth_m" : "int | float",
        }, 

        "equipment": {
            "tech_required_area_m^2" : "float", 
            "tech_combined_mass_t" : "float",
<<<<<<< HEAD
            "topside_design_cost": "USD (optional, default:4.5e6)",
            "fabrication_cost_rate_USD/t": "USD/t (optional, default: 14500.)",
            "substructure_steel_rate_USD/t": "USD/t (optional, default: 3000.)",
=======
            "topside_design_cost_USD": "USD (optional, default:4.5e6)",
            "fabrication_cost_rate_USD": "USD/t (optional, default: 14500.)",
            "substructure_steel_rate_USD": "USD/t (optional, default: 3000.)",
>>>>>>> 84c72cc9
        }

    }
    
    # Takes in arguments and initialize library files
    def __init__(self, config, **kwargs):
        
        self.phase = "H2 Fixed Platform Design"

        config = self.initialize_library(config, **kwargs)
        self.config = self.validate_config(config)

        self._outputs = {}

    # Runs the design cost models 
    def run(self):
        
        #print("Fixed Platform Design run() is working!!!")

        self.distance = self.config['site']['distance_m']     # km
        self.depth = self.config['site']['depth_m']           # m

        _platform = self.config.get('equipment',{})

        self.mass = _platform.get('tech_comnined_mass_t',999)     # t
        self.area = _platform.get('tech_required_area_m^2', 1000)   # m**2

        design_cost = _platform.get('topside_design_cost', 4.5e6)   # USD
        fab_cost = _platform.get('fabrication_cost_rate_USD/t', 14500.)   # USD/t
        steel_cost = _platform.get('substructure_steel_rate_USD/t', 3000) # USD/t

        # Add individual calcs/functions in the run() method
        total_cost, total_mass = calc_substructure_mass_and_cost(self.mass, self.area, 
                        self.depth, fab_cost, design_cost, steel_cost
                        )

        # Create an ouput dict 
        self._outputs['fixed_platform'] = {
            "mass_t" : total_mass, 
            "area_m^2" : self.area,
            "total_cost_USD" : total_cost
        }

    # A design object needs to have attribute design_result and detailed_output
    @property
    def design_result(self):

        return {
            "platform_design":{
<<<<<<< HEAD
                "mass_t" : self._outputs['fixed_platform']['mass_t'],
                "area_m^2" : self._outputs['fixed_platform']['area_m^2'],
                "total_cost_USD": self._outputs['fixed_platform']['total_cost_USD'],
=======
                "mass_t" : self._outputs['fixed_platform']['mass'],
                "area_m^2" : self._outputs['fixed_platform']['area'],
                "total_cost_USD": self._outputs['fixed_platform']['total_cost'],
>>>>>>> 84c72cc9
            }
        }

    @property
    def detailed_output(self):

        return {}

class FixedPlatformInstallation(InstallPhase):
    '''
    This is a modified class based on ORBIT's install phase 
    '''

    #phase = "H2 Fixed Platform Installation"
    
    # Expected inputs from config yaml file
    expected_config = {
        "site": {
            "distance_m" : "int | float",
            "depth_m" : "int | float",
        }, 

        "equipment": {
            "tech_required_area_m^2" : "float", 
            "tech_combined_mass_t" : "float",
            "install_duration": "days (optional, default: 14)",
        },

        "oss_install_vessel" : "str | dict",
    }

    # Need to initialize arguments and weather files 
    def __init__(self, config, weather=None, **kwargs):
        
        super().__init__(weather, **kwargs)

        config = self.initialize_library(config, **kwargs)
        self.config = self.validate_config(config)

        self.initialize_port()
        self.setup_simulation(**kwargs)

    # Setup simulation seems to be the install phase's equivalent run() module
    def setup_simulation(self, **kwargs):

        #print("Fixed Platform Install setup_sim() is working!!!")

        self.distance = self.config['site']['distance_m']
        self.depth = self.config['site']['depth_m']
        self.mass = self.config['equipment']['tech_combined_mass_t']
        self.area = self.config['equipment']['tech_required_area_m^2']

        _platform = self.config.get('equipment', {})
        design_cost = _platform.get('topside_design_cost', 4.5e6)   # USD
        fab_cost = _platform.get('fabrication_cost_rate_USD/t', 14500.)   # USD/t
        steel_cost = _platform.get('substructure_steel_rate_USD/t', 3000) # USD/t
        
        install_duration = _platform.get("install_duration", 14)    # days
        
        # Initialize vessel 
        vessel_specs = self.config.get("oss_install_vessel", None)
        name = vessel_specs.get("name","Offshore Substation Install Vessel")

        vessel = Vessel(name, vessel_specs)
        self.env.register(vessel)

        vessel.initialize()
        self.install_vessel = vessel
        
        # Add in the mass of the substructure to total mass (may or may not impact the final install cost)
        _, substructure_mass = calc_substructure_mass_and_cost(self.mass, self.area, 
                        self.depth, fab_cost, design_cost, steel_cost
                        )

        total_mass = self.mass + substructure_mass  # t

         # Call the install_platform function
        self.install_capex = install_platform(total_mass, self.area, self.distance, \
                                                   install_duration, self.install_vessel)

    # An install object needs to have attribute system_capex, installation_capex, and detailed output
    @property
    def system_capex(self):

        return {}

    @property 
    def installation_capex(self):
        
        return self.install_capex

    @property
    def detailed_output(self):

        return {}

# Define individual calculations and functions to use outside or with ORBIT
def calc_substructure_mass_and_cost(mass, area, depth, fab_cost=14500., design_cost=4.5e6, sub_cost=3000, pile_cost=0):
    '''
    calc_substructure_mass_and_cost returns the total mass including substructure, topside and equipment.  Also returns the cost of the substructure and topside
    Inputs: mass            | Mass of equipment on platform (tonnes)
            area            | Area needed for equipment (meter^2) (not necessary)
            depth           | Ocean depth at platform location (meters) (not necessary)
            fab_cost_rate   | Cost rate to fabricate topside (USD/tonne)
            design_cost     | Design cost to design structural components (USD) from ORBIT
            sub_cost_rate   | Steel cost rate (USD/tonne) from ORBIT'''
    '''
    Platform is substructure and topside combined
    All funstions are based off NREL's ORBIT (oss_design)
    default values are specified in ORBIT
    '''
    #Inputs needed
    topside_mass = mass
    topside_fab_cost_rate   =   fab_cost   
    topside_design_cost     =   design_cost

    '''Topside Cost & Mass
    Topside Mass is the required Mass the platform will hold
    Topside Cost is a function of topside mass, fab cost and design cost'''
    topside_cost   =   topside_mass   *topside_fab_cost_rate  +topside_design_cost

    '''Substructure
    Substructure Mass is a function of the topside mass
    Substructure Cost is a function of of substructure mass pile mass and cost rates for each'''

    #inputs needed
    substructure_cost_rate  =   sub_cost        # USD/t
    pile_cost_rate          =   pile_cost       # USD/t

    substructure_mass       =   0.4 *   topside_mass        # t
    substructure_pile_mass  =   8   *   substructure_mass**0.5574   # t
    substructure_cost  =   (substructure_mass  *substructure_cost_rate +
        substructure_pile_mass *pile_cost_rate)     # USD
        
    substructure_total_mass  =   substructure_mass   +substructure_pile_mass    # t

    '''Total Platform capex = capex Topside + capex substructure'''
    
    platform_capex  = substructure_cost + topside_cost  # USD
    platform_mass   = substructure_total_mass + topside_mass    # t
    
    return platform_capex, platform_mass

#@process
def install_platform(mass, area, distance, install_duration=14, vessel=None):
    '''
    A simplified platform installation costing model. 
    Total Cost = install_cost * duration 
         Compares the mass and/or deck space of equipment to the vessel limits to determine 
         the number of trips. Add an additional "at sea" install duration 
    '''
    # print("Install process worked!")
    # If no ORBIT vessel is defined set default values (based on ORBIT's example_heavy_lift_vessel)
    if vessel == None:
        vessel_cargo_mass = 7999 # t
        vessel_deck_space = 3999 # m**2 
        vessel_day_rate = 500001 # USD/day 
        vessel_speed = 5 # km/hr 
    else:
        vessel_cargo_mass = vessel.storage.max_cargo_mass # t
        vessel_deck_space = vessel.storage.max_deck_space # m**2 
        vessel_day_rate = vessel.day_rate # USD/day 
        vessel_speed = vessel.transit_speed # km/hr 

    #print("Max Vessel Cargo and Mass:", vessel_cargo_mass, vessel_deck_space)

    # Get the # of trips based on ships cargo/space limits 
    num_of_trips = math.ceil(max((mass / vessel_cargo_mass), (area / vessel_deck_space)))
    #print("Number of trips:   ", num_of_trips)

    # Total duration = double the trips + install_duration
    duration = (2 * num_of_trips * distance) / (vessel_speed * 24) + install_duration # days
    #print("Duration (days):   %0.2f" % duration)

    # Final install cost is obtained by using the vessel's daily rate 
    install_cost = vessel_day_rate * duration   # USD

    return install_cost

def calc_platform_opex(capex, opex_rate=0.011):
    '''
    Simple opex calculation based on a capex
        https://www.acm.nl/sites/default/files/documents/study-on-estimation-method-for-additional-efficient-offshore-grid-opex.pdf
    
    Output in $USD/year
    '''
    
    opex = capex * opex_rate    # USD/year

    #print("OpEx of platform:", opex)
    
    return opex


# Standalone test sections 
if __name__ == '__main__':
    print("\n*** New FixedPlatform Standalone test section ***\n")

    orbit_libpath = os.path.abspath(os.path.join(os.getcwd(), os.pardir, os.pardir, os.pardir, 'ORBIT', 'library'))
    print(orbit_libpath)
    initialize_library(orbit_libpath)

    config_path = os.path.abspath(__file__)
    config_fname = load_config(os.path.join(config_path, os.pardir, "example_fixed_project.yaml"))

    
    #ProjectManager._design_phases.append(FixedPlatformDesign)
    ProjectManager.register_design_phase(FixedPlatformDesign)
    #ProjectManager._install_phases.append(FixedPlatformInstallation)
    ProjectManager.register_install_phase(FixedPlatformInstallation)

    platform = ProjectManager(config_fname)
    platform.run()

    design_capex = platform.design_results['platform_design']['total_cost_USD']
    install_capex = platform.installation_capex

    #print("Project Params", h2platform.project_params.items())
    platform_opex = calc_platform_opex((design_capex + install_capex))

    print("ORBIT Phases: ", platform.phases.keys())
    print(f"\tH2 Platform Design Capex:    {design_capex:.0f} USD")
    print(f"\tH2 Platform Install Capex:  {install_capex:.0f} USD")
    print('')
    print(f"\tTotal H2 Platform Capex:   {(design_capex+install_capex)/1e6:.0f} mUSD")
    print(f"\tH2 Platform Opex: {platform_opex:.0f} USD/year")<|MERGE_RESOLUTION|>--- conflicted
+++ resolved
@@ -60,15 +60,9 @@
         "equipment": {
             "tech_required_area_m^2" : "float", 
             "tech_combined_mass_t" : "float",
-<<<<<<< HEAD
             "topside_design_cost": "USD (optional, default:4.5e6)",
             "fabrication_cost_rate_USD/t": "USD/t (optional, default: 14500.)",
             "substructure_steel_rate_USD/t": "USD/t (optional, default: 3000.)",
-=======
-            "topside_design_cost_USD": "USD (optional, default:4.5e6)",
-            "fabrication_cost_rate_USD": "USD/t (optional, default: 14500.)",
-            "substructure_steel_rate_USD": "USD/t (optional, default: 3000.)",
->>>>>>> 84c72cc9
         }
 
     }
@@ -118,15 +112,9 @@
 
         return {
             "platform_design":{
-<<<<<<< HEAD
                 "mass_t" : self._outputs['fixed_platform']['mass_t'],
                 "area_m^2" : self._outputs['fixed_platform']['area_m^2'],
                 "total_cost_USD": self._outputs['fixed_platform']['total_cost_USD'],
-=======
-                "mass_t" : self._outputs['fixed_platform']['mass'],
-                "area_m^2" : self._outputs['fixed_platform']['area'],
-                "total_cost_USD": self._outputs['fixed_platform']['total_cost'],
->>>>>>> 84c72cc9
             }
         }
 
