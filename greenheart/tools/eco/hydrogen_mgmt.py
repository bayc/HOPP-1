--- conflicted
+++ resolved
@@ -522,12 +522,8 @@
         if h2_storage_results["h2_storage_kg"] > 0:
             print(
                 "H2 storage cost $/kg of H2: ",
-<<<<<<< HEAD
                 h2_storage_results["storage_capex"]
                 / h2_storage_results["H2_storage_kg"],
-=======
-                h2_storage_results["storage_capex"] / h2_storage_results["h2_storage_kg"],
->>>>>>> 57b793c1
             )
 
     return h2_storage, h2_storage_results
