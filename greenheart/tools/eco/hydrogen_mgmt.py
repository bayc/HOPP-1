import numpy as np
import pandas as pd
import warnings
import copy

from ORBIT import ProjectManager, load_config
from ORBIT.core import Vessel
from ORBIT.core.library import initialize_library
from ORBIT.phases.design import DesignPhase
from ORBIT.phases.install import InstallPhase

from greenheart.simulation.technologies.hydrogen.h2_transport.h2_compression import (
    Compressor,
)
from greenheart.simulation.technologies.hydrogen.h2_storage.pressure_vessel.compressed_gas_storage_model_20221021.Compressed_all import (
    PressureVessel,
)
from greenheart.simulation.technologies.hydrogen.h2_storage.pipe_storage import (
    UndergroundPipeStorage,
)

from greenheart.simulation.technologies.hydrogen.h2_storage.lined_rock_cavern.lined_rock_cavern import (
    LinedRockCavernStorage,
)
from greenheart.simulation.technologies.hydrogen.h2_storage.salt_cavern.salt_cavern import (
    SaltCavernStorage,
)
from greenheart.simulation.technologies.hydrogen.h2_storage.on_turbine.on_turbine_hydrogen_storage import (
    PressurizedTower,
)

from greenheart.simulation.technologies.hydrogen.h2_transport.h2_export_pipe import (
    run_pipe_analysis,
)
from greenheart.simulation.technologies.hydrogen.h2_transport.h2_pipe_array import (
    run_pipe_array_const_diam,
)
from greenheart.simulation.technologies.offshore.fixed_platform import (
    FixedPlatformDesign,
    FixedPlatformInstallation,
)
from greenheart.simulation.technologies.offshore.floating_platform import (
    FloatingPlatformDesign,
    FloatingPlatformInstallation,
)
from greenheart.simulation.technologies.offshore.all_platforms import calc_platform_opex

from greenheart.simulation.technologies.hydrogen.h2_storage.storage_sizing import (
    hydrogen_storage_capacity,
)


def run_h2_pipe_array(
    greenheart_config,
    hopp_config,
    turbine_config,
    wind_cost_results,
    electrolyzer_physics_results,
    design_scenario,
    verbose,
):
    if design_scenario["transportation"] == "hvdc+pipeline" or (
        design_scenario["electrolyzer_location"] == "turbine"
        and not design_scenario["h2_storage_location"] == "turbine"
    ):
        # get pipe lengths from ORBIT using cable lengths (horizontal only)
        if design_scenario["wind_location"] == "offshore":
            pipe_lengths = wind_cost_results.orbit_project.phases[
                "ArraySystemDesign"
            ].sections_distance

        if (
            design_scenario["wind_location"] == "onshore"
        ):  # TODO: improve pipe length estimate
            raise NotImplementedError(
                "distributed electrolysis is not implemented for onshore wind."
            )
            # np.ones_like(hopp_config["technologies"]["wind"]["num_turbines"])*(
            #     greenheart_config["site"]["wind_layout"]["turbine_spacing"]
            #     *turbine_config['rotor_diameter']
            # )

        turbine_h2_flowrate = (
            max(
                electrolyzer_physics_results["H2_Results"][
                    "Hydrogen Hourly Production [kg/hr]"
                ]
            )
            * ((1.0 / 60.0) ** 2)
            / hopp_config["technologies"]["wind"]["num_turbines"]
        )
        m_dot = (
            np.ones_like(pipe_lengths) * turbine_h2_flowrate
        )  # Mass flow rate [kg/s] assuming 300 MW -> 1.5 kg/s
        p_inlet = (
            31  # Inlet pressure [bar] - assumed outlet pressure from electrolyzer model
        )
        p_outlet = 10  # Outlet pressure [bar] - about 20 bar drop
        depth = greenheart_config["site"]["depth"]  # depth of pipe [m]

        capex, opex = run_pipe_array_const_diam(
            pipe_lengths, depth, p_inlet, p_outlet, m_dot
        )

        h2_pipe_array_results = {"capex": capex, "opex": opex}
    else:
        h2_pipe_array_results = {"capex": 0.0, "opex": 0.0}

    return h2_pipe_array_results


def run_h2_transport_compressor(
    greenheart_config, electrolyzer_physics_results, design_scenario, verbose=False
):
    if (
        design_scenario["transportation"] == "pipeline"
        or design_scenario["transportation"] == "hvdc+pipeline"
        or (
            design_scenario["h2_storage_location"] != "onshore"
            and design_scenario["electrolyzer_location"] == "onshore"
        )
    ):
        ########## compressor model from Jamie Kee based on HDSAM
        flow_rate_kg_per_hr = max(
            electrolyzer_physics_results["H2_Results"][
                "Hydrogen Hourly Production [kg/hr]"
            ]
        )  # kg/hr
        number_of_compressors = 2  # a third will be added as backup in the code
        p_inlet = 20  # bar
        p_outlet = greenheart_config["h2_transport_compressor"][
            "outlet_pressure"
        ]  # bar
        flow_rate_kg_d = flow_rate_kg_per_hr * 24.0

        compressor = Compressor(
            p_outlet,
            flow_rate_kg_d,
            p_inlet=p_inlet,
            n_compressors=number_of_compressors,
        )
        compressor.compressor_power()
        motor_rating, system_power_kw = compressor.compressor_system_power()
        total_capex, total_OM = compressor.compressor_costs()  # 2016$ , 2016$/y

        # print(f"CAPEX: {round(total_capex,2)} $")
        # print(f"Annual operating expense: {round(total_OM,2)} $/yr")

        h2_transport_compressor_results = {
            "compressor_power": system_power_kw,
            "compressor_capex": total_capex,
            "compressor_opex": total_OM,
        }

    else:
        compressor = None
        h2_transport_compressor_results = {
            "compressor_power": 0.0,
            "compressor_capex": 0.0,
            "compressor_opex": 0.0,
        }
        flow_rate_kg_per_hr = 0.0

    if verbose:
        print("\nCompressor Results:")
        print("Total H2 Flowrate (kg/hr): ", flow_rate_kg_per_hr)
        print(
            "Compressor_power (kW): ",
            h2_transport_compressor_results["compressor_power"],
        )
        print(
            "Compressor capex [USD]: ",
            h2_transport_compressor_results["compressor_capex"],
        )
        print(
            "Compressor opex [USD/yr]: ",
            h2_transport_compressor_results["compressor_opex"],
        )  # annual

    return compressor, h2_transport_compressor_results


def run_h2_transport_pipe(
    orbit_config,
    greenheart_config,
    electrolyzer_physics_results,
    design_scenario,
    verbose=False,
):
    # prepare inputs
    export_pipe_length = orbit_config["site"]["distance_to_landfall"]  # Length [km]
    mass_flow_rate = max(
        electrolyzer_physics_results["H2_Results"]["Hydrogen Hourly Production [kg/hr]"]
    ) * (
        (1.0 / 60.0) ** 2
    )  # from [kg/hr] to mass flow rate in [kg/s] assuming 300 MW -> 1.5 kg/s
    p_inlet = greenheart_config["h2_transport_compressor"][
        "outlet_pressure"
    ]  # Inlet pressure [bar]
    p_outlet = greenheart_config["h2_transport_pipe"][
        "outlet_pressure"
    ]  # Outlet pressure [bar]
    depth = greenheart_config["site"]["depth"]  # depth of pipe [m]

    # run model
    if (
        design_scenario["transportation"] == "pipeline"
        or design_scenario["transportation"] == "hvdc+pipeline"
    ) or (
        design_scenario["h2_storage_location"] != "onshore"
        and design_scenario["electrolyzer_location"] == "onshore"
    ):
        h2_transport_pipe_results = run_pipe_analysis(
            export_pipe_length, mass_flow_rate, p_inlet, p_outlet, depth
        )
    else:
        h2_transport_pipe_results = pd.DataFrame.from_dict(
            {
                "index": 0,
                "Grade": ["none"],
                "Outer diameter (mm)": [0 * 141.3],
                "Inner Diameter (mm)": [0 * 134.5],
                "Schedule": ["none"],
                "Thickness (mm)": [0 * 3.4],
                "volume [m3]": [0 * 30.969133941093407],
                "weight [kg]": [0 * 242798.01009817232],
                "mat cost [$]": [0 * 534155.6222159792],
                "labor cost [$]": [0 * 2974375.749734022],
                "misc cost [$]": [0 * 970181.8962542458],
                "ROW cost [$]": [0 * 954576.9166912301],
                "total capital cost [$]": [0 * 5433290.0184895478],
                "annual operating cost [$]": [0.0],
            }
        )
    if verbose:
        print("\nH2 Transport Pipe Results")
        for col in h2_transport_pipe_results.columns:
            if col == "index":
                continue
            print(col, h2_transport_pipe_results[col][0])
        print("\n")

    return h2_transport_pipe_results


def run_h2_storage(
    hopp_config,
    greenheart_config,
    turbine_config,
    electrolyzer_physics_results,
    design_scenario,
    verbose=False,
):

    if design_scenario["h2_storage_location"] == "platform":
        if (
            greenheart_config["h2_storage"]["type"] != "pressure_vessel"
            and greenheart_config["h2_storage"]["type"] != "none"
        ):
            raise ValueError(
                "Only pressure vessel storage can be used on the off shore platform"
            )

    if design_scenario["h2_storage_location"] == "turbine":
        if (
            greenheart_config["h2_storage"]["type"] != "turbine"
            and greenheart_config["h2_storage"]["type"] != "pressure_vessel"
            and greenheart_config["h2_storage"]["type"] != "none"
        ):
            raise ValueError(
                "Only turbine or pressure vessel storage can be used for turbine hydrogen storage location"
            )
    ########### initialize output dictionary ###########
    h2_storage_results = dict()

    storage_max_fill_rate = np.max(
        electrolyzer_physics_results["H2_Results"]["Hydrogen Hourly Production [kg/hr]"]
    )

    ########### get hydrogen storage size in kilograms ###########
    ##################### no hydrogen storage
    if greenheart_config["h2_storage"]["type"] == "none":
        h2_storage_capacity_kg = 0.0
        storage_max_fill_rate = 0.0

    ##################### get storage capacity from turbine storage model
    elif greenheart_config["h2_storage"]["capacity_from_max_on_turbine_storage"]:
        nturbines = hopp_config["technologies"]["wind"]["num_turbines"]
        turbine = {
            "tower_length": turbine_config["tower"]["length"],
            "section_diameters": turbine_config["tower"]["section_diameters"],
            "section_heights": turbine_config["tower"]["section_heights"],
        }

        h2_storage = PressurizedTower(
            greenheart_config["project_parameters"]["atb_year"], turbine
        )
        h2_storage.run()

        h2_storage_capacity_single_turbine = h2_storage.get_capacity_H2()  # kg

        h2_storage_capacity_kg = nturbines * h2_storage_capacity_single_turbine  # in kg

    ##################### get storage capacity from hydrogen storage demand
    elif greenheart_config["h2_storage"]["size_capacity_from_demand"]["flag"]:
        hydrogen_storage_demand = np.mean(
            electrolyzer_physics_results["H2_Results"][
                "Hydrogen Hourly Production [kg/hr]"
            ]
        )  # TODO: update demand based on end-use needs
        (
            hydrogen_storage_capacity_kg,
            hydrogen_storage_duration_hr,
            hydrogen_storage_soc,
        ) = hydrogen_storage_capacity(
            electrolyzer_physics_results["H2_Results"],
            greenheart_config["electrolyzer"]["rating"],
            hydrogen_storage_demand,
        )
        h2_storage_capacity_kg = hydrogen_storage_capacity_kg
        h2_storage_results["hydrogen_storage_duration_hr"] = (
            hydrogen_storage_duration_hr
        )
        h2_storage_results["hydrogen_storage_soc"] = hydrogen_storage_soc

    ##################### get storage capacity based on storage days in config
    else:
        storage_hours = greenheart_config["h2_storage"]["days"] * 24
        h2_storage_capacity_kg = round(storage_hours * storage_max_fill_rate)

    h2_storage_results["h2_storage_capacity_kg"] = h2_storage_capacity_kg
    h2_storage_results["h2_storage_max_fill_rate_kg_hr"] = storage_max_fill_rate

    ########### run specific hydrogen storage models for costs and energy use ###########
    if (
        greenheart_config["h2_storage"]["type"] == "none"
        or design_scenario["h2_storage_location"] == "none"
    ):
        h2_storage_results["storage_capex"] = 0.0
        h2_storage_results["storage_opex"] = 0.0
        h2_storage_results["storage_energy"] = 0.0

        h2_storage = None

    elif greenheart_config["h2_storage"]["type"] == "turbine":
        if design_scenario["h2_storage_location"] == "turbine":
            turbine = {
                "tower_length": turbine_config["tower"]["length"],
                "section_diameters": turbine_config["tower"]["section_diameters"],
                "section_heights": turbine_config["tower"]["section_heights"],
            }

            h2_storage = PressurizedTower(
                greenheart_config["project_parameters"]["atb_year"], turbine
            )
            h2_storage.run()

            h2_storage_results["storage_capex"] = nturbines * h2_storage.get_capex()
            h2_storage_results["storage_opex"] = nturbines * h2_storage.get_opex()

            if verbose:
                print("On-turbine H2 storage:")
                print("mass empty (single turbine): ", h2_storage.get_mass_empty())
                print(
                    "H2 capacity (kg) - single turbine: ", h2_storage.get_capacity_H2()
                )
                print("storage pressure: ", h2_storage.get_pressure_H2())

<<<<<<< HEAD
            h2_storage_results[
                "storage_energy"
            ] = 0.0  # low pressure, so no additional compression needed beyond electolyzer
=======
            h2_storage_results["storage_energy"] = (
                0.0  # low pressure, so no additional compression needed beyond electolyzer
            )
        else:
            raise ValueError(
                "`h2_storage_location` must be set to 'turbine' to use 'turbine' for h2 storage type."
            )

    elif greenheart_config["h2_storage"]["type"] == "pipe":
        # for more information, see https://www.nrel.gov/docs/fy14osti/58564.pdf
        # initialize dictionary for pipe storage parameters
        storage_input = dict()

        # pull parameters from plat_config file
        storage_input["h2_storage_kg"] = h2_storage_capacity_kg
        storage_input["compressor_output_pressure"] = greenheart_config[
            "h2_storage_compressor"
        ]["output_pressure"]
        storage_input["system_flow_rate"] = storage_max_fill_rate
        storage_input["model"] = "papadias"
>>>>>>> 81e55f86

        # run pipe storage model
        h2_storage = UndergroundPipeStorage(storage_input)

        h2_storage.pipe_storage_capex()
        h2_storage.pipe_storage_opex()

        h2_storage_results["storage_capex"] = h2_storage.output_dict[
            "pipe_storage_capex"
        ]
        h2_storage_results["storage_opex"] = h2_storage.output_dict["pipe_storage_opex"]
        h2_storage_results["storage_energy"] = 0.0

    elif greenheart_config["h2_storage"]["type"] == "pressure_vessel":
        if design_scenario["h2_storage_location"] == "turbine":
            energy_cost = 0.0

            h2_storage = PressureVessel(Energy_cost=energy_cost)
            h2_storage.run()

            (
                capex_dist_total,
                opex_dist_total,
                energy,
                area_site,
                mass_tank_empty_site,
                _,
            ) = h2_storage.distributed_storage_vessels(h2_storage_capacity_kg, 1)
            # ) = h2_storage.distributed_storage_vessels(h2_capacity, nturbines)
            # capex, opex, energy = h2_storage.calculate_from_fit(h2_capacity)

            h2_storage_results["storage_capex"] = capex_dist_total
            h2_storage_results["storage_opex"] = opex_dist_total
            h2_storage_results["storage_energy"] = (
                energy
                * electrolyzer_physics_results["H2_Results"][
                    "Life: Annual H2 production [kg/year]"
                ]
            )  # total in kWh
            h2_storage_results["tank_mass_full_kg"] = (
                h2_storage.get_tank_mass(h2_storage_capacity_kg)[1]
                + h2_storage_capacity_kg
            )
            h2_storage_results["tank_footprint_m2"] = h2_storage.get_tank_footprint(
                h2_storage_capacity_kg, upright=True
            )[1]
<<<<<<< HEAD
            h2_storage_results[
                "tank volume (m^3)"
            ] = h2_storage.compressed_gas_function.Vtank
            h2_storage_results["Number of tanks"] = h2_storage.get_tanks(h2_capacity)
=======
            h2_storage_results["tank volume (m^3)"] = (
                h2_storage.compressed_gas_function.Vtank
            )
            h2_storage_results["Number of tanks"] = h2_storage.get_tanks(
                h2_storage_capacity_kg
            )
>>>>>>> 81e55f86
            if verbose:
                print("ENERGY FOR STORAGE: ", energy * 1e-3 / (365 * 24), " MW")
                print("Tank volume (M^3): ", h2_storage_results["tank volume (m^3)"])
                print(
                    "Single Tank capacity (kg): ",
                    h2_storage.compressed_gas_function.single_tank_h2_capacity_kg,
                )
                print("N Tanks: ", h2_storage_results["Number of tanks"])

        else:
            # if plant_config["project_parameters"]["grid_connection"]:
            #     energy_cost = plant_config["project_parameters"]["ppa_price"]
            # else:
            #     energy_cost = 0.0
            energy_cost = 0.0  # energy cost is now handled outside the storage model

            h2_storage = PressureVessel(Energy_cost=energy_cost)
            h2_storage.run()

            capex, opex, energy = h2_storage.calculate_from_fit(h2_storage_capacity_kg)

<<<<<<< HEAD
        h2_storage_results["storage_capex"] = capex
        h2_storage_results["storage_opex"] = opex
        h2_storage_results["storage_energy"] = (
            energy
            * electrolyzer_physics_results["H2_Results"][
                "Life: Annual H2 production [kg/year]"
            ]
        )  # total in kWh
        h2_storage_results["tank_mass_full_kg"] = (
            h2_storage.get_tank_mass(h2_capacity)[1] + h2_capacity
        )
        h2_storage_results["tank_footprint_m2"] = h2_storage.get_tank_footprint(
            h2_capacity, upright=True
        )[1]
        h2_storage_results[
            "tank volume (m^3)"
        ] = h2_storage.compressed_gas_function.Vtank
        h2_storage_results[
            "Number of tanks"
        ] = h2_storage.compressed_gas_function.number_of_tanks
        if verbose:
            print("ENERGY FOR STORAGE: ", energy * 1e-3 / (365 * 24), " MW")
            print("Tank volume (M^3): ", h2_storage_results["tank volume (m^3)"])
            print(
                "Single Tank capacity (kg): ",
                h2_storage.compressed_gas_function.single_tank_h2_capacity_kg,
=======
            h2_storage_results["storage_capex"] = capex
            h2_storage_results["storage_opex"] = opex
            h2_storage_results["storage_energy"] = (
                energy
                * electrolyzer_physics_results["H2_Results"][
                    "Life: Annual H2 production [kg/year]"
                ]
            )  # total in kWh
            h2_storage_results["tank_mass_full_kg"] = (
                h2_storage.get_tank_mass(h2_storage_capacity_kg)[1]
                + h2_storage_capacity_kg
>>>>>>> 81e55f86
            )
            h2_storage_results["tank_footprint_m2"] = h2_storage.get_tank_footprint(
                h2_storage_capacity_kg, upright=True
            )[1]
            h2_storage_results["tank volume (m^3)"] = (
                h2_storage.compressed_gas_function.Vtank
            )
            h2_storage_results["Number of tanks"] = (
                h2_storage.compressed_gas_function.number_of_tanks
            )
            if verbose:
                print("ENERGY FOR STORAGE: ", energy * 1e-3 / (365 * 24), " MW")
                print("Tank volume (M^3): ", h2_storage_results["tank volume (m^3)"])
                print(
                    "Single Tank capacity (kg): ",
                    h2_storage.compressed_gas_function.single_tank_h2_capacity_kg,
                )
                print("N Tanks: ", h2_storage_results["Number of tanks"])

    elif greenheart_config["h2_storage"]["type"] == "salt_cavern":
        # initialize dictionary for salt cavern storage parameters
        storage_input = dict()

        # pull parameters from plant_config file
        storage_input["h2_storage_kg"] = h2_storage_capacity_kg
        storage_input["system_flow_rate"] = storage_max_fill_rate
        storage_input["model"] = "papadias"

        # run salt cavern storage model
        h2_storage = SaltCavernStorage(storage_input)

        h2_storage.salt_cavern_capex()
        h2_storage.salt_cavern_opex()

        h2_storage_results["storage_capex"] = h2_storage.output_dict[
            "salt_cavern_storage_capex"
        ]
        h2_storage_results["storage_opex"] = h2_storage.output_dict[
            "salt_cavern_storage_opex"
        ]
        h2_storage_results["storage_energy"] = 0.0

    elif greenheart_config["h2_storage"]["type"] == "lined_rock_cavern":
        # initialize dictionary for salt cavern storage parameters
        storage_input = dict()

        # pull parameters from plat_config file
        storage_input["h2_storage_kg"] = h2_storage_capacity_kg
        storage_input["system_flow_rate"] = storage_max_fill_rate
        storage_input["model"] = "papadias"

        # run salt cavern storage model
        h2_storage = LinedRockCavernStorage(storage_input)

        h2_storage.lined_rock_cavern_capex()
        h2_storage.lined_rock_cavern_opex()

        h2_storage_results["storage_capex"] = h2_storage.output_dict[
            "lined_rock_cavern_storage_capex"
        ]
        h2_storage_results["storage_opex"] = h2_storage.output_dict[
            "lined_rock_cavern_storage_opex"
        ]
        h2_storage_results["storage_energy"] = 0.0
    else:
        raise (
            ValueError(
                "H2 storage type %s was given, but must be one of ['none', 'turbine', 'pipe', 'pressure_vessel', 'salt_cavern', 'lined_rock_cavern']"
            )
        )

    if verbose:
        print("\nH2 Storage Results:")
        print("H2 storage capex: ${0:,.0f}".format(h2_storage_results["storage_capex"]))
        print(
            "H2 storage annual opex: ${0:,.0f}/yr".format(
                h2_storage_results["storage_opex"]
            )
        )
        print(
            "H2 storage capacity (tonnes): ",
            h2_storage_results["h2_storage_capacity_kg"] / 1000,
        )
        if h2_storage_results["h2_storage_capacity_kg"] > 0:
            print(
                "H2 storage cost $/kg of H2: ",
                h2_storage_results["storage_capex"]
<<<<<<< HEAD
                / h2_storage_results["h2_storage_kg"],
=======
                / h2_storage_results["h2_storage_capacity_kg"],
>>>>>>> 81e55f86
            )

    return h2_storage, h2_storage_results


def run_equipment_platform(
    hopp_config,
    greenheart_config,
    orbit_config,
    design_scenario,
    hopp_results,
    electrolyzer_physics_results,
    h2_storage_results,
    desal_results,
    verbose=False,
):
    topmass = 0.0  # tonnes
    toparea = 0.0  # m^2

    if (
        design_scenario["electrolyzer_location"] == "platform"
        or design_scenario["h2_storage_location"] == "platform"
        or design_scenario["pv_location"] == "platform"
        or design_scenario["battery_location"] == "platform"
    ):
        """ "equipment_mass_kg": desal_mass_kg,
        "equipment_footprint_m2": desal_size_m2"""

        if design_scenario["electrolyzer_location"] == "platform":
            topmass += (
                electrolyzer_physics_results["equipment_mass_kg"] * 1e-3
            )  # from kg to tonnes
            topmass += desal_results["equipment_mass_kg"] * 1e-3  # from kg to tonnes
            toparea += electrolyzer_physics_results["equipment_footprint_m2"]
            toparea += desal_results["equipment_footprint_m2"]

        if (
            design_scenario["h2_storage_location"] == "platform"
            and greenheart_config["h2_storage"]["type"] != "none"
        ):
            topmass += (
                h2_storage_results["tank_mass_full_kg"] * 1e-3
            )  # from kg to tonnes
            toparea += h2_storage_results["tank_footprint_m2"]

        if (
            "battery" in hopp_config["technologies"].keys()
            and design_scenario["battery_location"] == "platform"
        ):
            battery_area = hopp_results["hybrid_plant"].battery.footprint_area
            battery_mass = hopp_results["hybrid_plant"].battery.system_mass

            topmass += battery_mass
            toparea += battery_area

        if (
            hopp_config["site"]["solar"]
            and design_scenario["pv_location"] == "platform"
        ):
            pv_area = hopp_results["hybrid_plant"].pv.footprint_area
            solar_mass = hopp_results["hybrid_plant"].pv.system_mass

            if pv_area > toparea:
                warnings.warn(
                    f"Solar area ({pv_area} m^2) must be smaller than platform area ({toparea} m^2)",
                    UserWarning,
                )
            topmass += solar_mass

        #### initialize
        if (
            greenheart_config["platform"]["design_phases"][0]
            == "FloatingPlatformDesign"
        ):
            if not ProjectManager.find_key_match("FloatingPlatformDesign"):
                ProjectManager.register_design_phase(FloatingPlatformDesign)
            if not ProjectManager.find_key_match("FloatingPlatformInstallation"):
                ProjectManager.register_install_phase(FloatingPlatformInstallation)
        else:
            if not ProjectManager.find_key_match("FixedPlatformDesign"):
                ProjectManager.register_design_phase(FixedPlatformDesign)
            if not ProjectManager.find_key_match("FixedPlatformInstallation"):
                ProjectManager.register_install_phase(FixedPlatformInstallation)

        platform_config = copy.deepcopy(greenheart_config["platform"])

        # assign site parameters
        if platform_config["site"]["depth"] == -1:
            platform_config["site"]["depth"] = greenheart_config["site"]["depth"]
        if platform_config["site"]["distance"] == -1:
            platform_config["site"]["distance"] = orbit_config["site"]["distance"]
        # assign equipment values
        
        if platform_config["equipment"]["tech_combined_mass"] == -1:
            platform_config["equipment"]["tech_combined_mass"] = topmass
        if platform_config["equipment"]["tech_required_area"] == -1:
            platform_config["equipment"]["tech_required_area"] = toparea
        platform = ProjectManager(platform_config)
        platform.run()

        design_capex = platform.design_results["platform_design"]["total_cost"]
        install_capex = platform.installation_capex
        total_capex = design_capex + install_capex

        total_opex = calc_platform_opex(total_capex, platform_config["opex_rate"])

        platform_mass = platform.design_results["platform_design"]["mass"]
        platform_area = platform.design_results["platform_design"]["area"]

    else:
        platform_mass = 0.0
        platform_area = 0.0
        total_capex = 0.0
        total_opex = 0.0

    platform_results = {
        "topmass_kg": topmass,
        "toparea_m2": platform_area,
        "platform_mass_tonnes": platform_mass,
        "capex": total_capex,
        "opex": total_opex,
    }
    
    if verbose:
        print("\nPlatform Results")
        for key in platform_results.keys():
            print(key, "%.2f" % (platform_results[key]))

    return platform_results<|MERGE_RESOLUTION|>--- conflicted
+++ resolved
@@ -366,11 +366,6 @@
                 )
                 print("storage pressure: ", h2_storage.get_pressure_H2())
 
-<<<<<<< HEAD
-            h2_storage_results[
-                "storage_energy"
-            ] = 0.0  # low pressure, so no additional compression needed beyond electolyzer
-=======
             h2_storage_results["storage_energy"] = (
                 0.0  # low pressure, so no additional compression needed beyond electolyzer
             )
@@ -391,7 +386,6 @@
         ]["output_pressure"]
         storage_input["system_flow_rate"] = storage_max_fill_rate
         storage_input["model"] = "papadias"
->>>>>>> 81e55f86
 
         # run pipe storage model
         h2_storage = UndergroundPipeStorage(storage_input)
@@ -438,19 +432,12 @@
             h2_storage_results["tank_footprint_m2"] = h2_storage.get_tank_footprint(
                 h2_storage_capacity_kg, upright=True
             )[1]
-<<<<<<< HEAD
-            h2_storage_results[
-                "tank volume (m^3)"
-            ] = h2_storage.compressed_gas_function.Vtank
-            h2_storage_results["Number of tanks"] = h2_storage.get_tanks(h2_capacity)
-=======
             h2_storage_results["tank volume (m^3)"] = (
                 h2_storage.compressed_gas_function.Vtank
             )
             h2_storage_results["Number of tanks"] = h2_storage.get_tanks(
                 h2_storage_capacity_kg
             )
->>>>>>> 81e55f86
             if verbose:
                 print("ENERGY FOR STORAGE: ", energy * 1e-3 / (365 * 24), " MW")
                 print("Tank volume (M^3): ", h2_storage_results["tank volume (m^3)"])
@@ -472,34 +459,6 @@
 
             capex, opex, energy = h2_storage.calculate_from_fit(h2_storage_capacity_kg)
 
-<<<<<<< HEAD
-        h2_storage_results["storage_capex"] = capex
-        h2_storage_results["storage_opex"] = opex
-        h2_storage_results["storage_energy"] = (
-            energy
-            * electrolyzer_physics_results["H2_Results"][
-                "Life: Annual H2 production [kg/year]"
-            ]
-        )  # total in kWh
-        h2_storage_results["tank_mass_full_kg"] = (
-            h2_storage.get_tank_mass(h2_capacity)[1] + h2_capacity
-        )
-        h2_storage_results["tank_footprint_m2"] = h2_storage.get_tank_footprint(
-            h2_capacity, upright=True
-        )[1]
-        h2_storage_results[
-            "tank volume (m^3)"
-        ] = h2_storage.compressed_gas_function.Vtank
-        h2_storage_results[
-            "Number of tanks"
-        ] = h2_storage.compressed_gas_function.number_of_tanks
-        if verbose:
-            print("ENERGY FOR STORAGE: ", energy * 1e-3 / (365 * 24), " MW")
-            print("Tank volume (M^3): ", h2_storage_results["tank volume (m^3)"])
-            print(
-                "Single Tank capacity (kg): ",
-                h2_storage.compressed_gas_function.single_tank_h2_capacity_kg,
-=======
             h2_storage_results["storage_capex"] = capex
             h2_storage_results["storage_opex"] = opex
             h2_storage_results["storage_energy"] = (
@@ -511,7 +470,6 @@
             h2_storage_results["tank_mass_full_kg"] = (
                 h2_storage.get_tank_mass(h2_storage_capacity_kg)[1]
                 + h2_storage_capacity_kg
->>>>>>> 81e55f86
             )
             h2_storage_results["tank_footprint_m2"] = h2_storage.get_tank_footprint(
                 h2_storage_capacity_kg, upright=True
@@ -599,11 +557,7 @@
             print(
                 "H2 storage cost $/kg of H2: ",
                 h2_storage_results["storage_capex"]
-<<<<<<< HEAD
-                / h2_storage_results["h2_storage_kg"],
-=======
                 / h2_storage_results["h2_storage_capacity_kg"],
->>>>>>> 81e55f86
             )
 
     return h2_storage, h2_storage_results
