import os
import os.path
import yaml
import copy

import numpy as np
import numpy_financial as npf
import pandas as pd

import matplotlib.pyplot as plt
import matplotlib.patches as patches
import matplotlib.ticker as ticker

import ORBIT as orbit

from hopp.simulation.technologies.resource.wind_resource import WindResource

from hopp.simulation import HoppInterface

from hopp.utilities import load_yaml

from hopp.simulation.technologies.dispatch import plot_tools

from .finance import adjust_orbit_costs


# Function to load inputs
def get_inputs(
    filename_hopp_config,
    filename_greenheart_config,
    filename_orbit_config,
    filename_turbine_config,
    filename_floris_config=None,
    verbose=False,
    show_plots=False,
    save_plots=False,
):

    ############### load turbine inputs from yaml

    # load turbine inputs
    turbine_config = load_yaml(filename_turbine_config)

    # load hopp inputs
    hopp_config = load_yaml(filename_hopp_config)

    # load eco inputs
    greenheart_config = load_yaml(filename_greenheart_config)

<<<<<<< HEAD
    # check that orbit and hopp inputs are compatible
    if (
        orbit_config["plant"]["capacity"]
        != hopp_config["technologies"]["wind"]["num_turbines"]
        * hopp_config["technologies"]["wind"]["turbine_rating_kw"]
        * 1e-3
    ):
        raise (ValueError("Provided ORBIT and HOPP wind plant capacities do not match"))
=======
    ################ load plant inputs from yaml
    if filename_orbit_config != None:
        orbit_config = orbit.load_config(filename_orbit_config)

        # print plant inputs if desired
        if verbose:
            print("\nPlant configuration:")
            for key in orbit_config.keys():
                print(key, ": ", orbit_config[key])

        # check that orbit and hopp inputs are compatible
        if (
            orbit_config["plant"]["capacity"]
            != hopp_config["technologies"]["wind"]["num_turbines"]
            * hopp_config["technologies"]["wind"]["turbine_rating_kw"]
            * 1e-3
        ):
            raise (
                ValueError("Provided ORBIT and HOPP wind plant capacities do not match")
            )
>>>>>>> 17d1ac92

    # update floris_config file with correct input from other files
    # load floris inputs
    if (
        hopp_config["technologies"]["wind"]["model_name"] == "floris"
    ):  # TODO replace elements of the file
        if filename_floris_config is None:
            raise (ValueError("floris input file must be specified."))
        else:
            floris_config = load_yaml(filename_floris_config)
            floris_config.update({"farm": {"turbine_type": turbine_config}})
    else:
        floris_config = None

    # print turbine inputs if desired
    if verbose:
        print("\nTurbine configuration:")
        for key in turbine_config.keys():
            print(key, ": ", turbine_config[key])

    ############## provide custom layout for ORBIT and FLORIS if desired
<<<<<<< HEAD

    if orbit_config["plant"]["layout"] == "custom":
        # generate ORBIT config from floris layout
        for i, x in enumerate(floris_config["farm"]["layout_x"]):
            floris_config["farm"]["layout_x"][i] = x + 400

        layout_config, layout_data_location = convert_layout_from_floris_for_orbit(
            floris_config["farm"]["layout_x"],
            floris_config["farm"]["layout_y"],
            save_config=True,
        )

        # update orbit_config with custom layout
        # orbit_config = orbit.core.library.extract_library_data(orbit_config, additional_keys=layout_config)
        orbit_config["array_system_design"]["location_data"] = layout_data_location
=======
    if filename_orbit_config != None:
        if orbit_config["plant"]["layout"] == "custom":
            # generate ORBIT config from floris layout
            for i, x in enumerate(floris_config["farm"]["layout_x"]):
                floris_config["farm"]["layout_x"][i] = x + 400

            layout_config, layout_data_location = convert_layout_from_floris_for_orbit(
                floris_config["farm"]["layout_x"],
                floris_config["farm"]["layout_y"],
                save_config=True,
            )

            # update orbit_config with custom layout
            # orbit_config = orbit.core.library.extract_library_data(orbit_config, additional_keys=layout_config)
            orbit_config["array_system_design"]["location_data"] = layout_data_location
>>>>>>> 17d1ac92

    # if hybrid plant, adjust hybrid plant capacity to include all technologies
    total_hybrid_plant_capacity_mw = 0.0
    for tech in hopp_config["technologies"].keys():
        if tech == "grid":
            continue
        elif tech == "wind":
            total_hybrid_plant_capacity_mw += (
                hopp_config["technologies"][tech]["num_turbines"]
                * hopp_config["technologies"][tech]["turbine_rating_kw"]
                * 1e-3
            )
        elif tech == "pv":
            total_hybrid_plant_capacity_mw += (
                hopp_config["technologies"][tech]["system_capacity_kw"] * 1e-3
            )
        elif tech == "wave":
            total_hybrid_plant_capacity_mw += (
                hopp_config["technologies"][tech]["num_devices"]
                * hopp_config["technologies"][tech]["device_rating_kw"]
                * 1e-3
            )

    # initialize dict for hybrid plant
<<<<<<< HEAD
    if total_hybrid_plant_capacity_mw != orbit_config["plant"]["capacity"]:
        orbit_hybrid_electrical_export_config = copy.deepcopy(orbit_config)
        orbit_hybrid_electrical_export_config["plant"][
            "capacity"
        ] = total_hybrid_plant_capacity_mw
        orbit_hybrid_electrical_export_config["plant"].pop(
            "num_turbines"
        )  # allow orbit to set num_turbines later based on the new hybrid capacity and turbine rating
    else:
        orbit_hybrid_electrical_export_config = {}
=======
    if filename_orbit_config != None:
        if total_hybrid_plant_capacity_mw != orbit_config["plant"]["capacity"]:
            orbit_hybrid_electrical_export_config = copy.deepcopy(orbit_config)
            orbit_hybrid_electrical_export_config["plant"][
                "capacity"
            ] = total_hybrid_plant_capacity_mw
            orbit_hybrid_electrical_export_config["plant"].pop(
                "num_turbines"
            )  # allow orbit to set num_turbines later based on the new hybrid capacity and turbine rating
        else:
            orbit_hybrid_electrical_export_config = {}
>>>>>>> 17d1ac92

    if verbose:
        print(
            f"Total hybrid plant rating calculated: {total_hybrid_plant_capacity_mw} MW"
        )
<<<<<<< HEAD
=======

    if filename_orbit_config is None:
        orbit_config = None
        orbit_hybrid_electrical_export_config = {}
>>>>>>> 17d1ac92

    ############## return all inputs

    return (
        hopp_config,
        greenheart_config,
        orbit_config,
        turbine_config,
        floris_config,
        orbit_hybrid_electrical_export_config,
    )


def convert_layout_from_floris_for_orbit(turbine_x, turbine_y, save_config=False):

    turbine_x_km = (np.array(turbine_x) * 1e-3).tolist()
    turbine_y_km = (np.array(turbine_y) * 1e-3).tolist()

    # initialize dict with data for turbines
    turbine_dict = {
        "id": list(range(0, len(turbine_x))),
        "substation_id": ["OSS"] * len(turbine_x),
        "name": list(range(0, len(turbine_x))),
        "longitude": turbine_x_km,
        "latitude": turbine_y_km,
        "string": [0] * len(turbine_x),  # can be left empty
        "order": [0] * len(turbine_x),  # can be left empty
        "cable_length": [0] * len(turbine_x),
        "bury_speed": [0] * len(turbine_x),
    }
    string_counter = -1
    order_counter = 0
    for i in range(0, len(turbine_x)):
        if turbine_x[i] - 400 == 0:
            string_counter += 1
            order_counter = 0

        turbine_dict["order"][i] = order_counter
        turbine_dict["string"][i] = string_counter

        order_counter += 1

    # initialize dict with substation information
    substation_dict = {
        "id": "OSS",
        "substation_id": "OSS",
        "name": "OSS",
        "longitude": np.min(turbine_x_km) - 200 * 1e-3,
        "latitude": np.average(turbine_y_km),
        "string": "",  # can be left empty
        "order": "",  # can be left empty
        "cable_length": "",
        "bury_speed": "",
    }

    # combine turbine and substation dicts
    for key in turbine_dict.keys():
        # turbine_dict[key].append(substation_dict[key])
        turbine_dict[key].insert(0, substation_dict[key])

    # add location data
    file_name = "osw_cable_layout"
    save_location = "./input/project/plant/"
    # turbine_dict["array_system_design"]["location_data"] = data_location
    if save_config:
        if not os.path.exists(save_location):
            os.makedirs(save_location)
        # create pandas data frame
        df = pd.DataFrame.from_dict(turbine_dict)

        # df.drop("index")
        df.set_index("id")

        # save to csv
        df.to_csv(save_location + file_name + ".csv", index=False)

    return turbine_dict, file_name


def visualize_plant(
    hopp_config,
    greenheart_config,
    wind_cost_outputs,
    hopp_results,
    platform_results,
    desal_results,
    h2_storage_results,
    electrolyzer_physics_results,
    design_scenario,
    colors,
    plant_design_number,
    show_plots=False,
    save_plots=False,
):
    plt.rcParams.update({"font.size": 7})

    # set colors
    turbine_rotor_color = colors[0]
    turbine_tower_color = colors[1]
    pipe_color = colors[2]
    cable_color = colors[8]
    electrolyzer_color = colors[4]
    desal_color = colors[9]
    h2_storage_color = colors[6]
    substation_color = colors[7]
    equipment_platform_color = colors[1]
    compressor_color = colors[0]
    if hopp_config["site"]["solar"]:
        solar_color = colors[2]
    if hopp_config["site"]["wave"]:
        wave_color = colors[8]
    battery_color = colors[8]

    # set hatches
    solar_hatch = "//"
    wave_hatch = "\\\\"
    battery_hatch = "+"

    # Views
    # offshore plant, onshore plant, offshore platform, offshore turbine

    # get plant location

    # get shore location

    # get cable/pipe locations
    cable_array_points = (
        wind_cost_outputs.orbit_project.phases["ArraySystemDesign"].coordinates * 1e3
    )  # ORBIT gives coordinates in km, convert to m
    pipe_array_points = (
        wind_cost_outputs.orbit_project.phases["ArraySystemDesign"].coordinates * 1e3
    )  # ORBIT gives coordinates in km, convert to m

    # get turbine rotor diameter
<<<<<<< HEAD
    rotor_diameter = wind_cost_outputs.orbit_project.config["turbine"]["rotor_diameter"]  # in m
    rotor_radius = rotor_diameter / 2.0

    # get turbine tower base diameter
    tower_base_diameter = wind_cost_outputs.orbit_project.config["turbine"]["tower"]["section_diameters"][
=======
    rotor_diameter = wind_cost_outputs.orbit_project.config["turbine"][
        "rotor_diameter"
    ]  # in m
    rotor_radius = rotor_diameter / 2.0

    # get turbine tower base diameter
    tower_base_diameter = wind_cost_outputs.orbit_project.config["turbine"]["tower"][
        "section_diameters"
    ][
>>>>>>> 17d1ac92
        0
    ]  # in m
    tower_base_radius = tower_base_diameter / 2.0

    # get turbine locations
    turbine_x = (
<<<<<<< HEAD
        wind_cost_outputs.orbit_project.phases["ArraySystemDesign"].turbines_x.flatten() * 1e3
    )  # ORBIT gives coordinates in km, convert to m
    turbine_x = turbine_x[~np.isnan(turbine_x)]
    turbine_y = (
        wind_cost_outputs.orbit_project.phases["ArraySystemDesign"].turbines_y.flatten() * 1e3
=======
        wind_cost_outputs.orbit_project.phases["ArraySystemDesign"].turbines_x.flatten()
        * 1e3
    )  # ORBIT gives coordinates in km, convert to m
    turbine_x = turbine_x[~np.isnan(turbine_x)]
    turbine_y = (
        wind_cost_outputs.orbit_project.phases["ArraySystemDesign"].turbines_y.flatten()
        * 1e3
>>>>>>> 17d1ac92
    )  # ORBIT gives coordinates in km, convert to m
    turbine_y = turbine_y[~np.isnan(turbine_y)]

    # get offshore substation location and dimensions
    substation_x = (
        wind_cost_outputs.orbit_project.phases["ArraySystemDesign"].oss_x * 1e3
    )  # ORBIT gives coordinates in km, convert to m (treated as center)
    substation_y = (
        wind_cost_outputs.orbit_project.phases["ArraySystemDesign"].oss_y * 1e3
    )  # ORBIT gives coordinates in km, convert to m (treated as center)
    substation_side_length = 20  # [m] just based on a large substation (https://www.windpowerengineering.com/making-modern-offshore-substation/) since the dimensions are not available in ORBIT

    # set onshore substation dimensions
    onshore_substation_x_side_length = 127.25  # [m] based on 1 acre area https://www.power-technology.com/features/making-space-for-power-how-much-land-must-renewables-use/
    onshore_substation_y_side_length = 31.8  # [m] based on 1 acre area https://www.power-technology.com/features/making-space-for-power-how-much-land-must-renewables-use/

    # get equipment platform location and dimensions
    equipment_platform_area = platform_results["toparea_m2"]
    equipment_platform_side_length = np.sqrt(equipment_platform_area)
    equipment_platform_x = (
        substation_x - substation_side_length - equipment_platform_side_length / 2
    )  # [m] (treated as center)
    equipment_platform_y = substation_y  # [m] (treated as center)

    # get platform equipment dimensions
    if design_scenario["electrolyzer_location"] == "turbine":
        desal_equipment_area = desal_results[
            "per_turb_equipment_footprint_m2"
        ]  # equipment_footprint_m2
    elif design_scenario["electrolyzer_location"] == "platform":
        desal_equipment_area = desal_results["equipment_footprint_m2"]
    else:
        desal_equipment_area = 0

    desal_equipment_side = np.sqrt(desal_equipment_area)

    if greenheart_config["h2_storage"]["type"] == "pressure_vessel":
        h2_storage_area = h2_storage_results["tank_footprint_m2"]
        h2_storage_side = np.sqrt(h2_storage_area)

    electrolyzer_area = electrolyzer_physics_results["equipment_footprint_m2"]
    if design_scenario["electrolyzer_location"] == "turbine":
<<<<<<< HEAD
        electrolyzer_area /= wind_cost_outputs.orbit_project.config["plant"]["num_turbines"]
=======
        electrolyzer_area /= wind_cost_outputs.orbit_project.config["plant"][
            "num_turbines"
        ]
>>>>>>> 17d1ac92
    electrolyzer_side = np.sqrt(electrolyzer_area)

    # compressor side # not sized
    compressor_area = 25
    compressor_side = np.sqrt(compressor_area)

    # get pipe points
    pipe_x = np.array([substation_x - 1000, substation_x])
    pipe_y = np.array([substation_y, substation_y])

    # get cable points
    cable_x = pipe_x
    cable_y = pipe_y

    # set onshore origin
    onshorex = 50
    onshorey = 50

    # plot the stuff
    ## create figure
    fig, ax = plt.subplots(2, 2, figsize=(10, 6))

    # onshore plant | offshore plant
    # platform/substation | turbine

    ## add turbines
    i = 0
    for x, y in zip(turbine_x, turbine_y):
        if i == 0:
            rlabel = "Wind Turbine Rotor"
            tlabel = "Wind Turbine Tower"
            i += 1
        else:
            rlabel = None
            tlabel = None
        turbine_patch = patches.Circle(
            (x, y),
            radius=rotor_radius,
            color=turbine_rotor_color,
            fill=False,
            label=rlabel,
            zorder=10,
        )
        ax[0, 1].add_patch(turbine_patch)
        # turbine_patch01_tower = patches.Circle((x, y), radius=tower_base_radius, color=turbine_tower_color, fill=False, label=tlabel, zorder=10)
        # ax[0, 1].add_patch(turbine_patch01_tower)
    # turbine_patch11_rotor = patches.Circle((turbine_x[0], turbine_y[0]), radius=rotor_radius, color=turbine_rotor_color, fill=False, label=None, zorder=10)
    tlabel = "Wind Turbine Tower"
    turbine_patch11_tower = patches.Circle(
        (turbine_x[0], turbine_y[0]),
        radius=tower_base_radius,
        color=turbine_tower_color,
        fill=False,
        label=tlabel,
        zorder=10,
    )
    # ax[1, 1].add_patch(turbine_patch11_rotor)
    ax[1, 1].add_patch(turbine_patch11_tower)

    # add pipe array
    if design_scenario["transportation"] == "hvdc+pipeline" or (
        design_scenario["h2_storage_location"] != "turbine"
        and design_scenario["electrolyzer_location"] == "turbine"
    ):
        i = 0
        for point_string in pipe_array_points:
            if i == 0:
                label = "Array Pipes"
                i += 1
            else:
                label = None
            ax[0, 1].plot(
                point_string[:, 0],
                point_string[:, 1] - substation_side_length / 2,
                ":",
                color=pipe_color,
                zorder=0,
                linewidth=1,
                label=label,
            )
            ax[1, 0].plot(
                point_string[:, 0],
                point_string[:, 1] - substation_side_length / 2,
                ":",
                color=pipe_color,
                zorder=0,
                linewidth=1,
                label=label,
            )
            ax[1, 1].plot(
                point_string[:, 0],
                point_string[:, 1] - substation_side_length / 2,
                ":",
                color=pipe_color,
                zorder=0,
                linewidth=1,
                label=label,
            )

    ## add cables
    if (
        design_scenario["h2_storage_location"] != "turbine"
        or design_scenario["transportation"] == "hvdc+pipeline"
    ):
        i = 0
        for point_string in cable_array_points:
            if i == 0:
                label = "Array Cables"
                i += 1
            else:
                label = None
            ax[0, 1].plot(
                point_string[:, 0],
                point_string[:, 1] + substation_side_length / 2,
                "-",
                color=cable_color,
                zorder=0,
                linewidth=1,
                label=label,
            )
            ax[1, 0].plot(
                point_string[:, 0],
                point_string[:, 1] + substation_side_length / 2,
                "-",
                color=cable_color,
                zorder=0,
                linewidth=1,
                label=label,
            )
            ax[1, 1].plot(
                point_string[:, 0],
                point_string[:, 1] + substation_side_length / 2,
                "-",
                color=cable_color,
                zorder=0,
                linewidth=1,
                label=label,
            )

    ## add offshore substation
    if (
        design_scenario["h2_storage_location"] != "turbine"
        or design_scenario["transportation"] == "hvdc+pipeline"
    ):
        substation_patch01 = patches.Rectangle(
            (
                substation_x - substation_side_length,
                substation_y - substation_side_length / 2,
            ),
            substation_side_length,
            substation_side_length,
            fill=True,
            color=substation_color,
            label="Substation*",
            zorder=11,
        )
        substation_patch10 = patches.Rectangle(
            (
                substation_x - substation_side_length,
                substation_y - substation_side_length / 2,
            ),
            substation_side_length,
            substation_side_length,
            fill=True,
            color=substation_color,
            label="Substation*",
            zorder=11,
        )
        ax[0, 1].add_patch(substation_patch01)
        ax[1, 0].add_patch(substation_patch10)

    ## add equipment platform
    if (
        design_scenario["h2_storage_location"] == "platform"
        or design_scenario["electrolyzer_location"] == "platform"
    ):  # or design_scenario["transportation"] == "pipeline":
        equipment_platform_patch01 = patches.Rectangle(
            (
                equipment_platform_x - equipment_platform_side_length / 2,
                equipment_platform_y - equipment_platform_side_length / 2,
            ),
            equipment_platform_side_length,
            equipment_platform_side_length,
            color=equipment_platform_color,
            fill=True,
            label="Equipment Platform",
            zorder=1,
        )
        equipment_platform_patch10 = patches.Rectangle(
            (
                equipment_platform_x - equipment_platform_side_length / 2,
                equipment_platform_y - equipment_platform_side_length / 2,
            ),
            equipment_platform_side_length,
            equipment_platform_side_length,
            color=equipment_platform_color,
            fill=True,
            label="Equipment Platform",
            zorder=1,
        )
        ax[0, 1].add_patch(equipment_platform_patch01)
        ax[1, 0].add_patch(equipment_platform_patch10)

    ## add hvdc cable
    if (
        design_scenario["transportation"] == "hvdc"
        or design_scenario["transportation"] == "hvdc+pipeline"
    ):
        ax[0, 0].plot(
            [onshorex + onshore_substation_x_side_length, 1000],
            [48, 48],
            "--",
            color=cable_color,
            label="HVDC Cable",
        )
        ax[0, 1].plot(
            [-5000, substation_x],
            [substation_y - 100, substation_y - 100],
            "--",
            color=cable_color,
            label="HVDC Cable",
            zorder=0,
        )
        ax[1, 0].plot(
            [-5000, substation_x],
            [substation_y - 2, substation_y - 2],
            "--",
            color=cable_color,
            label="HVDC Cable",
            zorder=0,
        )

    ## add onshore substation
    if (
        design_scenario["transportation"] == "hvdc"
        or design_scenario["transportation"] == "hvdc+pipeline"
    ):
        onshore_substation_patch00 = patches.Rectangle(
            (
                onshorex + 0.2 * onshore_substation_y_side_length,
                onshorey - onshore_substation_y_side_length * 1.2,
            ),
            onshore_substation_x_side_length,
            onshore_substation_y_side_length,
            fill=True,
            color=substation_color,
            label="Substation*",
            zorder=11,
        )
        ax[0, 0].add_patch(onshore_substation_patch00)

    ## add transport pipeline
    if (
        design_scenario["transportation"] == "pipeline"
        or design_scenario["transportation"] == "hvdc+pipeline"
        or (
            design_scenario["transportation"] == "hvdc"
            and design_scenario["h2_storage_location"] == "platform"
        )
    ):
        linetype = "-."
        label = "Transport Pipeline"
        linewidth = 1.0
        ax[0, 0].plot(
            [onshorex, 1000],
            [onshorey + 2, onshorey + 2],
            linetype,
            color=pipe_color,
            label=label,
            linewidth=linewidth,
            zorder=0,
        )
        ax[0, 1].plot(
            [-5000, substation_x],
            [substation_y + 100, substation_y + 100],
            linetype,
            linewidth=linewidth,
            color=pipe_color,
            label=label,
            zorder=0,
        )
        ax[1, 0].plot(
            [-5000, substation_x],
            [substation_y + 2, substation_y + 2],
            linetype,
            linewidth=linewidth,
            color=pipe_color,
            label=label,
            zorder=0,
        )

        if (
            design_scenario["transportation"] == "hvdc"
            or design_scenario["transportation"] == "hvdc+pipeline"
        ) and design_scenario["h2_storage_location"] == "platform":
            h2cx = onshorex - compressor_side
            h2cy = onshorey - compressor_side + 2
            h2cax = ax[0, 0]
        else:
            h2cx = substation_x - substation_side_length
            h2cy = substation_y
            h2cax = ax[1, 0]
        # compressor_patch01 = patches.Rectangle((substation_x-substation_side_length, substation_y), compressor_side, compressor_side, color=compressor_color, fill=None, label="Transport Compressor*", hatch="+++", zorder=20)
        compressor_patch10 = patches.Rectangle(
            (h2cx, h2cy),
            compressor_side,
            compressor_side,
            color=compressor_color,
            fill=None,
            label="Transport Compressor*",
            hatch="+++",
            zorder=20,
        )
        # ax[0, 1].add_patch(compressor_patch01)
        h2cax.add_patch(compressor_patch10)

    ## add plant components
    ehatch = "///"
    dhatch = "xxxx"
    if design_scenario["electrolyzer_location"] == "onshore" and (
        greenheart_config["h2_storage"]["type"] != "none"
    ):
        electrolyzer_patch = patches.Rectangle(
            (onshorex - h2_storage_side, onshorey + 4),
            electrolyzer_side,
            electrolyzer_side,
            color=electrolyzer_color,
            fill=None,
            label="Electrolyzer",
            zorder=20,
            hatch=ehatch,
        )
        ax[0, 0].add_patch(electrolyzer_patch)
    elif (design_scenario["electrolyzer_location"] == "platform") and (
        greenheart_config["h2_storage"]["type"] != "none"
    ):
        dx = equipment_platform_x - equipment_platform_side_length / 2
        dy = equipment_platform_y - equipment_platform_side_length / 2
        e_side_y = equipment_platform_side_length
        e_side_x = electrolyzer_area / e_side_y
        d_side_y = equipment_platform_side_length
        d_side_x = desal_equipment_area / d_side_y
        ex = dx + d_side_x
        ey = dy

        electrolyzer_patch = patches.Rectangle(
            (ex, ey),
            e_side_x,
            e_side_y,
            color=electrolyzer_color,
            fill=None,
            zorder=20,
            label="Electrolyzer",
            hatch=ehatch,
        )
        ax[1, 0].add_patch(electrolyzer_patch)
        desal_patch = patches.Rectangle(
            (dx, dy),
            d_side_x,
            d_side_y,
            color=desal_color,
            zorder=21,
            fill=None,
            label="Desalinator",
            hatch=dhatch,
        )
        ax[1, 0].add_patch(desal_patch)
    elif (design_scenario["electrolyzer_location"] == "turbine") and (
        greenheart_config["h2_storage"]["type"] != "none"
    ):
        electrolyzer_patch11 = patches.Rectangle(
            (turbine_x[0], turbine_y[0] + tower_base_radius),
            electrolyzer_side,
            electrolyzer_side,
            color=electrolyzer_color,
            fill=None,
            zorder=20,
            label="Electrolyzer",
            hatch=ehatch,
        )
        ax[1, 1].add_patch(electrolyzer_patch11)
        desal_patch11 = patches.Rectangle(
            (turbine_x[0] - desal_equipment_side, turbine_y[0] + tower_base_radius),
            desal_equipment_side,
            desal_equipment_side,
            color=desal_color,
            zorder=21,
            fill=None,
            label="Desalinator",
            hatch=dhatch,
        )
        ax[1, 1].add_patch(desal_patch11)
        i = 0
        for x, y in zip(turbine_x, turbine_y):
            if i == 0:
                elable = "Electrolyzer"
                dlabel = "Desalinator"
            else:
                elable = None
                dlabel = None
            electrolyzer_patch01 = patches.Rectangle(
                (x, y + tower_base_radius),
                electrolyzer_side,
                electrolyzer_side,
                color=electrolyzer_color,
                fill=None,
                zorder=20,
                label=elable,
                hatch=ehatch,
            )
            desal_patch01 = patches.Rectangle(
                (x - desal_equipment_side, y + tower_base_radius),
                desal_equipment_side,
                desal_equipment_side,
                color=desal_color,
                zorder=21,
                fill=None,
                label=dlabel,
                hatch=dhatch,
            )
            ax[0, 1].add_patch(electrolyzer_patch01)
            ax[0, 1].add_patch(desal_patch01)
            i += 1

    h2_storage_hatch = "\\\\\\"
    if design_scenario["h2_storage_location"] == "onshore" and (
        greenheart_config["h2_storage"]["type"] != "none"
    ):
        h2_storage_patch = patches.Rectangle(
            (onshorex - h2_storage_side, onshorey - h2_storage_side - 2),
            h2_storage_side,
            h2_storage_side,
            color=h2_storage_color,
            fill=None,
            label="H$_2$ Storage",
            hatch=h2_storage_hatch,
        )
        ax[0, 0].add_patch(h2_storage_patch)
    elif design_scenario["h2_storage_location"] == "platform" and (
        greenheart_config["h2_storage"]["type"] != "none"
    ):
        s_side_y = equipment_platform_side_length
        s_side_x = h2_storage_area / s_side_y
        sx = equipment_platform_x - equipment_platform_side_length / 2
        sy = equipment_platform_y - equipment_platform_side_length / 2
        if design_scenario["electrolyzer_location"] == "platform":
            sx += equipment_platform_side_length - s_side_x

        h2_storage_patch = patches.Rectangle(
            (sx, sy),
            s_side_x,
            s_side_y,
            color=h2_storage_color,
            fill=None,
            label="H$_2$ Storage",
            hatch=h2_storage_hatch,
        )
        ax[1, 0].add_patch(h2_storage_patch)
    elif design_scenario["h2_storage_location"] == "turbine":

        if greenheart_config["h2_storage"]["type"] == "turbine":
            h2_storage_patch = patches.Circle(
                (turbine_x[0], turbine_y[0]),
                radius=tower_base_diameter / 2,
                color=h2_storage_color,
                fill=None,
                label="H$_2$ Storage",
                hatch=h2_storage_hatch,
            )
            ax[1, 1].add_patch(h2_storage_patch)
            i = 0
            for x, y in zip(turbine_x, turbine_y):
                if i == 0:
                    slable = "H$_2$ Storage"
                else:
                    slable = None
                h2_storage_patch = patches.Circle(
                    (x, y),
                    radius=tower_base_diameter / 2,
                    color=h2_storage_color,
                    fill=None,
                    label=None,
                    hatch=h2_storage_hatch,
                )
                ax[0, 1].add_patch(h2_storage_patch)
        elif greenheart_config["h2_storage"]["type"] == "pressure_vessel":
            h2_storage_side = np.sqrt(
                h2_storage_area / greenheart_config["plant"]["num_turbines"]
            )
            h2_storage_patch = patches.Rectangle(
                (
                    turbine_x[0] - h2_storage_side - desal_equipment_side,
                    turbine_y[0] + tower_base_radius,
                ),
                width=h2_storage_side,
                height=h2_storage_side,
                color=h2_storage_color,
                fill=None,
                label="H$_2$ Storage",
                hatch=h2_storage_hatch,
            )
            ax[1, 1].add_patch(h2_storage_patch)
            i = 0
            for x, y in zip(turbine_x, turbine_y):
                if i == 0:
                    slable = "H$_2$ Storage"
                else:
                    slable = None
                h2_storage_patch = patches.Rectangle(
                    (
                        turbine_x[i] - h2_storage_side - desal_equipment_side,
                        turbine_y[i] + tower_base_radius,
                    ),
                    width=h2_storage_side,
                    height=h2_storage_side,
                    color=h2_storage_color,
                    fill=None,
                    label=slable,
                    hatch=h2_storage_hatch,
                )
                ax[0, 1].add_patch(h2_storage_patch)
                i += 1
    ## add battery
    if "battery" in hopp_config["technologies"].keys():
        if design_scenario["battery_location"] == "onshore":
<<<<<<< HEAD
            battery_side_y = np.sqrt(hopp_results["hybrid_plant"].battery.footprint_area)
            battery_side_x = battery_side_y

            batteryx = onshorex 
            batteryy = onshorey + 2
            
=======
            battery_side_y = np.sqrt(
                hopp_results["hybrid_plant"].battery.footprint_area
            )
            battery_side_x = battery_side_y

            batteryx = onshorex
            batteryy = onshorey + 2

>>>>>>> 17d1ac92
            battery_patch = patches.Rectangle(
                (batteryx, batteryy),
                battery_side_x,
                battery_side_y,
                color=battery_color,
                fill=None,
                label="Battery Array",
                hatch=battery_hatch,
            )
            ax[1, 0].add_patch(battery_patch)

        elif design_scenario["battery_location"] == "platform":
            battery_side_y = equipment_platform_side_length
<<<<<<< HEAD
            battery_side_x = hopp_results["hybrid_plant"].battery.footprint_area/battery_side_y

            batteryx = equipment_platform_x - equipment_platform_side_length / 2
            batteryy = equipment_platform_y - equipment_platform_side_length / 2
            
=======
            battery_side_x = (
                hopp_results["hybrid_plant"].battery.footprint_area / battery_side_y
            )

            batteryx = equipment_platform_x - equipment_platform_side_length / 2
            batteryy = equipment_platform_y - equipment_platform_side_length / 2

>>>>>>> 17d1ac92
            battery_patch = patches.Rectangle(
                (batteryx, batteryy),
                battery_side_x,
                battery_side_y,
                color=battery_color,
                fill=None,
                label="Battery Array",
                hatch=battery_hatch,
            )
            ax[1, 0].add_patch(battery_patch)

    ## add solar
    if hopp_config["site"]["solar"]:
        solar_side_y = equipment_platform_side_length
        solar_side_x = hopp_results["hybrid_plant"].pv.footprint_area / solar_side_y

        solarx = equipment_platform_x - equipment_platform_side_length / 2
        solary = equipment_platform_y - equipment_platform_side_length / 2

        solar_patch = patches.Rectangle(
            (solarx, solary),
            solar_side_x,
            solar_side_y,
            color=solar_color,
            fill=None,
            label="Solar Array",
            hatch=solar_hatch,
        )
        ax[1, 0].add_patch(solar_patch)

    ## add wave
    if hopp_config["site"]["wave"]:
        # get wave generation area geometry
        num_devices = hopp_config["technologies"]["wave"]["num_devices"]
        distance_to_shore = (
            hopp_config["technologies"]["wave"]["cost_inputs"]["distance_to_shore"]
            * 1e3
        )
        number_rows = hopp_config["technologies"]["wave"]["cost_inputs"]["number_rows"]
        device_spacing = hopp_config["technologies"]["wave"]["cost_inputs"][
            "device_spacing"
        ]
        row_spacing = hopp_config["technologies"]["wave"]["cost_inputs"]["row_spacing"]

        # calculate wave generation area dimenstions
        wave_side_y = device_spacing * np.ceil(num_devices / number_rows)
        wave_side_x = row_spacing * (number_rows)

        # generate wave generation patch
        wavex = substation_x - wave_side_x
        wavey = substation_y + distance_to_shore
        wave_patch = patches.Rectangle(
            (wavex, wavey),
            wave_side_x,
            wave_side_y,
            color=wave_color,
            fill=None,
            label="Wave Array",
            hatch=wave_hatch,
            zorder=1,
        )
        ax[0, 1].add_patch(wave_patch)

        # add electrical transmission for wave
        wave_export_cable_coords_x = [substation_x, substation_x]
        wave_export_cable_coords_y = [substation_y, substation_y + distance_to_shore]

        ax[0, 1].plot(
            wave_export_cable_coords_x,
            wave_export_cable_coords_y,
            cable_color,
            zorder=0,
        )
        ax[1, 0].plot(
            wave_export_cable_coords_x,
            wave_export_cable_coords_y,
            cable_color,
            zorder=0,
        )

    ax[0, 0].set(xlim=[0, 400], ylim=[0, 300])
    ax[0, 0].set(aspect="equal")

    allpoints = cable_array_points.flatten()
    allpoints = allpoints[~np.isnan(allpoints)]

    roundto = -3
    ax[0, 1].set(
        xlim=[
            round(np.min(allpoints - 6000), ndigits=roundto),
            round(np.max(allpoints + 6000), ndigits=roundto),
        ],
        ylim=[
            round(np.min(turbine_y - 1000), ndigits=roundto),
            round(np.max(turbine_y + 4000), ndigits=roundto),
        ],
    )
    ax[0, 1].autoscale()
    ax[0, 1].set(aspect="equal")
    ax[0, 1].xaxis.set_major_locator(ticker.MultipleLocator(2000))
    ax[0, 1].yaxis.set_major_locator(ticker.MultipleLocator(1000))

    roundto = -2
    ax[1, 0].set(
        xlim=[
            round(substation_x - 400, ndigits=roundto),
            round(substation_x + 100, ndigits=roundto),
        ],
        ylim=[
            round(substation_y - 200, ndigits=roundto),
            round(substation_y + 200, ndigits=roundto),
        ],
    )
    ax[1, 0].set(aspect="equal")

    tower_buffer0 = 10
    tower_buffer1 = 10
    roundto = -1
    ax[1, 1].set(
        xlim=[
            round(
                turbine_x[0] - tower_base_radius - tower_buffer0 - 50, ndigits=roundto
            ),
            round(
                turbine_x[0] + tower_base_radius + 3 * tower_buffer1, ndigits=roundto
            ),
        ],
        ylim=[
            round(
                turbine_y[0] - tower_base_radius - 2 * tower_buffer0, ndigits=roundto
            ),
            round(
                turbine_y[0] + tower_base_radius + 4 * tower_buffer1, ndigits=roundto
            ),
        ],
    )
    ax[1, 1].set(aspect="equal")
    ax[1, 1].xaxis.set_major_locator(ticker.MultipleLocator(10))
    ax[1, 1].yaxis.set_major_locator(ticker.MultipleLocator(10))
    # ax[0,1].legend(frameon=False)
    # ax[0,1].axis('off')

    labels = [
        "(a) Onshore plant",
        "(b) Offshore plant",
        "(c) Equipment platform and substation",
        "(d) NW-most wind turbine",
    ]
    for axi, label in zip(ax.flatten(), labels):
        axi.legend(frameon=False)  # , ncol=2, loc="best")
        axi.set(xlabel="Easting (m)", ylabel="Northing (m)")
        axi.set_title(label, loc="left")
        # axi.spines[['right', 'top']].set_visible(False)

    ## save the plot
    plt.tight_layout()
    if save_plots:
        savepath = "figures/layout/"
        if not os.path.exists(savepath):
            os.mkdir(savepath)
        plt.savefig(
            savepath + "plant_layout_%i.png" % (plant_design_number), transparent=True
        )
    if show_plots:
        plt.show()
    return 0


def save_power_series(
    hybrid_plant: HoppInterface.system, ax=None, simulation_length=8760
):

    if ax == None:
        fig, ax = plt.subplots(1)

    output = {}
    if hybrid_plant.pv:
        solar_plant_power = np.array(
            hybrid_plant.pv.generation_profile[0:simulation_length]
        )
        output.update({"pv": solar_plant_power})
    if hybrid_plant.wind:
        wind_plant_power = np.array(
            hybrid_plant.wind.generation_profile[0:simulation_length]
        )
        output.update({"wind": wind_plant_power})
    if hybrid_plant.wave:
        wave_plant_power = np.array(
            hybrid_plant.wave.generation_profile[0:simulation_length]
        )
        output.update({"wave": wave_plant_power})
    if hybrid_plant.battery:
        battery_power_out = hybrid_plant.battery.outputs.dispatch_P
        output.update({"battery": battery_power_out})

    df = pd.DataFrame.from_dict(output)

    filepath = os.path.abspath("./data/production/")
    if not os.path.exists(filepath):
        os.makedirs(filepath)

    df.to_csv(os.path.join(filepath, "power_series.csv"))

    return 0


# set up function to post-process HOPP results
def post_process_simulation(
    lcoe,
    lcoh,
    pf_lcoh,
    pf_lcoe,
    hopp_results,
    electrolyzer_physics_results,
    hopp_config,
    greenheart_config,
    orbit_config,
    h2_storage_results,
    capex_breakdown,
    opex_breakdown,
    wind_cost_results,
    platform_results,
    desal_results,
    design_scenario,
    plant_design_number,
    incentive_option,
    solver_results=[],
    show_plots=False,
    save_plots=False,
    verbose=False,
):  # , lcoe, lcoh, lcoh_with_grid, lcoh_grid_only):
    # colors (official NREL color palette https://brand.nrel.gov/content/index/guid/color_palette?parent=61)
    colors = [
        "#0079C2",
        "#00A4E4",
        "#F7A11A",
        "#FFC423",
        "#5D9732",
        "#8CC63F",
        "#5E6A71",
        "#D1D5D8",
        "#933C06",
        "#D9531E",
    ]
    # load saved results

    # post process results
    if verbose:
        print("LCOE: ", round(lcoe * 1e3, 2), "$/MWh")
        print("LCOH: ", round(lcoh, 2), "$/kg")
        print(
            "hybrid electricity plant capacity factor: ",
            round(
                np.sum(hopp_results["combined_hybrid_power_production_hopp"])
                / (hopp_results["hybrid_plant"].system_capacity_kw.hybrid * 365 * 24),
                2,
            ),
        )
        print(
            "electrolyzer capacity factor: ",
            round(
                np.sum(electrolyzer_physics_results["power_to_electrolyzer_kw"])
                * 1e-3
                / (greenheart_config["electrolyzer"]["rating"] * 365 * 24),
                2,
            ),
        )
        print(
            "Electorlyzer CAPEX installed $/kW: ",
            round(
                capex_breakdown["electrolyzer"]
                / (greenheart_config["electrolyzer"]["rating"] * 1e3),
                2,
            ),
        )

    if show_plots or save_plots:
        visualize_plant(
            hopp_config,
            greenheart_config,
            wind_cost_results,
            hopp_results,
            platform_results,
            desal_results,
            h2_storage_results,
            electrolyzer_physics_results,
            design_scenario,
            colors,
            plant_design_number,
            show_plots=show_plots,
            save_plots=save_plots,
        )
    savepaths = ["data", "data/lcoe", "data/lcoh"]
    for sp in savepaths:
        if not os.path.exists(sp):
            os.mkdir(sp)
    pf_lcoh.get_cost_breakdown().to_csv(
        "data/lcoh/cost_breakdown_lcoh_design%i_incentive%i_%sstorage.csv"
        % (
            plant_design_number,
            incentive_option,
            greenheart_config["h2_storage"]["type"],
        )
    )
    pf_lcoe.get_cost_breakdown().to_csv(
        "data/lcoe/cost_breakdown_lcoe_design%i_incentive%i_%sstorage.csv"
        % (
            plant_design_number,
            incentive_option,
            greenheart_config["h2_storage"]["type"],
        )
    )

    # create dataframe for saving all the stuff
    greenheart_config["design_scenario"] = design_scenario
    greenheart_config["plant_design_number"] = plant_design_number
    greenheart_config["incentive_options"] = incentive_option

    # save power usage data
    if len(solver_results) > 0:
        hours = len(hopp_results["combined_hybrid_power_production_hopp"])
        annual_energy_breakdown = {
            "electricity_generation_kwh": sum(
                hopp_results["combined_hybrid_power_production_hopp"]
            ),
            "electrolyzer_kwh": sum(
                electrolyzer_physics_results["power_to_electrolyzer_kw"]
            ),
            "renewable_kwh": solver_results[0] * hours,
            "grid_power_kwh": solver_results[1] * hours,
            "desal_kwh": solver_results[2] * hours,
            "h2_transport_compressor_power_kwh": solver_results[3] * hours,
            "h2_storage_power_kwh": solver_results[4] * hours,
        }

    ######################### save detailed ORBIT cost information
<<<<<<< HEAD
    if wind_cost_results.orbit_project:
        _, orbit_capex_breakdown, wind_capex_multiplier = adjust_orbit_costs(
            orbit_project=wind_cost_results.orbit_project,
            greenheart_config=greenheart_config,
        )

        # orbit_capex_breakdown["Onshore Substation"] = orbit_project.phases["ElectricalDesign"].onshore_cost
        # discount ORBIT cost information
        for key in orbit_capex_breakdown:
            orbit_capex_breakdown[key] = -npf.fv(
                greenheart_config["finance_parameters"]["general_inflation"],
                greenheart_config["project_parameters"]["cost_year"]
                - greenheart_config["finance_parameters"]["discount_years"]["wind"],
                0.0,
                orbit_capex_breakdown[key],
            )

        # save ORBIT cost information
        ob_df = pd.DataFrame(orbit_capex_breakdown, index=[0]).transpose()
        savedir = "data/orbit_costs/"
        if not os.path.exists(savedir):
            os.makedirs(savedir)
        ob_df.to_csv(
            savedir
            + "orbit_cost_breakdown_lcoh_design%i_incentive%i_%sstorage.csv"
            % (
                plant_design_number,
                incentive_option,
                greenheart_config["h2_storage"]["type"],
            )
=======
    _, orbit_capex_breakdown, wind_capex_multiplier = adjust_orbit_costs(
        orbit_project=wind_cost_results.orbit_project,
        greenheart_config=greenheart_config,
    )

    # orbit_capex_breakdown["Onshore Substation"] = orbit_project.phases["ElectricalDesign"].onshore_cost
    # discount ORBIT cost information
    for key in orbit_capex_breakdown:
        orbit_capex_breakdown[key] = -npf.fv(
            greenheart_config["finance_parameters"]["costing_general_inflation"],
            greenheart_config["project_parameters"]["cost_year"]
            - greenheart_config["finance_parameters"]["discount_years"]["wind"],
            0.0,
            orbit_capex_breakdown[key],
>>>>>>> 17d1ac92
        )
        ###############################

<<<<<<< HEAD
        ###################### Save export system breakdown from ORBIT ###################

        _, orbit_capex_breakdown, wind_capex_multiplier = adjust_orbit_costs(
            orbit_project=wind_cost_results.orbit_project,
            greenheart_config=greenheart_config,
        )

        onshore_substation_costs = (
            wind_cost_results.orbit_project.phases["ElectricalDesign"].onshore_cost
            * wind_capex_multiplier
        )

        orbit_capex_breakdown["Export System Installation"] -= onshore_substation_costs

        orbit_capex_breakdown["Onshore Substation and Installation"] = (
            onshore_substation_costs
        )

        # discount ORBIT cost information
        for key in orbit_capex_breakdown:
            orbit_capex_breakdown[key] = -npf.fv(
                greenheart_config["finance_parameters"]["general_inflation"],
                greenheart_config["project_parameters"]["cost_year"]
                - greenheart_config["finance_parameters"]["discount_years"]["wind"],
                0.0,
                orbit_capex_breakdown[key],
            )

        # save ORBIT cost information
        ob_df = pd.DataFrame(orbit_capex_breakdown, index=[0]).transpose()
        savedir = "data/orbit_costs/"
        if not os.path.exists(savedir):
            os.makedirs(savedir)
        ob_df.to_csv(
            savedir
            + "orbit_cost_breakdown_with_onshore_substation_lcoh_design%i_incentive%i_%sstorage.csv"
            % (
                plant_design_number,
                incentive_option,
                greenheart_config["h2_storage"]["type"],
            )
        )
=======
    # save ORBIT cost information
    ob_df = pd.DataFrame(orbit_capex_breakdown, index=[0]).transpose()
    savedir = "data/orbit_costs/"
    if not os.path.exists(savedir):
        os.makedirs(savedir)
    ob_df.to_csv(
        savedir
        + "orbit_cost_breakdown_lcoh_design%i_incentive%i_%sstorage.csv"
        % (
            plant_design_number,
            incentive_option,
            greenheart_config["h2_storage"]["type"],
        )
    )
    ###############################

    ###################### Save export system breakdown from ORBIT ###################

    _, orbit_capex_breakdown, wind_capex_multiplier = adjust_orbit_costs(
        orbit_project=wind_cost_results.orbit_project,
        greenheart_config=greenheart_config,
    )

    onshore_substation_costs = (
        wind_cost_results.orbit_project.phases["ElectricalDesign"].onshore_cost
        * wind_capex_multiplier
    )

    orbit_capex_breakdown["Export System Installation"] -= onshore_substation_costs

    orbit_capex_breakdown["Onshore Substation and Installation"] = (
        onshore_substation_costs
    )

    # discount ORBIT cost information
    for key in orbit_capex_breakdown:
        orbit_capex_breakdown[key] = -npf.fv(
            greenheart_config["finance_parameters"]["costing_general_inflation"],
            greenheart_config["project_parameters"]["cost_year"]
            - greenheart_config["finance_parameters"]["discount_years"]["wind"],
            0.0,
            orbit_capex_breakdown[key],
        )

    # save ORBIT cost information
    ob_df = pd.DataFrame(orbit_capex_breakdown, index=[0]).transpose()
    savedir = "data/orbit_costs/"
    if not os.path.exists(savedir):
        os.makedirs(savedir)
    ob_df.to_csv(
        savedir
        + "orbit_cost_breakdown_with_onshore_substation_lcoh_design%i_incentive%i_%sstorage.csv"
        % (
            plant_design_number,
            incentive_option,
            greenheart_config["h2_storage"]["type"],
        )
    )
>>>>>>> 17d1ac92

    ##################################################################################
    if (
        hasattr(hopp_results["hybrid_plant"], "dispatch_builder")
        and hopp_results["hybrid_plant"].battery
    ):
        savedir = "figures/production/"
        if not os.path.exists(savedir):
            os.makedirs(savedir)
        plot_tools.plot_generation_profile(
            hopp_results["hybrid_plant"],
            start_day=0,
            n_days=10,
            plot_filename=os.path.abspath(
                "./figures/production/generation_profile.pdf"
            ),
            font_size=14,
            power_scale=1 / 1000,
            solar_color="r",
            wind_color="b",
            wave_color="g",
            discharge_color="b",
            charge_color="r",
            gen_color="g",
            price_color="r",
            show_price=False,
        )
    else:
        print(
            "generation profile not plotted because HoppInterface does not have a 'dispatch_builder'"
        )

    # save production information
    save_power_series(hopp_results["hybrid_plant"])

    return annual_energy_breakdown<|MERGE_RESOLUTION|>--- conflicted
+++ resolved
@@ -47,16 +47,6 @@
     # load eco inputs
     greenheart_config = load_yaml(filename_greenheart_config)
 
-<<<<<<< HEAD
-    # check that orbit and hopp inputs are compatible
-    if (
-        orbit_config["plant"]["capacity"]
-        != hopp_config["technologies"]["wind"]["num_turbines"]
-        * hopp_config["technologies"]["wind"]["turbine_rating_kw"]
-        * 1e-3
-    ):
-        raise (ValueError("Provided ORBIT and HOPP wind plant capacities do not match"))
-=======
     ################ load plant inputs from yaml
     if filename_orbit_config != None:
         orbit_config = orbit.load_config(filename_orbit_config)
@@ -77,7 +67,6 @@
             raise (
                 ValueError("Provided ORBIT and HOPP wind plant capacities do not match")
             )
->>>>>>> 17d1ac92
 
     # update floris_config file with correct input from other files
     # load floris inputs
@@ -99,23 +88,6 @@
             print(key, ": ", turbine_config[key])
 
     ############## provide custom layout for ORBIT and FLORIS if desired
-<<<<<<< HEAD
-
-    if orbit_config["plant"]["layout"] == "custom":
-        # generate ORBIT config from floris layout
-        for i, x in enumerate(floris_config["farm"]["layout_x"]):
-            floris_config["farm"]["layout_x"][i] = x + 400
-
-        layout_config, layout_data_location = convert_layout_from_floris_for_orbit(
-            floris_config["farm"]["layout_x"],
-            floris_config["farm"]["layout_y"],
-            save_config=True,
-        )
-
-        # update orbit_config with custom layout
-        # orbit_config = orbit.core.library.extract_library_data(orbit_config, additional_keys=layout_config)
-        orbit_config["array_system_design"]["location_data"] = layout_data_location
-=======
     if filename_orbit_config != None:
         if orbit_config["plant"]["layout"] == "custom":
             # generate ORBIT config from floris layout
@@ -131,7 +103,6 @@
             # update orbit_config with custom layout
             # orbit_config = orbit.core.library.extract_library_data(orbit_config, additional_keys=layout_config)
             orbit_config["array_system_design"]["location_data"] = layout_data_location
->>>>>>> 17d1ac92
 
     # if hybrid plant, adjust hybrid plant capacity to include all technologies
     total_hybrid_plant_capacity_mw = 0.0
@@ -156,18 +127,6 @@
             )
 
     # initialize dict for hybrid plant
-<<<<<<< HEAD
-    if total_hybrid_plant_capacity_mw != orbit_config["plant"]["capacity"]:
-        orbit_hybrid_electrical_export_config = copy.deepcopy(orbit_config)
-        orbit_hybrid_electrical_export_config["plant"][
-            "capacity"
-        ] = total_hybrid_plant_capacity_mw
-        orbit_hybrid_electrical_export_config["plant"].pop(
-            "num_turbines"
-        )  # allow orbit to set num_turbines later based on the new hybrid capacity and turbine rating
-    else:
-        orbit_hybrid_electrical_export_config = {}
-=======
     if filename_orbit_config != None:
         if total_hybrid_plant_capacity_mw != orbit_config["plant"]["capacity"]:
             orbit_hybrid_electrical_export_config = copy.deepcopy(orbit_config)
@@ -179,19 +138,15 @@
             )  # allow orbit to set num_turbines later based on the new hybrid capacity and turbine rating
         else:
             orbit_hybrid_electrical_export_config = {}
->>>>>>> 17d1ac92
 
     if verbose:
         print(
             f"Total hybrid plant rating calculated: {total_hybrid_plant_capacity_mw} MW"
         )
-<<<<<<< HEAD
-=======
 
     if filename_orbit_config is None:
         orbit_config = None
         orbit_hybrid_electrical_export_config = {}
->>>>>>> 17d1ac92
 
     ############## return all inputs
 
@@ -326,13 +281,6 @@
     )  # ORBIT gives coordinates in km, convert to m
 
     # get turbine rotor diameter
-<<<<<<< HEAD
-    rotor_diameter = wind_cost_outputs.orbit_project.config["turbine"]["rotor_diameter"]  # in m
-    rotor_radius = rotor_diameter / 2.0
-
-    # get turbine tower base diameter
-    tower_base_diameter = wind_cost_outputs.orbit_project.config["turbine"]["tower"]["section_diameters"][
-=======
     rotor_diameter = wind_cost_outputs.orbit_project.config["turbine"][
         "rotor_diameter"
     ]  # in m
@@ -342,20 +290,12 @@
     tower_base_diameter = wind_cost_outputs.orbit_project.config["turbine"]["tower"][
         "section_diameters"
     ][
->>>>>>> 17d1ac92
         0
     ]  # in m
     tower_base_radius = tower_base_diameter / 2.0
 
     # get turbine locations
     turbine_x = (
-<<<<<<< HEAD
-        wind_cost_outputs.orbit_project.phases["ArraySystemDesign"].turbines_x.flatten() * 1e3
-    )  # ORBIT gives coordinates in km, convert to m
-    turbine_x = turbine_x[~np.isnan(turbine_x)]
-    turbine_y = (
-        wind_cost_outputs.orbit_project.phases["ArraySystemDesign"].turbines_y.flatten() * 1e3
-=======
         wind_cost_outputs.orbit_project.phases["ArraySystemDesign"].turbines_x.flatten()
         * 1e3
     )  # ORBIT gives coordinates in km, convert to m
@@ -363,7 +303,6 @@
     turbine_y = (
         wind_cost_outputs.orbit_project.phases["ArraySystemDesign"].turbines_y.flatten()
         * 1e3
->>>>>>> 17d1ac92
     )  # ORBIT gives coordinates in km, convert to m
     turbine_y = turbine_y[~np.isnan(turbine_y)]
 
@@ -406,13 +345,9 @@
 
     electrolyzer_area = electrolyzer_physics_results["equipment_footprint_m2"]
     if design_scenario["electrolyzer_location"] == "turbine":
-<<<<<<< HEAD
-        electrolyzer_area /= wind_cost_outputs.orbit_project.config["plant"]["num_turbines"]
-=======
         electrolyzer_area /= wind_cost_outputs.orbit_project.config["plant"][
             "num_turbines"
         ]
->>>>>>> 17d1ac92
     electrolyzer_side = np.sqrt(electrolyzer_area)
 
     # compressor side # not sized
@@ -938,14 +873,6 @@
     ## add battery
     if "battery" in hopp_config["technologies"].keys():
         if design_scenario["battery_location"] == "onshore":
-<<<<<<< HEAD
-            battery_side_y = np.sqrt(hopp_results["hybrid_plant"].battery.footprint_area)
-            battery_side_x = battery_side_y
-
-            batteryx = onshorex 
-            batteryy = onshorey + 2
-            
-=======
             battery_side_y = np.sqrt(
                 hopp_results["hybrid_plant"].battery.footprint_area
             )
@@ -954,7 +881,6 @@
             batteryx = onshorex
             batteryy = onshorey + 2
 
->>>>>>> 17d1ac92
             battery_patch = patches.Rectangle(
                 (batteryx, batteryy),
                 battery_side_x,
@@ -968,21 +894,13 @@
 
         elif design_scenario["battery_location"] == "platform":
             battery_side_y = equipment_platform_side_length
-<<<<<<< HEAD
-            battery_side_x = hopp_results["hybrid_plant"].battery.footprint_area/battery_side_y
+            battery_side_x = (
+                hopp_results["hybrid_plant"].battery.footprint_area / battery_side_y
+            )
 
             batteryx = equipment_platform_x - equipment_platform_side_length / 2
             batteryy = equipment_platform_y - equipment_platform_side_length / 2
-            
-=======
-            battery_side_x = (
-                hopp_results["hybrid_plant"].battery.footprint_area / battery_side_y
-            )
-
-            batteryx = equipment_platform_x - equipment_platform_side_length / 2
-            batteryy = equipment_platform_y - equipment_platform_side_length / 2
-
->>>>>>> 17d1ac92
+
             battery_patch = patches.Rectangle(
                 (batteryx, batteryy),
                 battery_side_x,
@@ -1319,7 +1237,6 @@
         }
 
     ######################### save detailed ORBIT cost information
-<<<<<<< HEAD
     if wind_cost_results.orbit_project:
         _, orbit_capex_breakdown, wind_capex_multiplier = adjust_orbit_costs(
             orbit_project=wind_cost_results.orbit_project,
@@ -1330,7 +1247,7 @@
         # discount ORBIT cost information
         for key in orbit_capex_breakdown:
             orbit_capex_breakdown[key] = -npf.fv(
-                greenheart_config["finance_parameters"]["general_inflation"],
+                greenheart_config["finance_parameters"]["costing_general_inflation"],
                 greenheart_config["project_parameters"]["cost_year"]
                 - greenheart_config["finance_parameters"]["discount_years"]["wind"],
                 0.0,
@@ -1350,26 +1267,9 @@
                 incentive_option,
                 greenheart_config["h2_storage"]["type"],
             )
-=======
-    _, orbit_capex_breakdown, wind_capex_multiplier = adjust_orbit_costs(
-        orbit_project=wind_cost_results.orbit_project,
-        greenheart_config=greenheart_config,
-    )
-
-    # orbit_capex_breakdown["Onshore Substation"] = orbit_project.phases["ElectricalDesign"].onshore_cost
-    # discount ORBIT cost information
-    for key in orbit_capex_breakdown:
-        orbit_capex_breakdown[key] = -npf.fv(
-            greenheart_config["finance_parameters"]["costing_general_inflation"],
-            greenheart_config["project_parameters"]["cost_year"]
-            - greenheart_config["finance_parameters"]["discount_years"]["wind"],
-            0.0,
-            orbit_capex_breakdown[key],
->>>>>>> 17d1ac92
         )
         ###############################
 
-<<<<<<< HEAD
         ###################### Save export system breakdown from ORBIT ###################
 
         _, orbit_capex_breakdown, wind_capex_multiplier = adjust_orbit_costs(
@@ -1391,7 +1291,7 @@
         # discount ORBIT cost information
         for key in orbit_capex_breakdown:
             orbit_capex_breakdown[key] = -npf.fv(
-                greenheart_config["finance_parameters"]["general_inflation"],
+                greenheart_config["finance_parameters"]["costing_general_inflation"],
                 greenheart_config["project_parameters"]["cost_year"]
                 - greenheart_config["finance_parameters"]["discount_years"]["wind"],
                 0.0,
@@ -1412,66 +1312,6 @@
                 greenheart_config["h2_storage"]["type"],
             )
         )
-=======
-    # save ORBIT cost information
-    ob_df = pd.DataFrame(orbit_capex_breakdown, index=[0]).transpose()
-    savedir = "data/orbit_costs/"
-    if not os.path.exists(savedir):
-        os.makedirs(savedir)
-    ob_df.to_csv(
-        savedir
-        + "orbit_cost_breakdown_lcoh_design%i_incentive%i_%sstorage.csv"
-        % (
-            plant_design_number,
-            incentive_option,
-            greenheart_config["h2_storage"]["type"],
-        )
-    )
-    ###############################
-
-    ###################### Save export system breakdown from ORBIT ###################
-
-    _, orbit_capex_breakdown, wind_capex_multiplier = adjust_orbit_costs(
-        orbit_project=wind_cost_results.orbit_project,
-        greenheart_config=greenheart_config,
-    )
-
-    onshore_substation_costs = (
-        wind_cost_results.orbit_project.phases["ElectricalDesign"].onshore_cost
-        * wind_capex_multiplier
-    )
-
-    orbit_capex_breakdown["Export System Installation"] -= onshore_substation_costs
-
-    orbit_capex_breakdown["Onshore Substation and Installation"] = (
-        onshore_substation_costs
-    )
-
-    # discount ORBIT cost information
-    for key in orbit_capex_breakdown:
-        orbit_capex_breakdown[key] = -npf.fv(
-            greenheart_config["finance_parameters"]["costing_general_inflation"],
-            greenheart_config["project_parameters"]["cost_year"]
-            - greenheart_config["finance_parameters"]["discount_years"]["wind"],
-            0.0,
-            orbit_capex_breakdown[key],
-        )
-
-    # save ORBIT cost information
-    ob_df = pd.DataFrame(orbit_capex_breakdown, index=[0]).transpose()
-    savedir = "data/orbit_costs/"
-    if not os.path.exists(savedir):
-        os.makedirs(savedir)
-    ob_df.to_csv(
-        savedir
-        + "orbit_cost_breakdown_with_onshore_substation_lcoh_design%i_incentive%i_%sstorage.csv"
-        % (
-            plant_design_number,
-            incentive_option,
-            greenheart_config["h2_storage"]["type"],
-        )
-    )
->>>>>>> 17d1ac92
 
     ##################################################################################
     if (
