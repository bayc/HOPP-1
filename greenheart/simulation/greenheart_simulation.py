# general imports
import os
from typing import Optional

import numpy as np
import pandas as pd
from greenheart.simulation.technologies.ammonia.ammonia import (
    run_ammonia_full_model,
)

from greenheart.simulation.technologies.steel.steel import (
    run_steel_full_model,
)

pd.options.mode.chained_assignment = None  # default='warn'

# visualization imports
import matplotlib.pyplot as plt

# HOPP imports
import greenheart.tools.eco.electrolysis as he_elec
import greenheart.tools.eco.finance as he_fin
import greenheart.tools.eco.hopp_mgmt as he_hopp
import greenheart.tools.eco.utilities as he_util
import greenheart.tools.eco.hydrogen_mgmt as he_h2


# set up function to run base line case
def run_simulation(
    filename_hopp_config: str,
    filename_greenheart_config: str,
    filename_turbine_config: str,
    filename_orbit_config: str,
    filename_floris_config: str,
    electrolyzer_rating_mw: Optional[float] = None,
    solar_rating: Optional[float] = None,
    battery_capacity_kw: Optional[float] = None,
    battery_capacity_kwh: Optional[float] = None,
    wind_rating: Optional[float] = None,
    verbose: bool = False,
    show_plots: bool = False,
    save_plots: bool = False,
    use_profast: bool = True,
    post_processing: bool = True,
    storage_type: Optional[str] = None,
    incentive_option: int = 1,
    plant_design_scenario: int = 1,
    output_level: int = 1,
    grid_connection: Optional[bool] = None,
):

    # load inputs as needed
    (
        hopp_config,
        greenheart_config,
        orbit_config,
        turbine_config,
        floris_config,
        orbit_hybrid_electrical_export_config,
    ) = he_util.get_inputs(
        filename_hopp_config,
        filename_greenheart_config,
        filename_orbit_config=filename_orbit_config,
        filename_floris_config=filename_floris_config,
        filename_turbine_config=filename_turbine_config,
        verbose=verbose,
        show_plots=show_plots,
        save_plots=save_plots,
    )

    if electrolyzer_rating_mw != None:
        greenheart_config["electrolyzer"]["flag"] = True
        greenheart_config["electrolyzer"]["rating"] = electrolyzer_rating_mw

    if solar_rating != None:
        hopp_config["site"]["solar"] = True
        hopp_config["technologies"]["pv"]["system_capacity_kw"] = solar_rating

    if battery_capacity_kw != None:
        hopp_config["site"]["battery"]["flag"] = True
        hopp_config["technologies"]["battery"][
            "system_capacity_kw"
        ] = battery_capacity_kw

    if battery_capacity_kwh != None:
        hopp_config["site"]["battery"]["flag"] = True
        hopp_config["technologies"]["battery"][
            "system_capacity_kwh"
        ] = battery_capacity_kwh

    if storage_type != None:
        greenheart_config["h2_storage"]["type"] = storage_type

    if wind_rating != None:
        orbit_config["plant"]["capacity"] = int(wind_rating * 1e-3)
        orbit_config["plant"]["num_turbines"] = int(
            wind_rating * 1e-3 / turbine_config["turbine_rating"]
        )
        hopp_config["technologies"]["wind"]["num_turbines"] = orbit_config["plant"][
            "num_turbines"
        ]

    if grid_connection != None:
        greenheart_config["project_parameters"]["grid_connection"] = grid_connection
        if grid_connection:
            hopp_config["technologies"]["grid"]["interconnect_kw"] = (
                orbit_config["plant"]["capacity"] * 1e6
            )

    # 7 scenarios, 3 discrete variables
    design_scenario = greenheart_config["plant_design"][
        "scenario%s" % (plant_design_scenario)
    ]
    design_scenario["id"] = plant_design_scenario

    # if design_scenario["h2_storage_location"] == "turbine":
    #     plant_config["h2_storage"]["type"] = "turbine"

    # run orbit for wind plant construction and other costs
    ## TODO get correct weather (wind, wave) inputs for ORBIT input (possibly via ERA5)
    orbit_project, orbit_hybrid_electrical_export_project = he_fin.run_orbit(
        orbit_config,
        weather=None,
        verbose=verbose,
        orbit_hybrid_electrical_export_config=orbit_hybrid_electrical_export_config,
    )

    # setup HOPP model
    # hopp_site, hopp_technologies, hopp_scenario, hopp_h2_args = he_hopp.setup_hopp(hopp_config, greenheart_config, orbit_config, turbine_config, orbit_project, floris_config, show_plots=show_plots, save_plots=save_plots)
    hopp_config, hopp_site = he_hopp.setup_hopp(
        hopp_config,
        greenheart_config,
        orbit_config,
        turbine_config,
        orbit_project,
        floris_config,
        show_plots=show_plots,
        save_plots=save_plots,
    )

    # run HOPP model
    # hopp_results = he_hopp.run_hopp(hopp_site, hopp_technologies, hopp_scenario, hopp_h2_args, verbose=verbose)
    hopp_results = he_hopp.run_hopp(
        hopp_config,
        hopp_site,
        project_lifetime=orbit_config["project_parameters"]["project_lifetime"],
        verbose=verbose,
    )

    # this portion of the system is inside a function so we can use a solver to determine the correct energy availability for h2 production
    def energy_internals(
        hopp_results=hopp_results,
        orbit_project=orbit_project,
        design_scenario=design_scenario,
        orbit_config=orbit_config,
        hopp_config=hopp_config,
        greenheart_config=greenheart_config,
        turbine_config=turbine_config,
        wind_resource=hopp_site.wind_resource,
        verbose=verbose,
        show_plots=show_plots,
        save_plots=save_plots,
        solver=True,
        power_for_peripherals_kw_in=0.0,
        breakdown=False,
    ):

        hopp_results_internal = dict(hopp_results)

        # set energy input profile
        ### subtract peripheral power from supply to get what is left for electrolyzer
        remaining_power_profile_in = np.zeros_like(
            hopp_results["combined_hybrid_power_production_hopp"]
        )

        high_count = sum(
            np.asarray(hopp_results["combined_hybrid_power_production_hopp"])
            >= power_for_peripherals_kw_in
        )
        total_peripheral_energy = power_for_peripherals_kw_in * 365 * 24
        distributed_peripheral_power = total_peripheral_energy / high_count
        for i in range(len(hopp_results["combined_hybrid_power_production_hopp"])):
            r = (
                hopp_results["combined_hybrid_power_production_hopp"][i]
                - distributed_peripheral_power
            )
            if r > 0:
                remaining_power_profile_in[i] = r

        hopp_results_internal["combined_hybrid_power_production_hopp"] = tuple(
            remaining_power_profile_in
        )

        # run electrolyzer physics model
        electrolyzer_physics_results = he_elec.run_electrolyzer_physics(
            hopp_results_internal,
            orbit_config["project_parameters"]["project_lifetime"],
            greenheart_config,
            wind_resource,
            design_scenario,
            show_plots=show_plots,
            save_plots=save_plots,
            verbose=verbose,
        )

        # run electrolyzer cost model
        electrolyzer_cost_results = he_elec.run_electrolyzer_cost(
            electrolyzer_physics_results,
            orbit_config,
            hopp_config,
            greenheart_config,
            design_scenario,
            verbose=verbose,
        )

        desal_results = he_elec.run_desal(
            orbit_config, electrolyzer_physics_results, design_scenario, verbose
        )

        # run array system model
        h2_pipe_array_results = he_h2.run_h2_pipe_array(
            orbit_config,
            orbit_project,
            electrolyzer_physics_results,
            design_scenario,
            verbose,
        )

        # compressor #TODO size correctly
        h2_transport_compressor, h2_transport_compressor_results = (
            he_h2.run_h2_transport_compressor(
                greenheart_config,
                electrolyzer_physics_results,
                design_scenario,
                verbose=verbose,
            )
        )

        # transport pipeline
        h2_transport_pipe_results = he_h2.run_h2_transport_pipe(
            orbit_config,
            greenheart_config,
            electrolyzer_physics_results,
            design_scenario,
            verbose=verbose,
        )

        # pressure vessel storage
        pipe_storage, h2_storage_results = he_h2.run_h2_storage(
            orbit_config,
            greenheart_config,
            turbine_config,
            electrolyzer_physics_results,
            design_scenario,
            verbose=verbose,
        )

        total_energy_available = np.sum(
            hopp_results["combined_hybrid_power_production_hopp"]
        )

        ### get all energy non-electrolyzer usage in kw
        desal_power_kw = desal_results["power_for_desal_kw"]

        h2_transport_compressor_power_kw = h2_transport_compressor_results[
            "compressor_power"
        ]  # kW

        h2_storage_energy_kwh = h2_storage_results["storage_energy"]
        h2_storage_power_kw = h2_storage_energy_kwh * (1.0 / (365 * 24))

        # if transport is not HVDC and h2 storage is on shore, then power the storage from the grid
        if (design_scenario["transportation"] == "pipeline") and (
            design_scenario["h2_storage_location"] == "onshore"
        ):
            total_accessory_power_renewable_kw = (
                desal_power_kw + h2_transport_compressor_power_kw
            )
            total_accessory_power_grid_kw = h2_storage_power_kw
        else:
            total_accessory_power_renewable_kw = (
                desal_power_kw + h2_transport_compressor_power_kw + h2_storage_power_kw
            )
            total_accessory_power_grid_kw = 0.0

        ### subtract peripheral power from supply to get what is left for electrolyzer and also get grid power
        remaining_power_profile = np.zeros_like(
            hopp_results["combined_hybrid_power_production_hopp"]
        )
        grid_power_profile = np.zeros_like(
            hopp_results["combined_hybrid_power_production_hopp"]
        )
        for i in range(len(hopp_results["combined_hybrid_power_production_hopp"])):
            r = (
                hopp_results["combined_hybrid_power_production_hopp"][i]
                - total_accessory_power_renewable_kw
            )
            grid_power_profile[i] = total_accessory_power_grid_kw
            if r > 0:
                remaining_power_profile[i] = r

        if verbose and not solver:
            print("\nEnergy/Power Results:")
            print("Supply (MWh): ", total_energy_available)
            print("Desal (kW): ", desal_power_kw)
            print("Transport compressor (kW): ", h2_transport_compressor_power_kw)
            print("Storage compression, refrigeration, etc (kW): ", h2_storage_power_kw)
            # print("Difference: ", total_energy_available/(365*24) - np.sum(remaining_power_profile)/(365*24) - total_accessory_power_renewable_kw)

        if (show_plots or save_plots) and not solver:
            fig, ax = plt.subplots(1)
            plt.plot(
                np.asarray(hopp_results["combined_hybrid_power_production_hopp"])
                * 1e-6,
                label="Total Energy Available",
            )
            plt.plot(
                remaining_power_profile * 1e-6,
                label="Energy Available for Electrolysis",
            )
            plt.xlabel("Hour")
            plt.ylabel("Power (GW)")
            plt.tight_layout()
            if save_plots:
                savepath = "figures/power_series/"
                if not os.path.exists(savepath):
                    os.makedirs(savepath)
                plt.savefig(
                    savepath + "power_%i.png" % (design_scenario["id"]),
                    transparent=True,
                )
            if show_plots:
                plt.show()
        if solver:
            if breakdown:
                return (
                    total_accessory_power_renewable_kw,
                    total_accessory_power_grid_kw,
                    desal_power_kw,
                    h2_transport_compressor_power_kw,
                    h2_storage_power_kw,
                    remaining_power_profile,
                )
            else:
                return total_accessory_power_renewable_kw
        else:
            return (
                electrolyzer_physics_results,
                electrolyzer_cost_results,
                desal_results,
                h2_pipe_array_results,
                h2_transport_compressor,
                h2_transport_compressor_results,
                h2_transport_pipe_results,
                pipe_storage,
                h2_storage_results,
                total_accessory_power_renewable_kw,
                total_accessory_power_grid_kw,
                remaining_power_profile,
            )

    # define function to provide to the brent solver
    def energy_residual_function(power_for_peripherals_kw_in):

        # get results for current design
        power_for_peripherals_kw_out = energy_internals(
            power_for_peripherals_kw_in=power_for_peripherals_kw_in,
            solver=True,
            verbose=False,
        )

        # collect residual
        power_residual = power_for_peripherals_kw_out - power_for_peripherals_kw_in

        return power_residual

    def simple_solver(initial_guess=0.0):

        # get results for current design
        (
            total_accessory_power_renewable_kw,
            total_accessory_power_grid_kw,
            desal_power_kw,
            h2_transport_compressor_power_kw,
            h2_storage_power_kw,
            remaining_power_profile,
        ) = energy_internals(
            power_for_peripherals_kw_in=initial_guess,
            solver=True,
            verbose=False,
            breakdown=True,
        )

        return (
            total_accessory_power_renewable_kw,
            total_accessory_power_grid_kw,
            desal_power_kw,
            h2_transport_compressor_power_kw,
            h2_storage_power_kw,
        )

    #################### solving for energy needed for non-electrolyzer components ####################################
    # this approach either exactly over over-estimates the energy needed for non-electrolyzer components
    solver_results = simple_solver(0)
    solver_result = solver_results[0]

    # # this is a check on the simple solver
    # print("\nsolver result: ", solver_result)
    # residual = energy_residual_function(solver_result)
    # print("\nresidual: ", residual)

    # this approach exactly sizes the energy needed for the non-electrolyzer components (according to the current models anyway)
    # solver_result = optimize.brentq(energy_residual_function, -10, 20000, rtol=1E-5)
    # OptimizeResult = optimize.root(energy_residual_function, 11E3, tol=1)
    # solver_result = OptimizeResult.x
    # solver_results = simple_solver(solver_result)
    # solver_result = solver_results[0]
    # print(solver_result)

    ##################################################################################################################

    # get results for final design
    (
        electrolyzer_physics_results,
        electrolyzer_cost_results,
        desal_results,
        h2_pipe_array_results,
        h2_transport_compressor,
        h2_transport_compressor_results,
        h2_transport_pipe_results,
        pipe_storage,
        h2_storage_results,
        total_accessory_power_renewable_kw,
        total_accessory_power_grid_kw,
        remaining_power_profile,
    ) = energy_internals(solver=False, power_for_peripherals_kw_in=solver_result)

    ## end solver loop here
    platform_results = he_h2.run_equipment_platform(
        hopp_config,
        greenheart_config,
        orbit_config,
        design_scenario,
        hopp_results,
        electrolyzer_physics_results,
        h2_storage_results,
        desal_results,
        verbose=verbose,
    )

    ################# OSW intermediate calculations" aka final financial calculations
    # does LCOE even make sense if we are only selling the H2? I think in this case LCOE should not be used, rather LCOH should be used. Or, we could use LCOE based on the electricity actually used for h2
    # I think LCOE is just being used to estimate the cost of the electricity used, but in this case we should just use the cost of the electricity generating plant since we are not selling to the grid. We
    # could build in a grid connection later such that we use LCOE for any purchased electricity and sell any excess electricity after H2 production
    # actually, I think this is what OSW is doing for LCOH

    # TODO double check full-system CAPEX
    capex, capex_breakdown = he_fin.run_capex(
        hopp_results,
        orbit_project,
        orbit_hybrid_electrical_export_project,
        electrolyzer_cost_results,
        h2_pipe_array_results,
        h2_transport_compressor_results,
        h2_transport_pipe_results,
        h2_storage_results,
        hopp_config,
        greenheart_config,
        orbit_config,
        design_scenario,
        desal_results,
        platform_results,
        verbose=verbose,
    )

    # TODO double check full-system OPEX
    opex_annual, opex_breakdown_annual = he_fin.run_opex(
        hopp_results,
        orbit_project,
        orbit_hybrid_electrical_export_project,
        electrolyzer_cost_results,
        h2_pipe_array_results,
        h2_transport_compressor_results,
        h2_transport_pipe_results,
        h2_storage_results,
        hopp_config,
        greenheart_config,
        orbit_config,
        desal_results,
        platform_results,
        verbose=verbose,
        total_export_system_cost=capex_breakdown["electrical_export_system"],
    )

    if verbose:
        print(
            "hybrid plant capacity factor: ",
            np.sum(hopp_results["combined_hybrid_power_production_hopp"])
            / (hopp_results["hybrid_plant"].system_capacity_kw.hybrid * 365 * 24),
        )

    steel_finance = None
    ammonia_finance = None

    if use_profast:
        lcoe, pf_lcoe = he_fin.run_profast_lcoe(
            greenheart_config,
            orbit_config,
            orbit_project,
            capex_breakdown,
            opex_breakdown_annual,
            hopp_results,
            incentive_option,
            design_scenario,
            verbose=verbose,
            show_plots=show_plots,
            save_plots=save_plots,
        )
        lcoh_grid_only, pf_grid_only = he_fin.run_profast_grid_only(
            greenheart_config,
            orbit_config,
            orbit_project,
            electrolyzer_physics_results,
            capex_breakdown,
            opex_breakdown_annual,
            hopp_results,
            design_scenario,
            total_accessory_power_renewable_kw,
            total_accessory_power_grid_kw,
            verbose=verbose,
            show_plots=show_plots,
            save_plots=save_plots,
        )
        lcoh, pf_lcoh = he_fin.run_profast_full_plant_model(
            greenheart_config,
            orbit_config,
            orbit_project,
            electrolyzer_physics_results,
            capex_breakdown,
            opex_breakdown_annual,
            hopp_results,
            incentive_option,
            design_scenario,
            total_accessory_power_renewable_kw,
            total_accessory_power_grid_kw,
            verbose=verbose,
            show_plots=show_plots,
            save_plots=save_plots,
        )

        hydrogen_amount_kgpy = electrolyzer_physics_results["H2_Results"][
            "hydrogen_annual_output"
        ]

        if "steel" in greenheart_config:
            if verbose:
                print("Running steel\n")

            # use lcoh from the electrolyzer model if it is not already in the config
            if "lcoh" not in greenheart_config["steel"]["finances"]:
                greenheart_config["steel"]["finances"]["lcoh"] = lcoh

            # use lcoh from the electrolyzer model if it is not already in the config
            if "lcoh" not in greenheart_config["steel"]["costs"]:
                greenheart_config["steel"]["costs"]["lcoh"] = lcoh

            # use the hydrogen amount from the electrolyzer physics model if it is not already in the config
            if "hydrogen_amount_kgpy" not in greenheart_config["steel"]["capacity"]:
                greenheart_config["steel"]["capacity"][
                    "hydrogen_amount_kgpy"
                ] = hydrogen_amount_kgpy

            _, _, steel_finance = run_steel_full_model(greenheart_config)

        if "ammonia" in greenheart_config:
            if verbose:
                print("Running ammonia\n")

            # use the hydrogen amount from the electrolyzer physics model if it is not already in the config
            if "hydrogen_amount_kgpy" not in greenheart_config["ammonia"]["capacity"]:
                greenheart_config["ammonia"]["capacity"][
                    "hydrogen_amount_kgpy"
                ] = hydrogen_amount_kgpy

            _, _, ammonia_finance = run_ammonia_full_model(greenheart_config)

    ################# end OSW intermediate calculations
    if post_processing:
        power_breakdown = he_util.post_process_simulation(
            lcoe,
            lcoh,
            pf_lcoh,
            pf_lcoe,
            hopp_results,
            electrolyzer_physics_results,
            hopp_config,
            greenheart_config,
            orbit_config,
            h2_storage_results,
            capex_breakdown,
            opex_breakdown_annual,
            orbit_project,
            platform_results,
            desal_results,
            design_scenario,
            plant_design_scenario,
            incentive_option,
            solver_results=solver_results,
            show_plots=show_plots,
            save_plots=save_plots,
            verbose=verbose,
        )  # , lcoe, lcoh, lcoh_with_grid, lcoh_grid_only)

    # return
    if output_level == 0:
        return 0
    elif output_level == 1:
        return lcoh
    elif output_level == 2:
        return (
            lcoh,
            lcoe,
            capex_breakdown,
            opex_breakdown_annual,
            pf_lcoh,
            electrolyzer_physics_results,
        )
    elif output_level == 3:
        return (
            lcoh,
            lcoe,
            capex_breakdown,
            opex_breakdown_annual,
            pf_lcoh,
            electrolyzer_physics_results,
            pf_lcoe,
            power_breakdown,
        )
    elif output_level == 4:
        return lcoe, lcoh, lcoh_grid_only
    elif output_level == 5:
<<<<<<< HEAD
        return lcoe, lcoh, lcoh_grid_only, hopp_results["hopp_interface"]
=======
        return lcoe, lcoh, steel_finance, ammonia_finance
>>>>>>> 77e049e4
    elif output_level == 6:
        return hopp_results, electrolyzer_physics_results, remaining_power_profile


def run_sweeps(simulate=False, verbose=True, show_plots=True, use_profast=True):

    if simulate:
        verbose = False
        show_plots = False
    if simulate:
        storage_types = ["none", "pressure_vessel", "pipe", "salt_cavern"]
        wind_ratings = [400]  # , 800, 1200] #[200, 400, 600, 800]

        for wind_rating in wind_ratings:
            ratings = np.linspace(
                round(0.2 * wind_rating, ndigits=0), 2 * wind_rating + 1, 50
            )
            for storage_type in storage_types:
                lcoh_array = np.zeros(len(ratings))
                for z in np.arange(0, len(ratings)):
                    lcoh_array[z] = run_simulation(
                        electrolyzer_rating_mw=ratings[z],
                        wind_rating=wind_rating,
                        verbose=verbose,
                        show_plots=show_plots,
                        use_profast=use_profast,
                        storage_type=storage_type,
                    )
                    print(lcoh_array)
                np.savetxt(
                    "data/lcoh_vs_rating_%s_storage_%sMWwindplant.txt"
                    % (storage_type, wind_rating),
                    np.c_[ratings, lcoh_array],
                )

    if show_plots:

        wind_ratings = [400, 800, 1200]  # [200, 400, 600, 800]
        indexes = [(0, 0), (0, 1), (1, 0), (1, 1)]
        fig, ax = plt.subplots(2, 2, sharex=True, sharey=True, figsize=(10, 6))

        for i in np.arange(0, len(wind_ratings)):
            wind_rating = wind_ratings[i]
            data_no_storage = np.loadtxt(
                "data/lcoh_vs_rating_none_storage_%sMWwindplant.txt" % (wind_rating)
            )
            data_pressure_vessel = np.loadtxt(
                "data/lcoh_vs_rating_pressure_vessel_storage_%sMWwindplant.txt"
                % (wind_rating)
            )
            data_salt_cavern = np.loadtxt(
                "data/lcoh_vs_rating_salt_cavern_storage_%sMWwindplant.txt"
                % (wind_rating)
            )
            data_pipe = np.loadtxt(
                "data/lcoh_vs_rating_pipe_storage_%sMWwindplant.txt" % (wind_rating)
            )

            ax[indexes[i]].plot(
                data_pressure_vessel[:, 0] / wind_rating,
                data_pressure_vessel[:, 1],
                label="Pressure Vessel",
            )
            ax[indexes[i]].plot(
                data_pipe[:, 0] / wind_rating, data_pipe[:, 1], label="Underground Pipe"
            )
            ax[indexes[i]].plot(
                data_salt_cavern[:, 0] / wind_rating,
                data_salt_cavern[:, 1],
                label="Salt Cavern",
            )
            ax[indexes[i]].plot(
                data_no_storage[:, 0] / wind_rating,
                data_no_storage[:, 1],
                "--k",
                label="No Storage",
            )

            ax[indexes[i]].scatter(
                data_pressure_vessel[np.argmin(data_pressure_vessel[:, 1]), 0]
                / wind_rating,
                np.min(data_pressure_vessel[:, 1]),
                color="k",
            )
            ax[indexes[i]].scatter(
                data_pipe[np.argmin(data_pipe[:, 1]), 0] / wind_rating,
                np.min(data_pipe[:, 1]),
                color="k",
            )
            ax[indexes[i]].scatter(
                data_salt_cavern[np.argmin(data_salt_cavern[:, 1]), 0] / wind_rating,
                np.min(data_salt_cavern[:, 1]),
                color="k",
            )
            ax[indexes[i]].scatter(
                data_no_storage[np.argmin(data_no_storage[:, 1]), 0] / wind_rating,
                np.min(data_no_storage[:, 1]),
                color="k",
                label="Optimal ratio",
            )

            ax[indexes[i]].legend(frameon=False, loc="best")

            ax[indexes[i]].set_xlim([0.2, 2.0])
            ax[indexes[i]].set_ylim([0, 25])

            ax[indexes[i]].annotate("%s MW Wind Plant" % (wind_rating), (0.6, 1.0))

        ax[1, 0].set_xlabel("Electrolyzer/Wind Plant Rating Ratio")
        ax[1, 1].set_xlabel("Electrolyzer/Wind Plant Rating Ratio")
        ax[0, 0].set_ylabel("LCOH ($/kg)")
        ax[1, 0].set_ylabel("LCOH ($/kg)")

        plt.tight_layout()
        plt.savefig("lcoh_vs_rating_ratio.pdf", transparent=True)
        plt.show()

    return 0


def run_policy_options_storage_types(
    verbose=True, show_plots=False, save_plots=False, use_profast=True
):

    storage_types = ["pressure_vessel", "pipe", "salt_cavern", "none"]
    policy_options = [1, 2, 3, 4, 5, 6, 7]

    lcoh_array = np.zeros((len(storage_types), len(policy_options)))
    for i, storage_type in enumerate(storage_types):
        for j, poption in enumerate(policy_options):
            lcoh_array[i, j] = run_simulation(
                storage_type=storage_type,
                incentive_option=poption,
                verbose=verbose,
                show_plots=show_plots,
                use_profast=use_profast,
            )
        print(lcoh_array)

    savepath = "results/"
    if not os.path.exists(savepath):
        os.makedirs(savepath)
    np.savetxt(
        savepath + "lcoh-with-policy.txt",
        np.c_[np.round(lcoh_array, decimals=2)],
        header="rows: %s, columns: %s"
        % ("".join(storage_types), "".join(str(p) for p in policy_options)),
        fmt="%.2f",
    )

    return 0


def run_policy_storage_design_options(
    verbose=False, show_plots=False, save_plots=False, use_profast=True
):

    design_scenarios = [1, 2, 3, 4, 5, 6, 7]
    policy_options = [1, 2, 3, 4, 5, 6, 7]
    storage_types = ["pressure_vessel", "pipe", "salt_cavern", "none"]

    design_series = []
    policy_series = []
    storage_series = []
    lcoh_series = []
    lcoe_series = []
    electrolyzer_capacity_factor_series = []
    annual_energy_breakdown_series = {
        "design": [],
        "policy": [],
        "storage": [],
        "wind_kwh": [],
        "renewable_kwh": [],
        "grid_power_kwh": [],
        "electrolyzer_kwh": [],
        "desal_kwh": [],
        "h2_transport_compressor_power_kwh": [],
        "h2_storage_power_kwh": [],
    }

    lcoh_array = np.zeros((len(design_scenarios), len(policy_options)))
    for i, design in enumerate(design_scenarios):
        for j, policy in enumerate(policy_options):
            for storage in storage_types:
                if storage != "pressure_vessel":  # and storage != "none"):
                    if design != 1 and design != 5 and design != 7:
                        print("skipping: ", design, " ", policy, " ", storage)
                        continue
                design_series.append(design)
                policy_series.append(policy)
                storage_series.append(storage)
                (
                    lcoh,
                    lcoe,
                    capex_breakdown,
                    opex_breakdown_annual,
                    pf_lcoh,
                    electrolyzer_physics_results,
                    pf_lcoe,
                    annual_energy_breakdown,
                ) = run_simulation(
                    storage_type=storage,
                    plant_design_scenario=design,
                    incentive_option=policy,
                    verbose=verbose,
                    show_plots=show_plots,
                    use_profast=use_profast,
                    output_level=3,
                )
                lcoh_series.append(lcoh)
                lcoe_series.append(lcoe)
                electrolyzer_capacity_factor_series.append(
                    electrolyzer_physics_results["capacity_factor"]
                )

                annual_energy_breakdown_series["design"].append(design)
                annual_energy_breakdown_series["policy"].append(policy)
                annual_energy_breakdown_series["storage"].append(storage)
                for key in annual_energy_breakdown.keys():
                    annual_energy_breakdown_series[key].append(
                        annual_energy_breakdown[key]
                    )

    savepath = "data/"
    if not os.path.exists(savepath):
        os.makedirs(savepath)
    df = pd.DataFrame.from_dict(
        {
            "Design": design_series,
            "Storage": storage_series,
            "Policy": policy_series,
            "LCOH [$/kg]": lcoh_series,
            "LCOE [$/kWh]": lcoe_series,
            "Electrolyzer capacity factor": electrolyzer_capacity_factor_series,
        }
    )
    df.to_csv(savepath + "design-storage-policy-lcoh.csv")

    df_energy = pd.DataFrame.from_dict(annual_energy_breakdown_series)
    df_energy.to_csv(savepath + "annual_energy_breakdown.csv")
    return 0


def run_design_options(
    verbose=False, show_plots=False, save_plots=False, incentive_option=1
):

    design_options = range(1, 8)  # 8
    scenario_lcoh = []
    scenario_lcoe = []
    scenario_capex_breakdown = []
    scenario_opex_breakdown_annual = []
    scenario_pf = []
    scenario_electrolyzer_physics = []

    for design in design_options:
        (
            lcoh,
            lcoe,
            capex_breakdown,
            opex_breakdown_annual,
            pf,
            electrolyzer_physics_results,
        ) = run_simulation(
            verbose=verbose,
            show_plots=show_plots,
            use_profast=True,
            incentive_option=incentive_option,
            plant_design_scenario=design,
            output_level=2,
        )
        scenario_lcoh.append(lcoh)
        scenario_lcoe.append(lcoe)
        scenario_capex_breakdown.append(capex_breakdown)
        scenario_opex_breakdown_annual.append(opex_breakdown_annual)
        scenario_pf.append(pf)
        scenario_electrolyzer_physics.append(electrolyzer_physics_results)
    df_aggregate = pd.DataFrame.from_dict(
        {
            "Design": [int(x) for x in design_options],
            "LCOH [$/kg]": scenario_lcoh,
            "LCOE [$/kWh]": scenario_lcoe,
        }
    )
    df_capex = pd.DataFrame(scenario_capex_breakdown)
    df_opex = pd.DataFrame(scenario_opex_breakdown_annual)

    df_capex.insert(0, "Design", design_options)
    df_opex.insert(0, "Design", design_options)

    # df_aggregate = df_aggregate.transpose()
    df_capex = df_capex.transpose()
    df_opex = df_opex.transpose()

    results_path = "./combined_results/"
    if not os.path.exists(results_path):
        os.mkdir(results_path)
    df_aggregate.to_csv(results_path + "metrics.csv")
    df_capex.to_csv(results_path + "capex.csv")
    df_opex.to_csv(results_path + "opex.csv")
    return 0


def run_storage_options():
    storage_types = ["pressure_vessel", "pipe", "salt_cavern", "none"]
    lcoe_list = []
    lcoh_list = []
    lcoh_with_grid_list = []
    lcoh_grid_only_list = []
    for storage_type in storage_types:
        lcoe, lcoh, _ = run_simulation(
            verbose=False,
            show_plots=False,
            save_plots=False,
            use_profast=True,
            incentive_option=1,
            plant_design_scenario=1,
            storage_type=storage_type,
            output_level=4,
            grid_connection=False,
        )
        lcoe_list.append(lcoe)
        lcoh_list.append(lcoh)

        # with grid
        _, lcoh_with_grid, lcoh_grid_only = run_simulation(
            verbose=False,
            show_plots=False,
            save_plots=False,
            use_profast=True,
            incentive_option=1,
            plant_design_scenario=1,
            storage_type=storage_type,
            output_level=4,
            grid_connection=True,
        )
        lcoh_with_grid_list.append(lcoh_with_grid)
        lcoh_grid_only_list.append(lcoh_grid_only)

    data_dict = {
        "Storage Type": storage_types,
        "LCOE [$/MW]": np.asarray(lcoe_list) * 1e3,
        "LCOH [$/kg]": lcoh_list,
        "LCOH with Grid [$/kg]": lcoh_with_grid_list,
        "LCOH Grid Only [$/kg]": lcoh_grid_only_list,
    }
    df = pd.DataFrame.from_dict(data_dict)

    savepath = "data/"
    if not os.path.exists(savepath):
        os.makedirs(savepath)
    df.to_csv(savepath + "storage-types-and-matrics.csv")
    return 0<|MERGE_RESOLUTION|>--- conflicted
+++ resolved
@@ -639,11 +639,7 @@
     elif output_level == 4:
         return lcoe, lcoh, lcoh_grid_only
     elif output_level == 5:
-<<<<<<< HEAD
         return lcoe, lcoh, lcoh_grid_only, hopp_results["hopp_interface"]
-=======
-        return lcoe, lcoh, steel_finance, ammonia_finance
->>>>>>> 77e049e4
     elif output_level == 6:
         return hopp_results, electrolyzer_physics_results, remaining_power_profile
 
