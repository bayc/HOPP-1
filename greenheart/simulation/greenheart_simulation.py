--- conflicted
+++ resolved
@@ -8,10 +8,6 @@
 
 pd.options.mode.chained_assignment = None  # default='warn'
 
-<<<<<<< HEAD
-from greenheart.simulation.technologies.ammonia.ammonia import run_ammonia_full_model
-from greenheart.simulation.technologies.steel.steel import run_steel_full_model
-=======
 from hopp.simulation import HoppInterface
 from ProFAST import ProFAST
 
@@ -27,7 +23,6 @@
     SteelFinanceModelOutputs,
     SteelCapacityModelOutputs
 )
->>>>>>> 9071f72f
 
 # visualization imports
 import matplotlib.pyplot as plt
@@ -845,17 +840,7 @@
                     "hydrogen_amount_kgpy"
                 ] = hydrogen_amount_kgpy
 
-<<<<<<< HEAD
-            _, _, steel_finance = run_steel_full_model(
-                config.greenheart_config,
-                save_plots=config.save_plots,
-                show_plots=config.show_plots,
-                output_dir=config.output_dir,
-                design_scenario_id=config.design_scenario["id"],
-            )
-=======
             steel_capacity, steel_costs, steel_finance = run_steel_full_model(config.greenheart_config, save_plots=config.save_plots, show_plots=config.show_plots, output_dir=config.output_dir, design_scenario_id=config.design_scenario["id"])
->>>>>>> 9071f72f
 
         else:
             steel_finance = {}
@@ -873,19 +858,8 @@
                     "hydrogen_amount_kgpy"
                 ] = hydrogen_amount_kgpy
 
-<<<<<<< HEAD
-            _, _, ammonia_finance = run_ammonia_full_model(
-                config.greenheart_config,
-                save_plots=config.save_plots,
-                show_plots=config.show_plots,
-                output_dir=config.output_dir,
-                design_scenario_id=config.design_scenario["id"],
-            )
-
-=======
             ammonia_capacity, ammonia_costs, ammonia_finance = run_ammonia_full_model(config.greenheart_config, save_plots=config.save_plots, show_plots=config.show_plots, output_dir=config.output_dir, design_scenario_id=config.design_scenario["id"])
         
->>>>>>> 9071f72f
         else:
             ammonia_finance = {}
 
