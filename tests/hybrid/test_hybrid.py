--- conflicted
+++ resolved
@@ -185,11 +185,7 @@
 
 def test_hybrid_detailed_pv_only(site):
     # Run standalone detailed PV model (pvsamv1) using defaults
-<<<<<<< HEAD
-    annual_energy_expected = 9874145
-=======
     annual_energy_expected = 11236852
->>>>>>> 1051727c
     solar_only = detailed_pv
     pv_plant = DetailedPVPlant(site=site, pv_config=solar_only)
     assert pv_plant.system_capacity_kw == approx(pv_kw, 1e-2)
@@ -199,11 +195,7 @@
     assert pv_plant._system_model.Outputs.capacity_factor == approx(22.55, 1e-2)
 
     # Run detailed PV model (pvsamv1) using defaults
-<<<<<<< HEAD
-    npv_expected = -2546876
-=======
     npv_expected = -2566581
->>>>>>> 1051727c
     solar_only = {
         'pv': detailed_pv,
         'grid': technologies['grid']
@@ -315,13 +307,8 @@
 
 def test_hybrid_user_instantiated(site):
     # Run detailed PV model (pvsamv1) using defaults and user-instantiated financial models
-<<<<<<< HEAD
-    annual_energy_expected = 9874145
-    npv_expected = -2546876
-=======
     annual_energy_expected = 11236852
     npv_expected = -2566581
->>>>>>> 1051727c
     system_capacity_kw = 5000
     system_capacity_kw_expected = 4998
     layout_params = PVGridParameters(x_position=0.5,
@@ -353,19 +340,11 @@
     hybrid_plant.simulate()
     aeps = hybrid_plant.annual_energies
     npvs = hybrid_plant.net_present_values
-<<<<<<< HEAD
-    assert hybrid_plant.pv.system_capacity_kw == approx(system_capacity_kw, 1e-3)
-    assert aeps.pv == approx(annual_energy_expected, 1e-3)
-    assert aeps.hybrid == approx(annual_energy_expected, 1e-3)
-    assert npvs.pv == approx(npv_expected, 1e-3)
-    assert npvs.hybrid == approx(npv_expected, 1e-3)
-=======
     assert hybrid_plant.pv.system_capacity_kw == approx(system_capacity_kw, 1e-2)
     assert aeps.pv == approx(annual_energy_expected, 1e-2)
     assert aeps.hybrid == approx(annual_energy_expected, 1e-2)
     assert npvs.pv == approx(npv_expected, 1e-2)
     assert npvs.hybrid == approx(npv_expected, 1e-2)
->>>>>>> 1051727c
 
 
     with open("financial.json", 'w') as f:
@@ -417,13 +396,8 @@
 
 def test_custom_layout(site):
     # Run detailed (pvsamv1) and simple (PVWattsv8) PV models using a custom layout model
-<<<<<<< HEAD
-    annual_energy_expected = 7945627
-    npv_expected = -2712860
-=======
     annual_energy_expected = 7996844
     npv_expected = -2848449
->>>>>>> 1051727c
     interconnect_kw = 150e3
 
     design_vec = DetailedPVParameters(
@@ -483,19 +457,10 @@
     hybrid_plant.simulate()
     aeps = hybrid_plant.annual_energies
     npvs = hybrid_plant.net_present_values
-<<<<<<< HEAD
-    assert hybrid_plant.pv.system_capacity_kw == approx(4998.4, 1e-3) # changed via size_electrical_parameters()
-    assert hybrid_plant.pv.capacity_factor == approx(18.25, 1e-2)
-    assert aeps.pv == approx(annual_energy_expected, 1e-3)
-    assert aeps.hybrid == approx(annual_energy_expected, 1e-3)
-    assert npvs.pv == approx(npv_expected, 1e-3)
-    assert npvs.hybrid == approx(npv_expected, 1e-3)
-=======
     assert aeps.pv == approx(annual_energy_expected, 1e-2)
     assert aeps.hybrid == approx(annual_energy_expected, 1e-2)
     assert npvs.pv == approx(npv_expected, 1e-2)
     assert npvs.hybrid == approx(npv_expected, 1e-2)
->>>>>>> 1051727c
 
     # Use simple plant (PVWattsv8) with detailed layout
     annual_energy_expected = 10425444
