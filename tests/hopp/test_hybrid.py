from pydoc import apropos
from pytest import approx, fixture, raises
from pathlib import Path
import yaml
from yamlinclude import YamlIncludeConstructor

# from hopp.simulation.technologies.layout.hybrid_layout import WindBoundaryGridParameters, PVGridParameters
from hopp.simulation.technologies.layout.wind_layout import WindBoundaryGridParameters
from hopp.simulation.technologies.layout.pv_layout import PVGridParameters
from hopp.simulation.hybrid_simulation import HybridSimulation
from hopp.simulation.technologies.detailed_pv_plant import DetailedPVPlant
from examples.Detailed_PV_Layout.detailed_pv_layout import DetailedPVParameters, DetailedPVLayout
from examples.Detailed_PV_Layout.detailed_pv_config import PVLayoutConfig
from hopp.simulation.technologies.sites.site_info import SiteInfo
from hopp.simulation.technologies.sites.flatirons_site import flatirons_site
import PySAM.Singleowner as Singleowner
from hopp.simulation.technologies.grid import Grid
from hopp.utilities.keys import set_nrel_key_dot_env
from hopp.simulation.technologies.layout.pv_design_utils import size_electrical_parameters
from copy import deepcopy
import numpy as np
import json

set_nrel_key_dot_env()

solar_resource_file = Path(__file__).absolute().parent.parent.parent / "resource_files" / "solar" / "35.2018863_-101.945027_psmv3_60_2012.csv"
wind_resource_file = Path(__file__).absolute().parent.parent.parent / "resource_files" / "wind" / "35.2018863_-101.945027_windtoolkit_2012_60min_80m_100m.srw"


@fixture
def site():
    return SiteInfo(flatirons_site, solar_resource_file=solar_resource_file, wind_resource_file=wind_resource_file)

@fixture
def wavesite():
    data = {
    "lat": 44.6899,
    "lon": 124.1346,
    "year": 2010,
    "tz": -7,
    'solar': False,
    'wind': False,
    'wave': True
    }
    wave_resource_file = Path(__file__).absolute().parent.parent.parent / "resource_files" / "wave" / "Wave_resource_timeseries.csv"
    return(SiteInfo(data,wave_resource_file=wave_resource_file))

YamlIncludeConstructor.add_to_loader_class(loader_class=yaml.FullLoader, base_dir=Path(__file__).absolute())
mhk_yaml_path = "input/wave/wave_device.yaml"
with open(mhk_yaml_path, 'r') as stream:
    mhk_config = yaml.safe_load(stream)

interconnection_size_kw = 15000
pv_kw = 5000
wind_kw = 10000
batt_kw = 5000
technologies = {'pv': {
                    'system_capacity_kw': pv_kw,
                    'layout_params': PVGridParameters(x_position=0.5,
                                                      y_position=0.5,
                                                      aspect_power=0,
                                                      gcr=0.5,
                                                      s_buffer=2,
                                                      x_buffer=2)
                },
                'wind': {
                    'num_turbines': 5,
                    'turbine_rating_kw': wind_kw / 5,
                    'layout_mode': 'boundarygrid',
                    'layout_params': WindBoundaryGridParameters(border_spacing=2,
                                                                border_offset=0.5,
                                                                grid_angle=0.5,
                                                                grid_aspect_power=0.5,
                                                                row_phase_offset=0.5)
                },
<<<<<<< HEAD
                'wave':{
                    'device_rating_kw': mhk_config['device_rating_kw'], 
                    'num_devices': mhk_config['num_devices'], 
                    'wave_power_matrix': mhk_config['wave_power_matrix'],
                    },
=======
                'trough': {
                    'cycle_capacity_kw': 15 * 1000,
                    'solar_multiple': 2.0,
                    'tes_hours': 6.0
                },
                'tower': {
                    'cycle_capacity_kw': 15 * 1000,
                    'solar_multiple': 2.0,
                    'tes_hours': 6.0
                },
>>>>>>> 8ffdede9
                'battery': {
                    'system_capacity_kwh': batt_kw * 4,
                    'system_capacity_kw': batt_kw
                },
                'grid': {
                    'interconnect_kw': interconnection_size_kw
                }}
detailed_pv = {
                'tech_config': {
                    'system_capacity_kw': pv_kw
                },
                'layout_params': PVGridParameters(x_position=0.5,
                                                    y_position=0.5,
                                                    aspect_power=0,
                                                    gcr=0.5,
                                                    s_buffer=2,
                                                    x_buffer=2)
                }

# From a Cambium midcase BA10 2030 analysis (Jan 1 = 1):
capacity_credit_hours_of_year = [4604,4605,4606,4628,4629,4630,4652,4821,5157,5253,
                                 5254,5277,5278,5299,5300,5301,5302,5321,5323,5324,
                                 5325,5326,5327,5347,5348,5349,5350,5369,5370,5371,
                                 5372,5374,5395,5396,5397,5398,5419,5420,5421,5422,
                                 5443,5444,5445,5446,5467,5468,5469,5493,5494,5517,
                                 5539,5587,5589,5590,5661,5757,5781,5803,5804,5805,
                                 5806,5826,5827,5830,5947,5948,5949,5995,5996,5997,
                                 6019,6090,6091,6092,6093,6139,6140,6141,6163,6164,
                                 6165,6166,6187,6188,6211,6212,6331,6354,6355,6356,
                                 6572,6594,6595,6596,6597,6598,6618,6619,6620,6621]
# List length 8760, True if the hour counts for capacity payments, False otherwise
capacity_credit_hours = [hour in capacity_credit_hours_of_year for hour in range(1,8760+1)]

def test_hybrid_wave_only(wavesite):
    wave_only = {'wave': technologies['wave']}
    hybrid_plant = HybridSimulation(wave_only,wavesite,interconnect_kw = interconnection_size_kw)
    hybrid_plant.simulate(25)
    aeps = hybrid_plant.annual_energies
    cf = hybrid_plant.capacity_factors
    assert aeps.pv == 0
    assert aeps.wind == 0
    assert aeps.wave == approx(121325260, 1e3)
    assert aeps.hybrid == approx(121325260, 1e3)
    assert cf.pv == 0
    assert cf.wind == 0
    assert cf.wave == approx(48.42,1)
    assert cf.hybrid == approx(48.42,1)

def test_hybrid_wind_only(site):
    wind_only = {key: technologies[key] for key in ('wind', 'grid')}
    hybrid_plant = HybridSimulation(wind_only, site)
    hybrid_plant.layout.plot()
    hybrid_plant.ppa_price = (0.01, )
    hybrid_plant.simulate(25)
    aeps = hybrid_plant.annual_energies
    npvs = hybrid_plant.net_present_values

    assert aeps.wind == approx(33615479, 1e3)
    assert aeps.hybrid == approx(33615479, 1e3)

    assert npvs.wind == approx(-13692784, 1e3)
    assert npvs.hybrid == approx(-13692784, 1e3)

def test_hybrid_pv_only(site):
    solar_only = {key: technologies[key] for key in ('pv', 'grid')}
    hybrid_plant = HybridSimulation(solar_only, site)
    hybrid_plant.layout.plot()
    hybrid_plant.ppa_price = (0.01, )
    hybrid_plant.pv.dc_degradation = [0] * 25
    hybrid_plant.simulate()
    aeps = hybrid_plant.annual_energies
    npvs = hybrid_plant.net_present_values

    assert aeps.pv == approx(9884106.55, 1e-3)
    assert aeps.hybrid == approx(9884106.55, 1e-3)

    assert npvs.pv == approx(-5121293, 1e3)
    assert npvs.hybrid == approx(-5121293, 1e3)

<<<<<<< HEAD
=======

def test_detailed_pv_system_capacity(site):
    # Run detailed PV model (pvsamv1) using defaults except the top level system_capacity_kw parameter
    annual_energy_expected = 11236853
    npv_expected = -2566581
    solar_only = deepcopy({key: technologies[key] for key in ('pv', 'grid')})   # includes system_capacity_kw parameter
    solar_only['pv']['use_pvwatts'] = False             # specify detailed PV model but don't change any defaults
    solar_only['grid']['interconnect_kw'] = 150e3
    hybrid_plant = HybridSimulation(solar_only, site)
    assert hybrid_plant.pv.value('subarray1_nstrings') == 1343
    hybrid_plant.layout.plot()
    hybrid_plant.ppa_price = (0.01, )
    hybrid_plant.pv.dc_degradation = [0] * 25
    hybrid_plant.simulate()
    aeps = hybrid_plant.annual_energies
    npvs = hybrid_plant.net_present_values
    assert aeps.pv == approx(annual_energy_expected, 1e-3)
    assert aeps.hybrid == approx(annual_energy_expected, 1e-3)
    assert npvs.pv == approx(npv_expected, 1e-3)
    assert npvs.hybrid == approx(npv_expected, 1e-3)

    # Run detailed PV model (pvsamv1) using parameters from file except the top level system_capacity_kw parameter
    pvsamv1_defaults_file = Path(__file__).absolute().parent / "pvsamv1_basic_params.json"
    with open(pvsamv1_defaults_file, 'r') as f:
        tech_config = json.load(f)
    solar_only = deepcopy({key: technologies[key] for key in ('pv', 'grid')})   # includes system_capacity_kw parameter
    solar_only['pv']['use_pvwatts'] = False             # specify detailed PV model
    solar_only['pv']['tech_config'] = tech_config       # specify parameters
    solar_only['grid']['interconnect_kw'] = 150e3
    with raises(Exception) as context:
        hybrid_plant = HybridSimulation(solar_only, site)
    assert "The specified system capacity of 5000 kW is more than 5% from the value calculated" in str(context.value)

    # Run detailed PV model (pvsamv1) using file parameters, minus the number of strings, and the top level system_capacity_kw parameter
    annual_energy_expected = 8893309
    npv_expected = -2768562
    pvsamv1_defaults_file = Path(__file__).absolute().parent / "pvsamv1_basic_params.json"
    with open(pvsamv1_defaults_file, 'r') as f:
        tech_config = json.load(f)
    tech_config.pop('subarray1_nstrings')
    solar_only = deepcopy({key: technologies[key] for key in ('pv', 'grid')})   # includes system_capacity_kw parameter
    solar_only['pv']['use_pvwatts'] = False             # specify detailed PV model
    solar_only['pv']['tech_config'] = tech_config       # specify parameters
    solar_only['grid']['interconnect_kw'] = 150e3
    hybrid_plant = HybridSimulation(solar_only, site)
    assert hybrid_plant.pv.value('subarray1_nstrings') == 1343
    hybrid_plant.layout.plot()
    hybrid_plant.ppa_price = (0.01, )
    hybrid_plant.pv.dc_degradation = [0] * 25
    hybrid_plant.simulate()
    aeps = hybrid_plant.annual_energies
    npvs = hybrid_plant.net_present_values
    assert aeps.pv == approx(annual_energy_expected, 1e-3)
    assert aeps.hybrid == approx(annual_energy_expected, 1e-3)
    assert npvs.pv == approx(npv_expected, 1e-3)
    assert npvs.hybrid == approx(npv_expected, 1e-3)


def test_hybrid_detailed_pv_only(site):
    # Run standalone detailed PV model (pvsamv1) using defaults
    annual_energy_expected = 11236852
    solar_only = detailed_pv
    pv_plant = DetailedPVPlant(site=site, pv_config=solar_only)
    assert pv_plant.system_capacity_kw == approx(pv_kw, 1e-2)
    pv_plant.simulate_power(1, False)
    assert pv_plant.system_capacity_kw == approx(pv_kw, 1e-2)
    assert pv_plant._system_model.Outputs.annual_energy == approx(annual_energy_expected, 1e-2)
    assert pv_plant._system_model.Outputs.capacity_factor == approx(25.66, 1e-2)

    # Run detailed PV model (pvsamv1) using defaults
    npv_expected = -2566581
    solar_only = {
        'pv': detailed_pv,
        'grid': technologies['grid']
    }
    solar_only['pv']['use_pvwatts'] = False             # specify detailed PV model but don't change any defaults
    solar_only['grid']['interconnect_kw'] = 150e3
    hybrid_plant = HybridSimulation(solar_only, site)
    hybrid_plant.layout.plot()
    hybrid_plant.ppa_price = (0.01, )
    hybrid_plant.pv.dc_degradation = [0] * 25
    hybrid_plant.simulate()
    aeps = hybrid_plant.annual_energies
    npvs = hybrid_plant.net_present_values
    assert aeps.pv == approx(annual_energy_expected, 1e-3)
    assert aeps.hybrid == approx(annual_energy_expected, 1e-3)
    assert npvs.pv == approx(npv_expected, 1e-3)
    assert npvs.hybrid == approx(npv_expected, 1e-3)

    # Run detailed PV model (pvsamv1) using parameters from file
    annual_energy_expected = 102671566
    npv_expected = -26482685
    pvsamv1_defaults_file = Path(__file__).absolute().parent / "pvsamv1_basic_params.json"
    with open(pvsamv1_defaults_file, 'r') as f:
        tech_config = json.load(f)
    solar_only = deepcopy({key: technologies[key] for key in ('pv', 'grid')})
    solar_only['pv']['use_pvwatts'] = False             # specify detailed PV model
    solar_only['pv']['tech_config'] = tech_config       # specify parameters
    solar_only['grid']['interconnect_kw'] = 150e3
    solar_only['pv']['system_capacity_kw'] = 50000      # use another system capacity
    hybrid_plant = HybridSimulation(solar_only, site)
    hybrid_plant.layout.plot()
    hybrid_plant.ppa_price = (0.01, )
    hybrid_plant.pv.dc_degradation = [0] * 25
    hybrid_plant.simulate()
    aeps = hybrid_plant.annual_energies
    npvs = hybrid_plant.net_present_values
    assert aeps.pv == approx(annual_energy_expected, 1e-3)
    assert aeps.hybrid == approx(annual_energy_expected, 1e-3)
    assert npvs.pv == approx(npv_expected, 1e-3)
    assert npvs.hybrid == approx(npv_expected, 1e-3)

    # Run user-instantiated or user-defined detailed PV model (pvsamv1) using parameters from file
    power_sources = {
        'pv': {
            'pv_plant': DetailedPVPlant(site=site, pv_config=solar_only['pv']),
        },
        'grid': {
            'interconnect_kw': 150e3
        }
    }
    hybrid_plant = HybridSimulation(power_sources, site)
    hybrid_plant.layout.plot()
    hybrid_plant.ppa_price = (0.01, )
    hybrid_plant.pv.dc_degradation = [0] * 25
    hybrid_plant.simulate()
    aeps = hybrid_plant.annual_energies
    npvs = hybrid_plant.net_present_values
    assert aeps.pv == approx(annual_energy_expected, 1e-3)
    assert aeps.hybrid == approx(annual_energy_expected, 1e-3)
    assert npvs.pv == approx(npv_expected, 1e-3)
    assert npvs.hybrid == approx(npv_expected, 1e-3)

    # Run detailed PV model using parameters from file and autosizing electrical parameters
    annual_energy_expected = 102439127
    npv_expected = -26503369
    pvsamv1_defaults_file = Path(__file__).absolute().parent / "pvsamv1_basic_params.json"
    with open(pvsamv1_defaults_file, 'r') as f:
        tech_config = json.load(f)
    solar_only = deepcopy({key: technologies[key] for key in ('pv', 'grid')})
    solar_only['pv']['use_pvwatts'] = False             # specify detailed PV model
    solar_only['pv']['tech_config'] = tech_config       # specify parameters
    solar_only['grid']['interconnect_kw'] = 150e3
    solar_only['pv'].pop('system_capacity_kw')          # use default system capacity instead

    # autosize number of strings, number of inverters and adjust system capacity
    n_strings, n_combiners, n_inverters, calculated_system_capacity = size_electrical_parameters(
        target_system_capacity=solar_only['pv']['tech_config']['system_capacity'],
        target_dc_ac_ratio=1.34,
        modules_per_string=solar_only['pv']['tech_config']['subarray1_modules_per_string'],
        module_power= \
            solar_only['pv']['tech_config']['cec_i_mp_ref'] \
            * solar_only['pv']['tech_config']['cec_v_mp_ref'] \
            * 1e-3,
        inverter_power=solar_only['pv']['tech_config']['inv_snl_paco'] * 1e-3,
        n_inputs_inverter=50,
        n_inputs_combiner=32
    )
    assert n_strings == 13435
    assert n_combiners == 420
    assert n_inverters == 50
    assert calculated_system_capacity == approx(50002.2, 1e-3)
    solar_only['pv']['tech_config']['subarray1_nstrings'] = n_strings
    solar_only['pv']['tech_config']['inverter_count'] = n_inverters
    solar_only['pv']['tech_config']['system_capacity'] = calculated_system_capacity

    hybrid_plant = HybridSimulation(solar_only, site)
    hybrid_plant.layout.plot()
    hybrid_plant.ppa_price = (0.01, )
    hybrid_plant.pv.dc_degradation = [0] * 25
    hybrid_plant.simulate()
    aeps = hybrid_plant.annual_energies
    npvs = hybrid_plant.net_present_values
    assert hybrid_plant.pv.system_capacity_kw == approx(50002.2, 1e-2)
    assert aeps.pv == approx(annual_energy_expected, 1e-3)
    assert aeps.hybrid == approx(annual_energy_expected, 1e-3)
    assert npvs.pv == approx(npv_expected, 1e-3)
    assert npvs.hybrid == approx(npv_expected, 1e-3)


def test_hybrid_user_instantiated(site):
    # Run detailed PV model (pvsamv1) using defaults and user-instantiated financial models
    annual_energy_expected = 11236852
    npv_expected = -2566581
    system_capacity_kw = 5000
    system_capacity_kw_expected = 4998
    layout_params = PVGridParameters(x_position=0.5,
                                     y_position=0.5,
                                     aspect_power=0,
                                     gcr=0.5,
                                     s_buffer=2,
                                     x_buffer=2)
    interconnect_kw = 150e3

    # Run non-user-instantiated to compare against
    solar_only = {
        'pv': {
            'use_pvwatts': False,
            'tech_config':
            {
                'system_capacity_kw': system_capacity_kw
            },
            'layout_params': layout_params,
        },
        'grid': {
            'interconnect_kw': interconnect_kw
        }
    }
    hybrid_plant = HybridSimulation(solar_only, site)
    hybrid_plant.layout.plot()
    hybrid_plant.ppa_price = (0.01, )
    hybrid_plant.pv.dc_degradation = [0] * 25
    hybrid_plant.simulate()
    aeps = hybrid_plant.annual_energies
    npvs = hybrid_plant.net_present_values
    assert hybrid_plant.pv.system_capacity_kw == approx(system_capacity_kw, 1e-2)
    assert aeps.pv == approx(annual_energy_expected, 1e-2)
    assert aeps.hybrid == approx(annual_energy_expected, 1e-2)
    assert npvs.pv == approx(npv_expected, 1e-2)
    assert npvs.hybrid == approx(npv_expected, 1e-2)


    # Run user-instantiated detailed PV plant, grid and respective financial models
    detailed_pvplant = DetailedPVPlant(
        site=site,
        pv_config={
            'tech_config':
            {
                'system_capacity_kw': system_capacity_kw
            },
            'layout_params': layout_params,
            'fin_model': Singleowner.default('FlatPlatePVSingleOwner'),
        }
    )

    grid_source = Grid(
        site=site,
        grid_config={
            'interconnect_kw': interconnect_kw,
            'fin_model': Singleowner.default('GenericSystemSingleOwner'),
        }
    )

    power_sources = {
        'pv': {
            'pv_plant': detailed_pvplant,
        },
        'grid': {
            'grid_source': grid_source
        }
    }
    hybrid_plant = HybridSimulation(power_sources, site)
    hybrid_plant.layout.plot()
    hybrid_plant.ppa_price = (0.01, )
    hybrid_plant.pv.dc_degradation = [0] * 25
    hybrid_plant.simulate()
    aeps = hybrid_plant.annual_energies
    npvs = hybrid_plant.net_present_values
    assert hybrid_plant.pv._system_model.value("system_capacity") == approx(system_capacity_kw_expected, 1e-3)
    assert hybrid_plant.pv._financial_model.value("system_capacity") == approx(system_capacity_kw_expected, 1e-3)
    assert aeps.pv == approx(annual_energy_expected, 1e-3)
    assert aeps.hybrid == approx(annual_energy_expected, 1e-3)
    assert npvs.pv == approx(npv_expected, 1e-3)
    assert npvs.hybrid == approx(npv_expected, 1e-3)


def test_custom_layout(site):
    # Run detailed (pvsamv1) and simple (PVWattsv8) PV models using a custom layout model
    annual_energy_expected = 7996844
    npv_expected = -2848449
    interconnect_kw = 150e3

    design_vec = DetailedPVParameters(
        x_position=0.25,
        y_position=0.5,
        aspect_power=0,
        s_buffer=0.1,
        x_buffer=0.1,
        gcr=0.3,
        azimuth=180,
        tilt_tracker_angle=0,
        string_voltage_ratio=0.5,
        dc_ac_ratio=1.2
    )

    layout_config = PVLayoutConfig(
        # These are overwritten if using detailed tech model (pvsamv1):
        module_power=5.67 * 54.7 * 1.e-3,
        module_width=1.046,
        module_height=1.559,
        subarray1_nmodx=10,
        subarray1_nmody=1,
        subarray1_track_mode=1,
        subarray1_modules_per_string=12,
        inverter_power=753.2,
        # These are not:
        nb_inputs_inverter=10,
        interrack_spac=1,
        nb_inputs_combiner=16,
        perimetral_road=False,
        setback_distance=10,
    )

    detailed_layout = DetailedPVLayout(
        site_info=site,
        parameters=design_vec,
        config=layout_config,
        solar_source=None,
    )

    # Use detailed plant (pvsamv1) with detailed layout
    solar_only = {
        'pv': {
            'use_pvwatts': False,
            'tech_config': {
                'system_capacity_kw': 5000
            },
            'layout_model': detailed_layout,
        },
        'grid': {
            'interconnect_kw': interconnect_kw,
        }
    }
    hybrid_plant = HybridSimulation(solar_only, site)
    hybrid_plant.ppa_price = (0.01, )
    hybrid_plant.pv.dc_degradation = [0] * 25
    hybrid_plant.simulate()
    aeps = hybrid_plant.annual_energies
    npvs = hybrid_plant.net_present_values
    assert aeps.pv == approx(annual_energy_expected, 1e-2)
    assert aeps.hybrid == approx(annual_energy_expected, 1e-2)
    assert npvs.pv == approx(npv_expected, 1e-2)
    assert npvs.hybrid == approx(npv_expected, 1e-2)

    # Use simple plant (PVWattsv8) with detailed layout
    annual_energy_expected = 10405832
    npv_expected = -2641250
    solar_only = {
        'pv': {
            'use_pvwatts': True,
            'system_capacity_kw': 5000,
            'layout_model': detailed_layout,
        },
        'grid': {
            'interconnect_kw': interconnect_kw,
        }
    }
    hybrid_plant = HybridSimulation(solar_only, site)
    hybrid_plant.ppa_price = (0.01, )
    hybrid_plant.pv.dc_degradation = [0] * 25
    hybrid_plant.simulate()
    aeps = hybrid_plant.annual_energies
    npvs = hybrid_plant.net_present_values
    assert aeps.pv == approx(annual_energy_expected, 1e-3)
    assert aeps.hybrid == approx(annual_energy_expected, 1e-3)
    assert npvs.pv == approx(npv_expected, 1e-3)
    assert npvs.hybrid == approx(npv_expected, 1e-3)


>>>>>>> 8ffdede9
def test_hybrid(site):
    """
    Performance from Wind is slightly different from wind-only case because the solar presence modified the wind layout
    """
    solar_wind_hybrid = {key: technologies[key] for key in ('pv', 'wind', 'grid')}
    hybrid_plant = HybridSimulation(solar_wind_hybrid, site)
    hybrid_plant.layout.plot()
    hybrid_plant.ppa_price = (0.01, )
    hybrid_plant.pv.dc_degradation = [0] * 25
    hybrid_plant.simulate()
    # plt.show()
    aeps = hybrid_plant.annual_energies
    npvs = hybrid_plant.net_present_values

    assert aeps.pv == approx(8703525.94, 13)
    assert aeps.wind == approx(33615479.57, 1e3)
    assert aeps.hybrid == approx(41681662.63, 1e3)

    assert npvs.pv == approx(-5121293, 1e3)
    assert npvs.wind == approx(-13909363, 1e3)
    assert npvs.hybrid == approx(-19216589, 1e3)

<<<<<<< HEAD
def test_hybrid_with_storage_dispatch(site):
    solar_wind_hybrid = {key: technologies[key] for key in ('pv', 'wind','battery')}
    hybrid_plant = HybridSimulation(solar_wind_hybrid, site, interconnect_kw=interconnection_size_kw)
=======

def test_wind_pv_with_storage_dispatch(site):
    wind_pv_battery = {key: technologies[key] for key in ('pv', 'wind', 'battery', 'grid')}
    hybrid_plant = HybridSimulation(wind_pv_battery, site)
    hybrid_plant.battery.dispatch.lifecycle_cost_per_kWh_cycle = 0.01
>>>>>>> 8ffdede9
    hybrid_plant.ppa_price = (0.03, )
    hybrid_plant.pv.dc_degradation = [0] * 25
    hybrid_plant.simulate()
    aeps = hybrid_plant.annual_energies
    npvs = hybrid_plant.net_present_values
    taxes = hybrid_plant.federal_taxes
    apv = hybrid_plant.energy_purchases_values
    debt = hybrid_plant.debt_payment
    esv = hybrid_plant.energy_sales_values
    depr = hybrid_plant.federal_depreciation_totals
    insr = hybrid_plant.insurance_expenses
    om = hybrid_plant.om_total_expenses
    rev = hybrid_plant.total_revenues
    tc = hybrid_plant.tax_incentives

    assert aeps.pv == approx(9882421, rel=0.05)
    assert aeps.wind == approx(33637983, rel=0.05)
    assert aeps.battery == approx(-31287, rel=0.05)
    assert aeps.hybrid == approx(43489117, rel=0.05)

    assert npvs.pv == approx(-853226, rel=5e-2)
    assert npvs.wind == approx(-4380277, rel=5e-2)
    assert npvs.battery == approx(-6889961, rel=5e-2)
    assert npvs.hybrid == approx(-11861790, rel=5e-2)

    assert taxes.pv[1] == approx(94661, rel=5e-2)
    assert taxes.wind[1] == approx(413068, rel=5e-2)
    assert taxes.battery[1] == approx(297174, rel=5e-2)
    assert taxes.hybrid[1] == approx(804904, rel=5e-2)

    assert apv.pv[1] == approx(0, rel=5e-2)
    assert apv.wind[1] == approx(0, rel=5e-2)
    assert apv.battery[1] == approx(40158, rel=5e-2)
    assert apv.hybrid[1] == approx(3050, rel=5e-2)

    assert debt.pv[1] == approx(0, rel=5e-2)
    assert debt.wind[1] == approx(0, rel=5e-2)
    assert debt.battery[1] == approx(0, rel=5e-2)
    assert debt.hybrid[1] == approx(0, rel=5e-2)

    assert esv.pv[1] == approx(353105, rel=5e-2)
    assert esv.wind[1] == approx(956067, rel=5e-2)
    assert esv.battery[1] == approx(80449, rel=5e-2)
    assert esv.hybrid[1] == approx(1352445, rel=5e-2)

    assert depr.pv[1] == approx(762811, rel=5e-2)
    assert depr.wind[1] == approx(2651114, rel=5e-2)
    assert depr.battery[1] == approx(1486921, rel=5e-2)
    assert depr.hybrid[1] == approx(4900847, rel=5e-2)

    assert insr.pv[0] == approx(0, rel=5e-2)
    assert insr.wind[0] == approx(0, rel=5e-2)
    assert insr.battery[0] == approx(0, rel=5e-2)
    assert insr.hybrid[0] == approx(0, rel=5e-2)

    assert om.pv[1] == approx(74993, rel=5e-2)
    assert om.wind[1] == approx(420000, rel=5e-2)
    assert om.battery[1] == approx(75000, rel=5e-2)
    assert om.hybrid[1] == approx(569993, rel=5e-2)

    assert rev.pv[1] == approx(353105, rel=5e-2)
    assert rev.wind[1] == approx(956067, rel=5e-2)
    assert rev.battery[1] == approx(80449, rel=5e-2)
    assert rev.hybrid[1] == approx(1352445, rel=5e-2)

    assert tc.pv[1] == approx(1123104, rel=5e-2)
    assert tc.wind[1] == approx(504569, rel=5e-2)
    assert tc.battery[1] == approx(0, rel=5e-2)
    assert tc.hybrid[1] == approx(1646170, rel=5e-2)

def test_tower_pv_hybrid(site):
    interconnection_size_kw_test = 50000
    technologies_test = {'tower': {'cycle_capacity_kw': 50 * 1000,
                                   'solar_multiple': 2.0,
                                   'tes_hours': 12.0},
                         'pv': {'system_capacity_kw': 50 * 1000},
                         'grid': {'interconnect_kw': interconnection_size_kw_test}}

    solar_hybrid = {key: technologies_test[key] for key in ('tower', 'pv', 'grid')}
    hybrid_plant = HybridSimulation(solar_hybrid,
                                    site,
                                    dispatch_options={'is_test_start_year': True,
                                                      'is_test_end_year': True})
    hybrid_plant.ppa_price = (0.12, )  # $/kWh
    hybrid_plant.pv.dc_degradation = [0] * 25

    hybrid_plant.tower.value('helio_width', 8.0)
    hybrid_plant.tower.value('helio_height', 8.0)

    hybrid_plant.simulate()

    aeps = hybrid_plant.annual_energies
    npvs = hybrid_plant.net_present_values

    assert aeps.pv == approx(104053614.17, 1e-3)
    assert aeps.tower == approx(3769716.50, 5e-2)
    assert aeps.hybrid == approx(107780622.67, 1e-2)

    # TODO: check npv for csp would require a full simulation
    assert npvs.pv == approx(45233832.23, 1e3)
    #assert npvs.tower == approx(-13909363, 1e3)
    #assert npvs.hybrid == approx(-19216589, 1e3)


def test_trough_pv_hybrid(site):
    interconnection_size_kw_test = 50000
    technologies_test = {'trough': {'cycle_capacity_kw': 50 * 1000,
                                   'solar_multiple': 2.0,
                                   'tes_hours': 12.0},
                         'pv': {'system_capacity_kw': 50 * 1000},
                         'grid': {'interconnect_kw': interconnection_size_kw_test}}

    solar_hybrid = {key: technologies_test[key] for key in ('trough', 'pv', 'grid')}
    hybrid_plant = HybridSimulation(solar_hybrid,
                                    site,
                                    dispatch_options={'is_test_start_year': True,
                                                      'is_test_end_year': True})

    hybrid_plant.ppa_price = (0.12, )  # $/kWh
    hybrid_plant.pv.dc_degradation = [0] * 25

    hybrid_plant.simulate()

    aeps = hybrid_plant.annual_energies
    npvs = hybrid_plant.net_present_values

    assert aeps.pv == approx(104053614.17, 1e-3)
    assert aeps.trough == approx(1871471.58, 2e-2)
    assert aeps.hybrid == approx(105926003.55, 1e-3)

    assert npvs.pv == approx(45233832.23, 1e3)
    #assert npvs.tower == approx(-13909363, 1e3)
    #assert npvs.hybrid == approx(-19216589, 1e3)


def test_tower_pv_battery_hybrid(site):
    interconnection_size_kw_test = 50000
    technologies_test = {'tower': {'cycle_capacity_kw': 50 * 1000,
                                   'solar_multiple': 2.0,
                                   'tes_hours': 12.0},
                         'pv': {'system_capacity_kw': 50 * 1000},
                         'battery': {'system_capacity_kwh': 40 * 1000,
                                     'system_capacity_kw': 20 * 1000},
                         'grid': {'interconnect_kw': interconnection_size_kw_test}}

    solar_hybrid = {key: technologies_test[key] for key in ('tower', 'pv', 'battery', 'grid')}
    hybrid_plant = HybridSimulation(solar_hybrid,
                                    site,
                                    dispatch_options={'is_test_start_year': True,
                                                      'is_test_end_year': True})
    hybrid_plant.ppa_price = (0.12, )  # $/kWh
    hybrid_plant.pv.dc_degradation = [0] * 25

    hybrid_plant.tower.value('helio_width', 10.0)
    hybrid_plant.tower.value('helio_height', 10.0)

    hybrid_plant.simulate()

    aeps = hybrid_plant.annual_energies
    npvs = hybrid_plant.net_present_values

    assert aeps.pv == approx(104053614.17, 1e-3)
    assert aeps.tower == approx(3769716.50, 5e-2)
    assert aeps.battery == approx(-9449.70, 2e-1)
    assert aeps.hybrid == approx(107882747.80, 1e-2)

    assert npvs.pv == approx(45233832.23, 1e3)
    #assert npvs.tower == approx(-13909363, 1e3)
    #assert npvs.hybrid == approx(-19216589, 1e3)

def test_hybrid_om_costs_error(site):
<<<<<<< HEAD
    solar_wind_hybrid = {key: technologies[key] for key in ('pv', 'wind','battery')}
    hybrid_plant = HybridSimulation(solar_wind_hybrid, site, interconnect_kw=interconnection_size_kw,
=======
    wind_pv_battery = {key: technologies[key] for key in ('pv', 'wind', 'battery', 'grid')}
    hybrid_plant = HybridSimulation(wind_pv_battery,
                                    site,
>>>>>>> 8ffdede9
                                    dispatch_options={'battery_dispatch': 'one_cycle_heuristic'})
    hybrid_plant.ppa_price = (0.03, )
    hybrid_plant.pv.dc_degradation = [0] * 25
    hybrid_plant.battery._financial_model.value('om_production', (1,))
    try:
        hybrid_plant.simulate()
    except ValueError as e:
        assert e

def test_hybrid_om_costs(site):
<<<<<<< HEAD
    solar_wind_hybrid = {key: technologies[key] for key in ('pv', 'wind','battery')}
    hybrid_plant = HybridSimulation(solar_wind_hybrid, site, interconnect_kw=interconnection_size_kw,
=======
    wind_pv_battery = {key: technologies[key] for key in ('pv', 'wind', 'battery', 'grid')}
    hybrid_plant = HybridSimulation(wind_pv_battery,
                                    site,
>>>>>>> 8ffdede9
                                    dispatch_options={'battery_dispatch': 'one_cycle_heuristic'})
    hybrid_plant.ppa_price = (0.03, )
    hybrid_plant.pv.dc_degradation = [0] * 25

    # set all O&M costs to 0 to start
    hybrid_plant.wind.om_fixed = 0
    hybrid_plant.wind.om_capacity = 0
    hybrid_plant.wind.om_variable = 0
    hybrid_plant.pv.om_fixed = 0
    hybrid_plant.pv.om_capacity = 0
    hybrid_plant.pv.om_variable = 0
    hybrid_plant.battery.om_fixed = 0
    hybrid_plant.battery.om_capacity = 0
    hybrid_plant.battery.om_variable = 0

    # test variable costs
    hybrid_plant.wind.om_variable = 5
    hybrid_plant.pv.om_variable = 2
    hybrid_plant.battery.om_variable = 3
    hybrid_plant.simulate()
    var_om_costs = hybrid_plant.om_variable_expenses
    total_om_costs = hybrid_plant.om_total_expenses
    for i in range(len(var_om_costs.hybrid)):
        assert var_om_costs.pv[i] + var_om_costs.wind[i] + var_om_costs.battery[i] == approx(var_om_costs.hybrid[i], rel=1e-1)
        assert total_om_costs.pv[i] == approx(var_om_costs.pv[i])
        assert total_om_costs.wind[i] == approx(var_om_costs.wind[i])
        assert total_om_costs.battery[i] == approx(var_om_costs.battery[i])
        assert total_om_costs.hybrid[i] == approx(var_om_costs.hybrid[i])
    hybrid_plant.wind.om_variable = 0
    hybrid_plant.pv.om_variable = 0
    hybrid_plant.battery.om_variable = 0

    # test fixed costs
    hybrid_plant.wind.om_fixed = 5
    hybrid_plant.pv.om_fixed = 2
    hybrid_plant.battery.om_fixed = 3
    hybrid_plant.simulate()
    fixed_om_costs = hybrid_plant.om_fixed_expenses
    total_om_costs = hybrid_plant.om_total_expenses
    for i in range(len(fixed_om_costs.hybrid)):
        assert fixed_om_costs.pv[i] + fixed_om_costs.wind[i] + fixed_om_costs.battery[i] \
               == approx(fixed_om_costs.hybrid[i])
        assert total_om_costs.pv[i] == approx(fixed_om_costs.pv[i])
        assert total_om_costs.wind[i] == approx(fixed_om_costs.wind[i])
        assert total_om_costs.battery[i] == approx(fixed_om_costs.battery[i])
        assert total_om_costs.hybrid[i] == approx(fixed_om_costs.hybrid[i])
    hybrid_plant.wind.om_fixed = 0
    hybrid_plant.pv.om_fixed = 0
    hybrid_plant.battery.om_fixed = 0

    # test capacity costs
    hybrid_plant.wind.om_capacity = 5
    hybrid_plant.pv.om_capacity = 2
    hybrid_plant.battery.om_capacity = 3
    hybrid_plant.simulate()
    cap_om_costs = hybrid_plant.om_capacity_expenses
    total_om_costs = hybrid_plant.om_total_expenses
    for i in range(len(cap_om_costs.hybrid)):
        assert cap_om_costs.pv[i] + cap_om_costs.wind[i] + cap_om_costs.battery[i] \
               == approx(cap_om_costs.hybrid[i])
        assert total_om_costs.pv[i] == approx(cap_om_costs.pv[i])
        assert total_om_costs.wind[i] == approx(cap_om_costs.wind[i])
        assert total_om_costs.battery[i] == approx(cap_om_costs.battery[i])
        assert total_om_costs.hybrid[i] == approx(cap_om_costs.hybrid[i])
    hybrid_plant.wind.om_capacity = 0
    hybrid_plant.pv.om_capacity = 0
    hybrid_plant.battery.om_capacity = 0

def test_hybrid_tax_incentives(site):
<<<<<<< HEAD
    solar_wind_hybrid = {key: technologies[key] for key in ('pv', 'wind','battery')}
    hybrid_plant = HybridSimulation(solar_wind_hybrid, site, interconnect_kw=interconnection_size_kw,
=======
    wind_pv_battery = {key: technologies[key] for key in ('pv', 'wind', 'battery', 'grid')}
    hybrid_plant = HybridSimulation(wind_pv_battery,
                                    site,
>>>>>>> 8ffdede9
                                    dispatch_options={'battery_dispatch': 'one_cycle_heuristic'})
    hybrid_plant.ppa_price = (0.03, )
    hybrid_plant.pv.dc_degradation = [0] * 25
    hybrid_plant.pv._financial_model.value('itc_fed_percent', 0.0)
    hybrid_plant.wind._financial_model.value('ptc_fed_amount', (1,))
    hybrid_plant.pv._financial_model.value('ptc_fed_amount', (2,))
    hybrid_plant.battery._financial_model.value('ptc_fed_amount', (3,))
    hybrid_plant.wind._financial_model.value('ptc_fed_escal', 0)
    hybrid_plant.pv._financial_model.value('ptc_fed_escal', 0)
    hybrid_plant.battery._financial_model.value('ptc_fed_escal', 0)
    hybrid_plant.simulate()

    ptc_wind = hybrid_plant.wind._financial_model.value("cf_ptc_fed")[1]
    assert ptc_wind == approx(hybrid_plant.wind._financial_model.value("ptc_fed_amount")[0]*hybrid_plant.wind.annual_energy_kwh, rel=1e-3)

    ptc_pv = hybrid_plant.pv._financial_model.value("cf_ptc_fed")[1]
    assert ptc_pv == approx(hybrid_plant.pv._financial_model.value("ptc_fed_amount")[0]*hybrid_plant.pv.annual_energy_kwh, rel=1e-3)

    ptc_batt = hybrid_plant.battery._financial_model.value("cf_ptc_fed")[1]
    assert ptc_batt == approx(hybrid_plant.battery._financial_model.value("ptc_fed_amount")[0]
           * hybrid_plant.battery._financial_model.value('batt_annual_discharge_energy')[1], rel=1e-3)

    ptc_hybrid = hybrid_plant.grid._financial_model.value("cf_ptc_fed")[1]
    ptc_fed_amount = hybrid_plant.grid._financial_model.value("ptc_fed_amount")[0]
    assert ptc_fed_amount == approx(1.229, rel=1e-2)
    assert ptc_hybrid == approx(ptc_fed_amount * hybrid_plant.grid._financial_model.value('cf_energy_net')[1], rel=1e-3)


def test_capacity_credit():
    site = SiteInfo(data=flatirons_site,
                    solar_resource_file=solar_resource_file,
                    wind_resource_file=wind_resource_file,
                    capacity_hours=capacity_credit_hours)
    wind_pv_battery = {key: technologies[key] for key in ('pv', 'wind', 'battery')}
    wind_pv_battery['grid'] = {
                    'interconnect_kw': interconnection_size_kw
                }
    hybrid_plant = HybridSimulation(wind_pv_battery, site)
    hybrid_plant.battery.dispatch.lifecycle_cost_per_kWh_cycle = 0.01
    hybrid_plant.ppa_price = (0.03, )
    hybrid_plant.pv.dc_degradation = [0] * 25

    assert hybrid_plant.interconnect_kw == 15e3

    # Backup values for resetting before tests
    gen_max_feasible_orig = hybrid_plant.battery.gen_max_feasible
    capacity_hours_orig = hybrid_plant.site.capacity_hours
    interconnect_kw_orig = hybrid_plant.interconnect_kw
    def reinstate_orig_values():
        hybrid_plant.battery.gen_max_feasible = gen_max_feasible_orig
        hybrid_plant.site.capacity_hours = capacity_hours_orig
        hybrid_plant.interconnect_kw = interconnect_kw_orig

    # Test when 0 gen_max_feasible
    reinstate_orig_values()
    hybrid_plant.battery.gen_max_feasible = [0] * 8760
    capacity_credit_battery = hybrid_plant.battery.calc_capacity_credit_percent(hybrid_plant.interconnect_kw)
    assert capacity_credit_battery == approx(0, rel=0.05)
    # Test when representative gen_max_feasible
    reinstate_orig_values()
    hybrid_plant.battery.gen_max_feasible = [2500] * 8760
    capacity_credit_battery = hybrid_plant.battery.calc_capacity_credit_percent(hybrid_plant.interconnect_kw)
    assert capacity_credit_battery == approx(50, rel=0.05)
    # Test when no capacity hours
    reinstate_orig_values()
    hybrid_plant.battery.gen_max_feasible = [2500] * 8760
    hybrid_plant.site.capacity_hours = [False] * 8760
    capacity_credit_battery = hybrid_plant.battery.calc_capacity_credit_percent(hybrid_plant.interconnect_kw)
    assert capacity_credit_battery == approx(0, rel=0.05)
    # Test when no interconnect capacity
    reinstate_orig_values()
    hybrid_plant.battery.gen_max_feasible = [2500] * 8760
    hybrid_plant.interconnect_kw = 0
    capacity_credit_battery = hybrid_plant.battery.calc_capacity_credit_percent(hybrid_plant.interconnect_kw)
    assert capacity_credit_battery == approx(0, rel=0.05)

    # Test integration with system simulation
    reinstate_orig_values()
    cap_payment_mw = 100000
    hybrid_plant.assign({"cp_capacity_payment_amount": [cap_payment_mw]})

    assert hybrid_plant.interconnect_kw == 15e3

    hybrid_plant.simulate()

    total_gen_max_feasible = np.array(hybrid_plant.pv.gen_max_feasible) \
                           + np.array(hybrid_plant.wind.gen_max_feasible) \
                           + np.array(hybrid_plant.battery.gen_max_feasible)
    assert sum(hybrid_plant.grid.gen_max_feasible) == approx(sum(np.minimum(hybrid_plant.grid.interconnect_kw * hybrid_plant.site.interval / 60, \
                                                                            total_gen_max_feasible)), rel=0.01)

    total_nominal_capacity = hybrid_plant.pv.calc_nominal_capacity(hybrid_plant.interconnect_kw) \
                           + hybrid_plant.wind.calc_nominal_capacity(hybrid_plant.interconnect_kw) \
                           + hybrid_plant.battery.calc_nominal_capacity(hybrid_plant.interconnect_kw)
    assert total_nominal_capacity == approx(18845.8, rel=0.01)
    assert total_nominal_capacity == approx(hybrid_plant.grid.hybrid_nominal_capacity, rel=0.01)
    
    capcred = hybrid_plant.capacity_credit_percent
    assert capcred['pv'] == approx(8.03, rel=0.05)
    assert capcred['wind'] == approx(33.25, rel=0.10)
    assert capcred['battery'] == approx(58.95, rel=0.05)
    assert capcred['hybrid'] == approx(43.88, rel=0.05)

    cp_pay = hybrid_plant.capacity_payments
    np_cap = hybrid_plant.system_nameplate_mw # This is not the same as nominal capacity...
    assert cp_pay['pv'][1]/(np_cap['pv'])/(capcred['pv']/100) == approx(cap_payment_mw, 0.05)
    assert cp_pay['wind'][1]/(np_cap['wind'])/(capcred['wind']/100) == approx(cap_payment_mw, 0.05)
    assert cp_pay['battery'][1]/(np_cap['battery'])/(capcred['battery']/100) == approx(cap_payment_mw, 0.05)
    assert cp_pay['hybrid'][1]/(np_cap['hybrid'])/(capcred['hybrid']/100) == approx(cap_payment_mw, 0.05)

    aeps = hybrid_plant.annual_energies
    assert aeps.pv == approx(9882421, rel=0.05)
    assert aeps.wind == approx(33637983, rel=0.05)
    assert aeps.battery == approx(-31287, rel=0.05)
    assert aeps.hybrid == approx(43489117, rel=0.05)

    npvs = hybrid_plant.net_present_values
    assert npvs.pv == approx(-565098, rel=5e-2)
    assert npvs.wind == approx(-1992106, rel=5e-2)
    assert npvs.battery == approx(-4773045, rel=5e-2)
    assert npvs.hybrid == approx(-5849767, rel=5e-2)

    taxes = hybrid_plant.federal_taxes
    assert taxes.pv[1] == approx(86826, rel=5e-2)
    assert taxes.wind[1] == approx(348124, rel=5e-2)
    assert taxes.battery[1] == approx(239607, rel=5e-2)
    assert taxes.hybrid[1] == approx(633523, rel=5e-2)

    apv = hybrid_plant.energy_purchases_values
    assert apv.pv[1] == approx(0, rel=5e-2)
    assert apv.wind[1] == approx(0, rel=5e-2)
    assert apv.battery[1] == approx(40158, rel=5e-2)
    assert apv.hybrid[1] == approx(2980, rel=5e-2)

    debt = hybrid_plant.debt_payment
    assert debt.pv[1] == approx(0, rel=5e-2)
    assert debt.wind[1] == approx(0, rel=5e-2)
    assert debt.battery[1] == approx(0, rel=5e-2)
    assert debt.hybrid[1] == approx(0, rel=5e-2)

    esv = hybrid_plant.energy_sales_values
    assert esv.pv[1] == approx(353105, rel=5e-2)
    assert esv.wind[1] == approx(956067, rel=5e-2)
    assert esv.battery[1] == approx(80449, rel=5e-2)
    assert esv.hybrid[1] == approx(1352445, rel=5e-2)

    depr = hybrid_plant.federal_depreciation_totals
    assert depr.pv[1] == approx(762811, rel=5e-2)
    assert depr.wind[1] == approx(2651114, rel=5e-2)
    assert depr.battery[1] == approx(1486921, rel=5e-2)
    assert depr.hybrid[1] == approx(4900847, rel=5e-2)

    insr = hybrid_plant.insurance_expenses
    assert insr.pv[0] == approx(0, rel=5e-2)
    assert insr.wind[0] == approx(0, rel=5e-2)
    assert insr.battery[0] == approx(0, rel=5e-2)
    assert insr.hybrid[0] == approx(0, rel=5e-2)

    om = hybrid_plant.om_total_expenses
    assert om.pv[1] == approx(74993, rel=5e-2)
    assert om.wind[1] == approx(420000, rel=5e-2)
    assert om.battery[1] == approx(75000, rel=5e-2)
    assert om.hybrid[1] == approx(569993, rel=5e-2)

    rev = hybrid_plant.total_revenues
    assert rev.pv[1] == approx(393226, rel=5e-2)
    assert rev.wind[1] == approx(1288603, rel=5e-2)
    assert rev.battery[1] == approx(375215, rel=5e-2)
    assert rev.hybrid[1] == approx(2229976, rel=5e-2)

    tc = hybrid_plant.tax_incentives
    assert tc.pv[1] == approx(1123104, rel=5e-2)
    assert tc.wind[1] == approx(504569, rel=5e-2)
    assert tc.battery[1] == approx(0, rel=5e-2)
    assert tc.hybrid[1] == approx(1646170, rel=5e-2)<|MERGE_RESOLUTION|>--- conflicted
+++ resolved
@@ -73,13 +73,11 @@
                                                                 grid_aspect_power=0.5,
                                                                 row_phase_offset=0.5)
                 },
-<<<<<<< HEAD
                 'wave':{
                     'device_rating_kw': mhk_config['device_rating_kw'], 
                     'num_devices': mhk_config['num_devices'], 
                     'wave_power_matrix': mhk_config['wave_power_matrix'],
                     },
-=======
                 'trough': {
                     'cycle_capacity_kw': 15 * 1000,
                     'solar_multiple': 2.0,
@@ -90,7 +88,6 @@
                     'solar_multiple': 2.0,
                     'tes_hours': 6.0
                 },
->>>>>>> 8ffdede9
                 'battery': {
                     'system_capacity_kwh': batt_kw * 4,
                     'system_capacity_kw': batt_kw
@@ -170,8 +167,6 @@
     assert npvs.pv == approx(-5121293, 1e3)
     assert npvs.hybrid == approx(-5121293, 1e3)
 
-<<<<<<< HEAD
-=======
 
 def test_detailed_pv_system_capacity(site):
     # Run detailed PV model (pvsamv1) using defaults except the top level system_capacity_kw parameter
@@ -531,7 +526,6 @@
     assert npvs.hybrid == approx(npv_expected, 1e-3)
 
 
->>>>>>> 8ffdede9
 def test_hybrid(site):
     """
     Performance from Wind is slightly different from wind-only case because the solar presence modified the wind layout
@@ -554,17 +548,11 @@
     assert npvs.wind == approx(-13909363, 1e3)
     assert npvs.hybrid == approx(-19216589, 1e3)
 
-<<<<<<< HEAD
-def test_hybrid_with_storage_dispatch(site):
-    solar_wind_hybrid = {key: technologies[key] for key in ('pv', 'wind','battery')}
-    hybrid_plant = HybridSimulation(solar_wind_hybrid, site, interconnect_kw=interconnection_size_kw)
-=======
 
 def test_wind_pv_with_storage_dispatch(site):
     wind_pv_battery = {key: technologies[key] for key in ('pv', 'wind', 'battery', 'grid')}
     hybrid_plant = HybridSimulation(wind_pv_battery, site)
     hybrid_plant.battery.dispatch.lifecycle_cost_per_kWh_cycle = 0.01
->>>>>>> 8ffdede9
     hybrid_plant.ppa_price = (0.03, )
     hybrid_plant.pv.dc_degradation = [0] * 25
     hybrid_plant.simulate()
@@ -736,14 +724,9 @@
     #assert npvs.hybrid == approx(-19216589, 1e3)
 
 def test_hybrid_om_costs_error(site):
-<<<<<<< HEAD
-    solar_wind_hybrid = {key: technologies[key] for key in ('pv', 'wind','battery')}
-    hybrid_plant = HybridSimulation(solar_wind_hybrid, site, interconnect_kw=interconnection_size_kw,
-=======
     wind_pv_battery = {key: technologies[key] for key in ('pv', 'wind', 'battery', 'grid')}
     hybrid_plant = HybridSimulation(wind_pv_battery,
                                     site,
->>>>>>> 8ffdede9
                                     dispatch_options={'battery_dispatch': 'one_cycle_heuristic'})
     hybrid_plant.ppa_price = (0.03, )
     hybrid_plant.pv.dc_degradation = [0] * 25
@@ -754,14 +737,9 @@
         assert e
 
 def test_hybrid_om_costs(site):
-<<<<<<< HEAD
-    solar_wind_hybrid = {key: technologies[key] for key in ('pv', 'wind','battery')}
-    hybrid_plant = HybridSimulation(solar_wind_hybrid, site, interconnect_kw=interconnection_size_kw,
-=======
     wind_pv_battery = {key: technologies[key] for key in ('pv', 'wind', 'battery', 'grid')}
     hybrid_plant = HybridSimulation(wind_pv_battery,
                                     site,
->>>>>>> 8ffdede9
                                     dispatch_options={'battery_dispatch': 'one_cycle_heuristic'})
     hybrid_plant.ppa_price = (0.03, )
     hybrid_plant.pv.dc_degradation = [0] * 25
@@ -831,14 +809,9 @@
     hybrid_plant.battery.om_capacity = 0
 
 def test_hybrid_tax_incentives(site):
-<<<<<<< HEAD
-    solar_wind_hybrid = {key: technologies[key] for key in ('pv', 'wind','battery')}
-    hybrid_plant = HybridSimulation(solar_wind_hybrid, site, interconnect_kw=interconnection_size_kw,
-=======
     wind_pv_battery = {key: technologies[key] for key in ('pv', 'wind', 'battery', 'grid')}
     hybrid_plant = HybridSimulation(wind_pv_battery,
                                     site,
->>>>>>> 8ffdede9
                                     dispatch_options={'battery_dispatch': 'one_cycle_heuristic'})
     hybrid_plant.ppa_price = (0.03, )
     hybrid_plant.pv.dc_degradation = [0] * 25
