from pathlib import Path
from copy import deepcopy

<<<<<<< HEAD
from pydoc import apropos
from pytest import approx, fixture, raises, skip
from pathlib import Path
import yaml
from yamlinclude import YamlIncludeConstructor

=======
from pytest import approx, fixture, raises
>>>>>>> df55abd0
import numpy as np
import json

from hopp.simulation import HoppInterface

from hopp.simulation.technologies.sites import SiteInfo
from hopp.simulation.technologies.pv.detailed_pv_plant import DetailedPVPlant, DetailedPVConfig
from hopp.simulation.technologies.layout.pv_design_utils import size_electrical_parameters
<<<<<<< HEAD
from hopp.simulation.technologies.financial.custom_financial_model import CustomFinancialModel
from hopp.utilities.utils_for_tests import create_default_site_info
=======
from hopp.simulation.technologies.financial.mhk_cost_model import MHKCostModelInputs
from tests.hopp.utils import create_default_site_info, DEFAULT_FIN_CONFIG
from hopp import ROOT_DIR
from hopp.utilities import load_yaml


@fixture
def hybrid_config():
    """Loads the config YAML and updates site info to use resource files."""
    hybrid_config_path = ROOT_DIR.parent / "tests" / "hopp" / "inputs" / "hybrid_run.yaml"
    hybrid_config = load_yaml(hybrid_config_path)

    return hybrid_config

>>>>>>> df55abd0

@fixture
def site():
    return create_default_site_info()

wave_resource_file = ROOT_DIR.parent / "resource_files" / "wave" / "Wave_resource_timeseries.csv"

@fixture
def wavesite():
    data = {
        "lat": 44.6899,
        "lon": 124.1346,
        "year": 2010,
        "tz": -7
    }
    return SiteInfo(
        data,
        wave_resource_file=wave_resource_file, 
        solar=False, 
        wind=False, 
        wave=True
    )

mhk_yaml_path = ROOT_DIR.parent / "tests" / "hopp" / "inputs" / "wave" / "wave_device.yaml"
mhk_config = load_yaml(mhk_yaml_path)

interconnection_size_kw = 15000
pv_kw = 5000
wind_kw = 10000
batt_kw = 5000

detailed_pv = {
    'tech_config': {
        'system_capacity_kw': pv_kw
    },
    'layout_params': {
        "x_position": 0.5,
        "y_position": 0.5,
        "aspect_power": 0,
        "gcr": 0.5,
        "s_buffer": 2,
        "x_buffer": 2
    }
}
# From a Cambium midcase BA10 2030 analysis (Jan 1 = 1):
capacity_credit_hours_of_year = [4604,4605,4606,4628,4629,4630,4652,4821,5157,5253,
                                 5254,5277,5278,5299,5300,5301,5302,5321,5323,5324,
                                 5325,5326,5327,5347,5348,5349,5350,5369,5370,5371,
                                 5372,5374,5395,5396,5397,5398,5419,5420,5421,5422,
                                 5443,5444,5445,5446,5467,5468,5469,5493,5494,5517,
                                 5539,5587,5589,5590,5661,5757,5781,5803,5804,5805,
                                 5806,5826,5827,5830,5947,5948,5949,5995,5996,5997,
                                 6019,6090,6091,6092,6093,6139,6140,6141,6163,6164,
                                 6165,6166,6187,6188,6211,6212,6331,6354,6355,6356,
                                 6572,6594,6595,6596,6597,6598,6618,6619,6620,6621]
# List length 8760, True if the hour counts for capacity payments, False otherwise
capacity_credit_hours = [hour in capacity_credit_hours_of_year for hour in range(1,8760+1)]

def test_hybrid_wave_only(hybrid_config, wavesite, subtests):
    hybrid_config["site"]["wave"] = True
    hybrid_config["site"]["wave_resource_file"] = wave_resource_file
    wave_only_technologies = {
        'wave': {
            'device_rating_kw': mhk_config['device_rating_kw'], 
            'num_devices': 10, 
            'wave_power_matrix': mhk_config['wave_power_matrix'],
            'fin_model': DEFAULT_FIN_CONFIG
        },
        'grid': {
            'interconnect_kw': interconnection_size_kw,
            'fin_model': DEFAULT_FIN_CONFIG,
        }
    }

    hybrid_config["technologies"] = wave_only_technologies
    
    # TODO once the financial model is implemented, romove the line immediately following this comment and un-indent the rest of the test    
    hi = HoppInterface(hybrid_config)
    hybrid_plant = hi.system
    # hybrid_plant = HybridSimulation(wave_only_technologies, wavesite)
    cost_model_inputs = MHKCostModelInputs.from_dict({
        'reference_model_num':3,
        'water_depth': 100,
        'distance_to_shore': 80,
        'number_rows': 10,
        'device_spacing':600,
        'row_spacing': 600,
        'cable_system_overbuild': 20
	})
    assert hybrid_plant.wave is not None
    hybrid_plant.wave.create_mhk_cost_calculator(cost_model_inputs)

    hi.simulate()
    aeps = hybrid_plant.annual_energies
    npvs = hybrid_plant.net_present_values
    cf = hybrid_plant.capacity_factors

    # check that wave and grid match when only wave is in the hybrid system
    with subtests.test("financial parameters"):
        assert hybrid_plant.wave._financial_model.FinancialParameters == approx(hybrid_plant.grid._financial_model.FinancialParameters)
    with subtests.test("Revenue"):
        assert hybrid_plant.wave._financial_model.Revenue == approx(hybrid_plant.grid._financial_model.Revenue)
    with subtests.test("SystemCosts"):
        assert hybrid_plant.wave._financial_model.SystemCosts == approx(hybrid_plant.grid._financial_model.SystemCosts)

    # with subtests.test("SystemOutput.__dict__"):
    #     skip(reason="this test will not be consistent until the code is more type stable. Outputs may be tuple or list")
    #     assert hybrid_plant.wave._financial_model.SystemOutput.__dict__ == hybrid_plant.grid._financial_model.SystemOutput.__dict__
    with subtests.test("SystemOutput.gen"):
        assert hybrid_plant.wave._financial_model.SystemOutput.gen == approx(hybrid_plant.grid._financial_model.SystemOutput.gen)
    with subtests.test("SystemOutput.system_capacity"):
        assert hybrid_plant.wave._financial_model.SystemOutput.system_capacity == approx(hybrid_plant.grid._financial_model.SystemOutput.system_capacity)
    with subtests.test("SystemOutput.degradation"):
        assert hybrid_plant.wave._financial_model.SystemOutput.degradation == approx(hybrid_plant.grid._financial_model.SystemOutput.degradation)
    with subtests.test("SystemOutput.system_pre_curtailment_kwac"):
        assert hybrid_plant.wave._financial_model.SystemOutput.system_pre_curtailment_kwac == approx(hybrid_plant.grid._financial_model.SystemOutput.system_pre_curtailment_kwac)
    with subtests.test("SystemOutput.annual_energy_pre_curtailment_ac"):
        assert hybrid_plant.wave._financial_model.SystemOutput.annual_energy_pre_curtailment_ac == approx(hybrid_plant.grid._financial_model.SystemOutput.annual_energy_pre_curtailment_ac)

    with subtests.test("Outputs"):
        assert hybrid_plant.wave._financial_model.Outputs == approx(hybrid_plant.grid._financial_model.Outputs)
    with subtests.test("net cash flow"):
        wave_period = hybrid_plant.wave._financial_model.value('analysis_period')
        grid_period = hybrid_plant.grid._financial_model.value('analysis_period')
        assert hybrid_plant.wave._financial_model.net_cash_flow(wave_period) == approx(hybrid_plant.grid._financial_model.net_cash_flow(grid_period))
    
    with subtests.test("degradation"):
        assert hybrid_plant.wave._financial_model.value("degradation") == approx(hybrid_plant.grid._financial_model.value("degradation"))
    with subtests.test("total_installed_cost"):
        assert hybrid_plant.wave._financial_model.value("total_installed_cost") == approx(hybrid_plant.grid._financial_model.value("total_installed_cost"))
    with subtests.test("inflation_rate"):
        assert hybrid_plant.wave._financial_model.value("inflation_rate") == approx(hybrid_plant.grid._financial_model.value("inflation_rate"))
    with subtests.test("annual_energy"):
        assert hybrid_plant.wave._financial_model.value("annual_energy") == approx(hybrid_plant.grid._financial_model.value("annual_energy"))
    with subtests.test("ppa_price_input"):
        assert hybrid_plant.wave._financial_model.value("ppa_price_input") == approx(hybrid_plant.grid._financial_model.value("ppa_price_input"))
    with subtests.test("ppa_escalation"):
        assert hybrid_plant.wave._financial_model.value("ppa_escalation") == approx(hybrid_plant.grid._financial_model.value("ppa_escalation"))

    # test hybrid outputs
    with subtests.test("wave aep"):
        assert aeps.wave == approx(12132526.0,1e-2)
    with subtests.test("hybrid wave only aep"):
        assert aeps.hybrid == approx(aeps.wave)
    with subtests.test("wave cf"):
        assert cf.wave == approx(48.42,1e-2)
    with subtests.test("hybrid wave only cf"):
        assert cf.hybrid == approx(cf.wave)
    with subtests.test("wave npv"):
        #TODO check/verify this test value somehow, not sure how to do it right now
        assert npvs.wave == approx(-53731805.52113224)
    with subtests.test("hybrid wave only npv"):
        assert npvs.hybrid == approx(npvs.wave)

def test_hybrid_wave_battery(hybrid_config, wavesite, subtests):
    hybrid_config["site"]["wave"] = True
    hybrid_config["site"]["wave_resource_file"] = wave_resource_file
    wave_only_technologies = {
        'wave': {
            'device_rating_kw': mhk_config['device_rating_kw'], 
            'num_devices': 10, 
            'wave_power_matrix': mhk_config['wave_power_matrix'],
            'fin_model': DEFAULT_FIN_CONFIG
        },
        'battery': {
            'system_capacity_kwh': 20000,
            'system_capacity_kw': 80000,
            'fin_model': DEFAULT_FIN_CONFIG
        },
        'grid': {
            'interconnect_kw': interconnection_size_kw,
            'fin_model': DEFAULT_FIN_CONFIG,
        }
    }

    hybrid_config["technologies"] = wave_only_technologies
    
    # TODO once the financial model is implemented, romove the line immediately following this comment and un-indent the rest of the test    
    hi = HoppInterface(hybrid_config)
    hybrid_plant = hi.system
    # hybrid_plant = HybridSimulation(wave_only_technologies, wavesite)
    cost_model_inputs = MHKCostModelInputs.from_dict({
        'reference_model_num':3,
        'water_depth': 100,
        'distance_to_shore': 80,
        'number_rows': 10,
        'device_spacing':600,
        'row_spacing': 600,
        'cable_system_overbuild': 20
	})
    assert hybrid_plant.wave is not None
    hybrid_plant.wave.create_mhk_cost_calculator(cost_model_inputs)

    hi.simulate()
    aeps = hybrid_plant.annual_energies
    npvs = hybrid_plant.net_present_values
    cf = hybrid_plant.capacity_factors

    with subtests.test("battery aep"):
        assert aeps.battery == approx(87.84, 1e3)

def test_hybrid_wind_only(hybrid_config):
    technologies = hybrid_config["technologies"]
    wind_only = {key: technologies[key] for key in ('wind', 'grid')}
    hybrid_config["technologies"] = wind_only
    hi = HoppInterface(hybrid_config)
    hybrid_plant = hi.system

    hi.simulate(25)

    aeps = hybrid_plant.annual_energies
    npvs = hybrid_plant.net_present_values
    cf = hybrid_plant.capacity_factors

    assert aeps.wind == approx(33615479, 1e3)
    assert aeps.hybrid == approx(33615479, 1e3)

    assert npvs.wind == approx(-13692784, 1e3)
    assert npvs.hybrid == approx(-13692784, 1e3)


def test_hybrid_pv_only(hybrid_config):
    technologies = hybrid_config["technologies"]
    solar_only = {key: technologies[key] for key in ('pv', 'grid')}
    hybrid_config["technologies"] = solar_only
    hi = HoppInterface(hybrid_config)

    hybrid_plant = hi.system

    hi.simulate()

    aeps = hybrid_plant.annual_energies
    npvs = hybrid_plant.net_present_values
    cf = hybrid_plant.capacity_factors

    assert cf.hybrid == approx(cf.pv)

    assert aeps.pv == approx(9884106.55, 1e-3)
    assert aeps.hybrid == approx(9884106.55, 1e-3)

    assert npvs.pv == approx(-5121293, 1e3)
    assert npvs.hybrid == approx(-5121293, 1e3)


def test_detailed_pv_system_capacity(hybrid_config, subtests):
    with subtests.test("Detailed PV model (pvsamv1) using defaults except the top level system_capacity_kw parameter"):
        annual_energy_expected = 11128604
        npv_expected = -2436229
        technologies = hybrid_config["technologies"]
        solar_only = deepcopy({key: technologies[key] for key in ('pv', 'grid')})   # includes system_capacity_kw parameter
        solar_only['pv']['use_pvwatts'] = False             # specify detailed PV model but don't change any defaults
        solar_only['grid']['interconnect_kw'] = 150e3
        hybrid_config["technologies"] = solar_only
        hi = HoppInterface(hybrid_config)
        hybrid_plant = hi.system
        assert hybrid_plant.pv.value('subarray1_nstrings') == 1343
        hybrid_plant.layout.plot()

        hi.simulate()

        aeps = hybrid_plant.annual_energies
        npvs = hybrid_plant.net_present_values
        assert aeps.pv == approx(annual_energy_expected, 1e-3)
        assert aeps.hybrid == approx(annual_energy_expected, 1e-3)
        assert npvs.pv == approx(npv_expected, 1e-3)
        assert npvs.hybrid == approx(npv_expected, 1e-3)

    
    with subtests.test("Detailed PV model (pvsamv1) using parameters from file except the top level system_capacity_kw parameter"):
        pvsamv1_defaults_file = Path(__file__).absolute().parent / "pvsamv1_basic_params.json"
        with open(pvsamv1_defaults_file, 'r') as f:
            tech_config = json.load(f)
        solar_only = deepcopy({key: technologies[key] for key in ('pv', 'grid')})   # includes system_capacity_kw parameter
        solar_only['pv']['use_pvwatts'] = False             # specify detailed PV model
        solar_only['pv']['tech_config'] = tech_config       # specify parameters
        solar_only['grid']['interconnect_kw'] = 150e3
        hybrid_config["technologies"] = solar_only
        with raises(Exception) as context:
            hi = HoppInterface(hybrid_config)
        assert "The specified system capacity of 5000 kW is more than 5% from the value calculated" in str(context.value)

        # Run detailed PV model (pvsamv1) using file parameters, minus the number of strings, and the top level system_capacity_kw parameter
        annual_energy_expected = 8955045
        npv_expected = -2622684
        pvsamv1_defaults_file = Path(__file__).absolute().parent / "pvsamv1_basic_params.json"
        with open(pvsamv1_defaults_file, 'r') as f:
            tech_config = json.load(f)
        tech_config.pop('subarray1_nstrings')
        solar_only = deepcopy({key: technologies[key] for key in ('pv', 'grid')})   # includes system_capacity_kw parameter
        solar_only['pv']['use_pvwatts'] = False             # specify detailed PV model
        solar_only['pv']['tech_config'] = tech_config       # specify parameters
        solar_only['grid']['interconnect_kw'] = 150e3
        hybrid_config["technologies"] = solar_only
        hi = HoppInterface(hybrid_config)
        hybrid_plant = hi.system
        assert hybrid_plant.pv.value('subarray1_nstrings') == 1343
        hybrid_plant.layout.plot()

        hi.simulate()
        aeps = hybrid_plant.annual_energies
        npvs = hybrid_plant.net_present_values
        assert aeps.pv == approx(annual_energy_expected, 1e-3)
        assert aeps.hybrid == approx(annual_energy_expected, 1e-3)
        assert npvs.pv == approx(npv_expected, 1e-3)
        assert npvs.hybrid == approx(npv_expected, 1e-3)


def test_hybrid_detailed_pv_only(site, hybrid_config, subtests):
    with subtests.test("standalone detailed PV model (pvsamv1) using defaults"):
        annual_energy_expected = 11128604
        config = DetailedPVConfig.from_dict(detailed_pv)
        pv_plant = DetailedPVPlant(site=site, config=config)
        assert pv_plant.system_capacity_kw == approx(pv_kw, 1e-2)
        pv_plant.simulate_power(1, False)
        assert pv_plant.system_capacity_kw == approx(pv_kw, 1e-2)
        assert pv_plant._system_model.Outputs.annual_energy == approx(annual_energy_expected, 1e-2)
        assert pv_plant._system_model.Outputs.capacity_factor == approx(25.66, 1e-2)

    with subtests.test("detailed PV model (pvsamv1) using defaults"):
        technologies = hybrid_config["technologies"]
        npv_expected = -2436229
        solar_only = {
            'pv': detailed_pv,
            'grid': technologies['grid']
        }
        solar_only['pv']['use_pvwatts'] = False             # specify detailed PV model but don't change any defaults
        solar_only['grid']['interconnect_kw'] = 150e3
        hybrid_config["technologies"] = solar_only
        hi = HoppInterface(hybrid_config)
        hybrid_plant = hi.system
        hybrid_plant.layout.plot()

        hi.simulate()

        aeps = hybrid_plant.annual_energies
        npvs = hybrid_plant.net_present_values
        assert aeps.pv == approx(annual_energy_expected, 1e-3)
        assert aeps.hybrid == approx(annual_energy_expected, 1e-3)
        assert npvs.pv == approx(npv_expected, 1e-3)
        assert npvs.hybrid == approx(npv_expected, 1e-3)

    with subtests.test("Detailed PV model (pvsamv1) using parameters from file"):
        annual_energy_expected = 102997528
        npv_expected = -25049424
        pvsamv1_defaults_file = Path(__file__).absolute().parent / "pvsamv1_basic_params.json"
        with open(pvsamv1_defaults_file, 'r') as f:
            tech_config = json.load(f)
        solar_only = deepcopy({key: technologies[key] for key in ('pv', 'grid')})
        solar_only['pv']['use_pvwatts'] = False             # specify detailed PV model
        solar_only['pv']['tech_config'] = tech_config       # specify parameters
        solar_only['grid']['interconnect_kw'] = 150e3
        solar_only['pv']['system_capacity_kw'] = 50000      # use another system capacity
        hybrid_config["technologies"] = solar_only
        hi = HoppInterface(hybrid_config)
        hybrid_plant = hi.system
        hybrid_plant.layout.plot()

        hi.simulate()

        aeps = hybrid_plant.annual_energies
        npvs = hybrid_plant.net_present_values
        assert aeps.pv == approx(annual_energy_expected, 1e-3)
        assert aeps.hybrid == approx(annual_energy_expected, 1e-3)
        assert npvs.pv == approx(npv_expected, 1e-3)
        assert npvs.hybrid == approx(npv_expected, 1e-3)

    # # Run user-instantiated or user-defined detailed PV model (pvsamv1) using parameters from file
    # config = DetailedPVConfig.from_dict(solar_only['pv'])
    # power_sources = {
    #     'pv': {
    #         'pv_plant': DetailedPVPlant(site=site, config=config),
    #     },
    #     'grid': {
    #         'interconnect_kw': 150e3
    #     }
    # }
    # hybrid_plant = HybridSimulation(power_sources, site)
    # hybrid_plant.layout.plot()
    # hi.simulate()
    # aeps = hybrid_plant.annual_energies
    # npvs = hybrid_plant.net_present_values
    # assert aeps.pv == approx(annual_energy_expected, 1e-3)
    # assert aeps.hybrid == approx(annual_energy_expected, 1e-3)
    # assert npvs.pv == approx(npv_expected, 1e-3)
    # assert npvs.hybrid == approx(npv_expected, 1e-3)

    with subtests.test("Detailed PV model using parameters from file and autosizing electrical parameters"):
        annual_energy_expected = 102319358
        npv_expected = -25110524
        pvsamv1_defaults_file = Path(__file__).absolute().parent / "pvsamv1_basic_params.json"
        with open(pvsamv1_defaults_file, 'r') as f:
            tech_config = json.load(f)
        solar_only = deepcopy({key: technologies[key] for key in ('pv', 'grid')})
        solar_only['pv']['use_pvwatts'] = False             # specify detailed PV model
        solar_only['pv']['tech_config'] = tech_config       # specify parameters
        solar_only['grid']['interconnect_kw'] = 150e3
        solar_only['pv'].pop('system_capacity_kw')          # use default system capacity instead

        # autosize number of strings, number of inverters and adjust system capacity
        n_strings, n_combiners, n_inverters, calculated_system_capacity = size_electrical_parameters(
            target_system_capacity=solar_only['pv']['tech_config']['system_capacity'],
            target_dc_ac_ratio=1.34,
            modules_per_string=solar_only['pv']['tech_config']['subarray1_modules_per_string'],
            module_power= \
                solar_only['pv']['tech_config']['cec_i_mp_ref'] \
                * solar_only['pv']['tech_config']['cec_v_mp_ref'] \
                * 1e-3,
            inverter_power=solar_only['pv']['tech_config']['inv_snl_paco'] * 1e-3,
            n_inputs_inverter=50,
            n_inputs_combiner=32
        )
        assert n_strings == 13435
        assert n_combiners == 420
        assert n_inverters == 50
        assert calculated_system_capacity == approx(50002.2, 1e-3)
        solar_only['pv']['tech_config']['subarray1_nstrings'] = n_strings
        solar_only['pv']['tech_config']['inverter_count'] = n_inverters
        solar_only['pv']['tech_config']['system_capacity'] = calculated_system_capacity

        hybrid_config["technologies"] = solar_only
        hi = HoppInterface(hybrid_config)
        hybrid_plant = hi.system
        hybrid_plant.layout.plot()

        hi.simulate()

        aeps = hybrid_plant.annual_energies
        npvs = hybrid_plant.net_present_values
        assert hybrid_plant.pv.system_capacity_kw == approx(50002.2, 1e-2)
        assert aeps.pv == approx(annual_energy_expected, 1e-3)
        assert aeps.hybrid == approx(annual_energy_expected, 1e-3)
        assert npvs.pv == approx(npv_expected, 1e-3)
        assert npvs.hybrid == approx(npv_expected, 1e-3)


def test_hybrid_user_instantiated(site, subtests):
    # Run detailed PV model (pvsamv1) using defaults and user-instantiated financial models
    annual_energy_expected = 11128604
    npv_expected = -2436229
    system_capacity_kw = 5000
    system_capacity_kw_expected = 4998
    interconnect_kw = 150e3

    layout_params = {
        "x_position": 0.5, 
        "y_position": 0.5, 
        "aspect_power": 0, 
        "gcr": 0.5, 
        "s_buffer": 2, 
        "x_buffer": 2
    }

    # Run non-user-instantiated to compare against
    with subtests.test("baseline comparison"):
        solar_only = {
            'pv': {
                'use_pvwatts': False,
                'tech_config': {'system_capacity_kw': system_capacity_kw},
                "layout_params": layout_params,
                'dc_degradation': [0] * 25
            },
            'grid': {
                'interconnect_kw': interconnect_kw,
                'ppa_price': 0.01
            }
        }
        hopp_config = {
            "site": site,
            "technologies": solar_only
        }
        hi = HoppInterface(hopp_config)
        hybrid_plant = hi.system
        hybrid_plant.layout.plot()
        hybrid_plant.simulate()
        aeps = hybrid_plant.annual_energies
        npvs = hybrid_plant.net_present_values
        assert hybrid_plant.pv.system_capacity_kw == approx(system_capacity_kw, 1e-2)
        assert aeps.pv == approx(annual_energy_expected, 1e-2)
        assert aeps.hybrid == approx(annual_energy_expected, 1e-2)
        assert npvs.pv == approx(npv_expected, 1e-2)
        assert npvs.hybrid == approx(npv_expected, 1e-2)


    with subtests.test("detailed PV plant, grid and respective financial models"):
        # Run 
        power_sources = {
            'pv': {
                'use_pvwatts': False,
                'system_capacity_kw': system_capacity_kw,
                'layout_params': layout_params,
                'fin_model': 'FlatPlatePVSingleOwner',
                'dc_degradation': [0] * 25
            },
            'grid': {
                'interconnect_kw': interconnect_kw,
                'fin_model': 'GenericSystemSingleOwner',
                'ppa_price': 0.01
            }
        }
        hopp_config = {
            "site": site,
            "technologies": power_sources
        }
        hi = HoppInterface(hopp_config)
        hybrid_plant = hi.system
        assert hybrid_plant.pv is not None
        hybrid_plant.layout.plot()

        hybrid_plant.simulate()

        aeps = hybrid_plant.annual_energies
        npvs = hybrid_plant.net_present_values
        assert hybrid_plant.pv._system_model.value("system_capacity") == approx(system_capacity_kw_expected, 1e-3)
        assert hybrid_plant.pv._financial_model.value("system_capacity") == approx(system_capacity_kw_expected, 1e-3)
        assert aeps.pv == approx(annual_energy_expected, 1e-3)
        assert aeps.hybrid == approx(annual_energy_expected, 1e-3)
        assert npvs.pv == approx(npv_expected, 1e-3)
        assert npvs.hybrid == approx(npv_expected, 1e-3)


def test_hybrid(hybrid_config):
    """
    Performance from Wind is slightly different from wind-only case because the solar presence modified the wind layout
    """
    technologies = hybrid_config["technologies"]
    solar_wind_hybrid = {key: technologies[key] for key in ('pv', 'wind', 'grid')}
    hybrid_config["technologies"] = solar_wind_hybrid
    hi = HoppInterface(hybrid_config)
    hybrid_plant = hi.system

    hi.simulate()

    aeps = hybrid_plant.annual_energies
    npvs = hybrid_plant.net_present_values

    assert aeps.pv == approx(8703525.94, 13)
    assert aeps.wind == approx(33615479.57, 1e3)
    assert aeps.hybrid == approx(41681662.63, 1e3)

    assert npvs.pv == approx(-5121293, 1e3)
    assert npvs.wind == approx(-13909363, 1e3)
    assert npvs.hybrid == approx(-19216589, 1e3)


def test_wind_pv_with_storage_dispatch(hybrid_config):
    technologies = hybrid_config["technologies"]
    wind_pv_battery = {key: technologies[key] for key in ('pv', 'wind', 'battery', 'grid')}
    hybrid_config["technologies"] = wind_pv_battery
    hybrid_config["technologies"]["grid"]["ppa_price"] = 0.03
    hi = HoppInterface(hybrid_config)
    hybrid_plant = hi.system

    hi.simulate()

    aeps = hybrid_plant.annual_energies
    npvs = hybrid_plant.net_present_values
    taxes = hybrid_plant.federal_taxes
    apv = hybrid_plant.energy_purchases
    debt = hybrid_plant.debt_payment
    esv = hybrid_plant.energy_sales
    depr = hybrid_plant.federal_depreciation_totals
    insr = hybrid_plant.insurance_expenses
    om = hybrid_plant.om_total_expenses
    rev = hybrid_plant.total_revenues
    tc = hybrid_plant.tax_incentives

    assert aeps.pv == approx(9882421, rel=0.05)
    assert aeps.wind == approx(31951719, rel=0.05)
    assert aeps.battery == approx(-99103, rel=0.05)
    assert aeps.hybrid == approx(43489117, rel=0.05)

    assert npvs.pv == approx(-719826, rel=5e-2)
    assert npvs.wind == approx(-2573090, rel=5e-2)
    assert npvs.battery == approx(-4871034, rel=5e-2)
    assert npvs.hybrid == approx(-8254104, rel=5e-2)

    assert taxes.pv[1] == approx(94661, rel=5e-2)
    assert taxes.wind[1] == approx(413068, rel=5e-2)
    assert taxes.battery[1] == approx(248373, rel=5e-2)
    assert taxes.hybrid[1] == approx(804904, rel=5e-2)

    assert apv.pv[1] == approx(0, rel=5e-2)
    assert apv.wind[1] == approx(0, rel=5e-2)
    assert apv.battery[1] == approx(-4070354, rel=5e-2)
    assert apv.hybrid[1] == approx(-348443, rel=5e-2)

    assert debt.pv[1] == approx(0, rel=5e-2)
    assert debt.wind[1] == approx(0, rel=5e-2)
    assert debt.battery[1] == approx(0, rel=5e-2)
    assert debt.hybrid[1] == approx(0, rel=5e-2)

    assert esv.pv[1] == approx(9854885, rel=5e-2)
    assert esv.wind[1] == approx(31951719, rel=5e-2)
    assert esv.battery[1] == approx(3973442, rel=5e-2)
    assert esv.hybrid[1] == approx(42058135, rel=5e-2)

    assert depr.pv[1] == approx(745532, rel=5e-2)
    assert depr.wind[1] == approx(2651114, rel=5e-2)
    assert depr.battery[1] == approx(1266736, rel=5e-2)
    assert depr.hybrid[1] == approx(4663383, rel=5e-2)

    assert insr.pv[0] == approx(0, rel=5e-2)
    assert insr.wind[0] == approx(0, rel=5e-2)
    assert insr.battery[0] == approx(0, rel=5e-2)
    assert insr.hybrid[0] == approx(0, rel=5e-2)

    assert om.pv[1] == approx(74993, rel=5e-2)
    assert om.wind[1] == approx(430000, rel=5e-2)
    assert om.battery[1] == approx(75000, rel=5e-2)
    assert om.hybrid[1] == approx(569993, rel=5e-2)

    assert rev.pv[1] == approx(352218, rel=5e-2)
    assert rev.wind[1] == approx(904283, rel=5e-2)
    assert rev.battery[1] == approx(167939, rel=5e-2)
    assert rev.hybrid[1] == approx(1334802, rel=5e-2)

    assert tc.pv[1] == approx(1295889, rel=5e-2)
    assert tc.wind[1] == approx(830744, rel=5e-2)
    assert tc.battery[1] == approx(2201850, rel=5e-2)
    assert tc.hybrid[1] == approx(4338902, rel=5e-2)


def test_tower_pv_hybrid(hybrid_config):
    interconnection_size_kw_test = 50000
    technologies_test = {
        'tower': {
            'cycle_capacity_kw': 50 * 1000, 
            'solar_multiple': 2.0, 
            'tes_hours': 12.0
        },
        'pv': {'system_capacity_kw': 50 * 1000},
        'grid': {
            'interconnect_kw': interconnection_size_kw_test,
            'ppa_price': 0.12
        }
    }

    solar_hybrid = {key: technologies_test[key] for key in ('tower', 'pv', 'grid')}
    hybrid_config["technologies"] = solar_hybrid
    dispatch_options={'is_test_start_year': True, 'is_test_end_year': True}
    hybrid_config["config"]["dispatch_options"] = dispatch_options
    hi = HoppInterface(hybrid_config)
    hybrid_plant = hi.system
    hybrid_plant.tower.value('helio_width', 8.0)
    hybrid_plant.tower.value('helio_height', 8.0)

    hi.simulate()

    aeps = hybrid_plant.annual_energies
    npvs = hybrid_plant.net_present_values

    assert aeps.pv == approx(104286701.28, 1e-3)
    assert aeps.tower == approx(3769716.50, 5e-2)
    assert aeps.hybrid == approx(107780622.67, 1e-2)

    # TODO: check npv for csp would require a full simulation
    assert npvs.pv == approx(45233832.23, 1e3)
    #assert npvs.tower == approx(-13909363, 1e3)
    #assert npvs.hybrid == approx(-19216589, 1e3)


def test_trough_pv_hybrid(hybrid_config):
    interconnection_size_kw_test = 50000
    technologies_test = {
        'trough': {
            'cycle_capacity_kw': 50 * 1000, 
            'solar_multiple': 2.0, 
            'tes_hours': 12.0
        },
        'pv': {'system_capacity_kw': 50 * 1000},
        'grid': {
            'interconnect_kw': interconnection_size_kw_test,
            'ppa_price': 0.12
        },
    }

    solar_hybrid = {key: technologies_test[key] for key in ('trough', 'pv', 'grid')}
    hybrid_config["technologies"] = solar_hybrid
    dispatch_options={'is_test_start_year': True, 'is_test_end_year': True}
    hybrid_config["config"]["dispatch_options"] = dispatch_options
    hi = HoppInterface(hybrid_config)
    hybrid_plant = hi.system

    hi.simulate()

    aeps = hybrid_plant.annual_energies
    npvs = hybrid_plant.net_present_values

    assert aeps.pv == approx(104286701.17, 1e-3)
    assert aeps.trough == approx(1858279.58, 2e-2)
    assert aeps.hybrid == approx(106111732.52, 1e-3)

    assert npvs.pv == approx(80738107, 1e3)
    #assert npvs.tower == approx(-13909363, 1e3)
    #assert npvs.hybrid == approx(-19216589, 1e3)


def test_tower_pv_battery_hybrid(hybrid_config):
    interconnection_size_kw_test = 50000
    technologies_test = {
        'tower': {
            'cycle_capacity_kw': 50 * 1000, 
            'solar_multiple': 2.0, 
            'tes_hours': 12.0
        },
        'pv': {'system_capacity_kw': 50 * 1000},
        'battery': {
            'system_capacity_kwh': 40 * 1000,
            'system_capacity_kw': 20 * 1000
        },
        'grid': {
            'interconnect_kw': interconnection_size_kw_test,
            'ppa_price': 0.12
        }
    }

    solar_hybrid = {key: technologies_test[key] for key in ('tower', 'pv', 'battery', 'grid')}
    dispatch_options={'is_test_start_year': True, 'is_test_end_year': True}
    hybrid_config["technologies"] = solar_hybrid
    hybrid_config["config"]["dispatch_options"] = dispatch_options
    hi = HoppInterface(hybrid_config)
    hybrid_plant = hi.system
    hybrid_plant.tower.value('helio_width', 10.0)
    hybrid_plant.tower.value('helio_height', 10.0)

    hi.simulate()

    aeps = hybrid_plant.annual_energies
    npvs = hybrid_plant.net_present_values

    assert aeps.pv == approx(104286701, 1e-3)
    assert aeps.tower == approx(3783849, 5e-2)
    assert aeps.battery == approx(-9477, 2e-1)
    assert aeps.hybrid == approx(107903653, 1e-2)

    assert npvs.pv == approx(80738107, 1e3)
    #assert npvs.tower == approx(-13909363, 1e3)
    #assert npvs.hybrid == approx(-19216589, 1e3)

def test_hybrid_om_costs_error(hybrid_config):
    technologies = hybrid_config["technologies"]
    wind_pv_battery = {key: technologies[key] for key in ('pv', 'wind', 'battery', 'grid')}
    dispatch_options={'battery_dispatch': 'one_cycle_heuristic'}
    hybrid_config["technologies"] = wind_pv_battery
    hybrid_config["technologies"]["grid"]["ppa_price"] = 0.03
    hybrid_config["config"]["dispatch_options"] = dispatch_options
    hi = HoppInterface(hybrid_config)
    hybrid_plant = hi.system
    hybrid_plant.battery._financial_model.value('om_production', (1,))

    try:
        hi.simulate()
    except ValueError as e:
        assert e

def test_hybrid_om_costs(hybrid_config):
    technologies = hybrid_config["technologies"]
    wind_pv_battery = {key: technologies[key] for key in ('pv', 'wind', 'battery', 'grid')}
    dispatch_options={'battery_dispatch': 'one_cycle_heuristic'}
    hybrid_config["technologies"] = wind_pv_battery
    hybrid_config["technologies"]["grid"]["ppa_price"] = 0.03
    hybrid_config["config"]["dispatch_options"] = dispatch_options
    hi = HoppInterface(hybrid_config)
    hybrid_plant = hi.system

    # set all O&M costs to 0 to start
    hybrid_plant.wind.om_fixed = 0
    hybrid_plant.wind.om_capacity = 0
    hybrid_plant.wind.om_variable = 0
    hybrid_plant.pv.om_fixed = 0
    hybrid_plant.pv.om_capacity = 0
    hybrid_plant.pv.om_variable = 0
    hybrid_plant.battery.om_fixed = 0
    hybrid_plant.battery.om_capacity = 0
    hybrid_plant.battery.om_variable = 0

    # test variable costs
    hybrid_plant.wind.om_variable = 5
    hybrid_plant.pv.om_variable = 2
    hybrid_plant.battery.om_variable = 3

    hi.simulate()

    var_om_costs = hybrid_plant.om_variable_expenses
    total_om_costs = hybrid_plant.om_total_expenses
    for i in range(len(var_om_costs.hybrid)):
        assert var_om_costs.pv[i] + var_om_costs.wind[i] + var_om_costs.battery[i] == approx(var_om_costs.hybrid[i], rel=1e-1)
        assert total_om_costs.pv[i] == approx(var_om_costs.pv[i])
        assert total_om_costs.wind[i] == approx(var_om_costs.wind[i])
        assert total_om_costs.battery[i] == approx(var_om_costs.battery[i])
        assert total_om_costs.hybrid[i] == approx(var_om_costs.hybrid[i])
    hybrid_plant.wind.om_variable = 0
    hybrid_plant.pv.om_variable = 0
    hybrid_plant.battery.om_variable = 0

    # test fixed costs
    hybrid_plant.wind.om_fixed = 5
    hybrid_plant.pv.om_fixed = 2
    hybrid_plant.battery.om_fixed = 3
    hi.simulate()
    fixed_om_costs = hybrid_plant.om_fixed_expenses
    total_om_costs = hybrid_plant.om_total_expenses
    for i in range(len(fixed_om_costs.hybrid)):
        assert fixed_om_costs.pv[i] + fixed_om_costs.wind[i] + fixed_om_costs.battery[i] \
               == approx(fixed_om_costs.hybrid[i])
        assert total_om_costs.pv[i] == approx(fixed_om_costs.pv[i])
        assert total_om_costs.wind[i] == approx(fixed_om_costs.wind[i])
        assert total_om_costs.battery[i] == approx(fixed_om_costs.battery[i])
        assert total_om_costs.hybrid[i] == approx(fixed_om_costs.hybrid[i])
    hybrid_plant.wind.om_fixed = 0
    hybrid_plant.pv.om_fixed = 0
    hybrid_plant.battery.om_fixed = 0

    # test capacity costs
    hybrid_plant.wind.om_capacity = 5
    hybrid_plant.pv.om_capacity = 2
    hybrid_plant.battery.om_capacity = 3
    hi.simulate()
    cap_om_costs = hybrid_plant.om_capacity_expenses
    total_om_costs = hybrid_plant.om_total_expenses
    for i in range(len(cap_om_costs.hybrid)):
        assert cap_om_costs.pv[i] + cap_om_costs.wind[i] + cap_om_costs.battery[i] \
               == approx(cap_om_costs.hybrid[i])
        assert total_om_costs.pv[i] == approx(cap_om_costs.pv[i])
        assert total_om_costs.wind[i] == approx(cap_om_costs.wind[i])
        assert total_om_costs.battery[i] == approx(cap_om_costs.battery[i])
        assert total_om_costs.hybrid[i] == approx(cap_om_costs.hybrid[i])
    hybrid_plant.wind.om_capacity = 0
    hybrid_plant.pv.om_capacity = 0
    hybrid_plant.battery.om_capacity = 0

def test_hybrid_tax_incentives(hybrid_config):
    technologies = hybrid_config["technologies"]
    wind_pv_battery = {key: technologies[key] for key in ('pv', 'wind', 'battery', 'grid')}
    dispatch_options={'battery_dispatch': 'one_cycle_heuristic'}
    hybrid_config["technologies"] = wind_pv_battery
    hybrid_config["technologies"]["grid"]["ppa_price"] = 0.03
    hybrid_config["config"]["dispatch_options"] = dispatch_options
    hi = HoppInterface(hybrid_config)
    hybrid_plant = hi.system

    hybrid_plant.pv._financial_model.value('itc_fed_percent', [0.0])
    hybrid_plant.wind._financial_model.value('ptc_fed_amount', (1,))
    hybrid_plant.pv._financial_model.value('ptc_fed_amount', (2,))
    hybrid_plant.battery._financial_model.value('ptc_fed_amount', (3,))
    hybrid_plant.wind._financial_model.value('ptc_fed_escal', 0)
    hybrid_plant.pv._financial_model.value('ptc_fed_escal', 0)
    hybrid_plant.battery._financial_model.value('ptc_fed_escal', 0)

    hi.simulate()

    ptc_wind = hybrid_plant.wind._financial_model.value("cf_ptc_fed")[1]
    assert ptc_wind == approx(hybrid_plant.wind._financial_model.value("ptc_fed_amount")[0]*hybrid_plant.wind.annual_energy_kwh, rel=1e-3)

    ptc_pv = hybrid_plant.pv._financial_model.value("cf_ptc_fed")[1]
    assert ptc_pv == approx(hybrid_plant.pv._financial_model.value("ptc_fed_amount")[0]*hybrid_plant.pv.annual_energy_kwh, rel=1e-3)

    ptc_batt = hybrid_plant.battery._financial_model.value("cf_ptc_fed")[1]
    assert ptc_batt == approx(hybrid_plant.battery._financial_model.value("ptc_fed_amount")[0]
           * hybrid_plant.battery._financial_model.value('batt_annual_discharge_energy')[1], rel=1e-3)

    ptc_hybrid = hybrid_plant.grid._financial_model.value("cf_ptc_fed")[1]
    ptc_fed_amount = hybrid_plant.grid._financial_model.value("ptc_fed_amount")[0]
    assert ptc_fed_amount == approx(1.229, rel=1e-2)
    assert ptc_hybrid == approx(ptc_fed_amount * hybrid_plant.grid._financial_model.value('cf_energy_net')[1], rel=1e-3)


def test_capacity_credit(hybrid_config):
    technologies = hybrid_config["technologies"]
    site = create_default_site_info(capacity_hours=capacity_credit_hours)
    wind_pv_battery = {key: technologies[key] for key in ('pv', 'wind', 'battery')}
    wind_pv_battery['grid'] = {
        'interconnect_kw': interconnection_size_kw,
        'ppa_price': 0.03
    }
    hybrid_config["technologies"] = wind_pv_battery
    hybrid_config["site"] = site
    hi = HoppInterface(hybrid_config)
    hybrid_plant = hi.system

    assert hybrid_plant.interconnect_kw == 15e3

    # Backup values for resetting before tests
    gen_max_feasible_orig = hybrid_plant.battery.gen_max_feasible
    capacity_hours_orig = hybrid_plant.site.capacity_hours
    interconnect_kw_orig = hybrid_plant.interconnect_kw
    def reinstate_orig_values():
        hybrid_plant.battery.gen_max_feasible = gen_max_feasible_orig
        hybrid_plant.site.capacity_hours = capacity_hours_orig
        hybrid_plant.interconnect_kw = interconnect_kw_orig

    # Test when 0 gen_max_feasible
    reinstate_orig_values()
    hybrid_plant.battery.gen_max_feasible = [0] * 8760
    capacity_credit_battery = hybrid_plant.battery.calc_capacity_credit_percent(hybrid_plant.interconnect_kw)
    assert capacity_credit_battery == approx(0, rel=0.05)
    # Test when representative gen_max_feasible
    reinstate_orig_values()
    hybrid_plant.battery.gen_max_feasible = [2500] * 8760
    capacity_credit_battery = hybrid_plant.battery.calc_capacity_credit_percent(hybrid_plant.interconnect_kw)
    assert capacity_credit_battery == approx(50, rel=0.05)
    # Test when no capacity hours
    reinstate_orig_values()
    hybrid_plant.battery.gen_max_feasible = [2500] * 8760
    hybrid_plant.site.capacity_hours = [False] * 8760
    capacity_credit_battery = hybrid_plant.battery.calc_capacity_credit_percent(hybrid_plant.interconnect_kw)
    assert capacity_credit_battery == approx(0, rel=0.05)
    # Test when no interconnect capacity
    reinstate_orig_values()
    hybrid_plant.battery.gen_max_feasible = [2500] * 8760
    hybrid_plant.interconnect_kw = 0
    capacity_credit_battery = hybrid_plant.battery.calc_capacity_credit_percent(hybrid_plant.interconnect_kw)
    assert capacity_credit_battery == approx(0, rel=0.05)

    # Test integration with system simulation
    reinstate_orig_values()
    cap_payment_mw = 100000
    hybrid_plant.assign({"cp_capacity_payment_amount": [cap_payment_mw]})

    assert hybrid_plant.interconnect_kw == 15e3

    hi.simulate()

    total_gen_max_feasible = np.array(hybrid_plant.pv.gen_max_feasible) \
                           + np.array(hybrid_plant.wind.gen_max_feasible) \
                           + np.array(hybrid_plant.battery.gen_max_feasible)
    assert sum(hybrid_plant.grid.gen_max_feasible) == approx(sum(np.minimum(hybrid_plant.grid.interconnect_kw * hybrid_plant.site.interval / 60, \
                                                                            total_gen_max_feasible)), rel=0.01)

    total_nominal_capacity = hybrid_plant.pv.calc_nominal_capacity(hybrid_plant.interconnect_kw) \
                           + hybrid_plant.wind.calc_nominal_capacity(hybrid_plant.interconnect_kw) \
                           + hybrid_plant.battery.calc_nominal_capacity(hybrid_plant.interconnect_kw)
    assert total_nominal_capacity == approx(18845.8, rel=0.01)
    assert total_nominal_capacity == approx(hybrid_plant.grid.hybrid_nominal_capacity, rel=0.01)
    
    capcred = hybrid_plant.capacity_credit_percent
    assert capcred['pv'][0] == approx(8.03, rel=0.05)
    assert capcred['wind'][0] == approx(33.25, rel=0.10)
    assert capcred['battery'][0] == approx(58.95, rel=0.05)
    assert capcred['hybrid'][0] == approx(43.88, rel=0.05)

    cp_pay = hybrid_plant.capacity_payments
    np_cap = hybrid_plant.system_nameplate_mw # This is not the same as nominal capacity...
    assert cp_pay['pv'][1]/(np_cap['pv'])/(capcred['pv'][0]/100) == approx(cap_payment_mw, 0.05)
    assert cp_pay['wind'][1]/(np_cap['wind'])/(capcred['wind'][0]/100) == approx(cap_payment_mw, 0.05)
    assert cp_pay['battery'][1]/(np_cap['battery'])/(capcred['battery'][0]/100) == approx(cap_payment_mw, 0.05)
    assert cp_pay['hybrid'][1]/(np_cap['hybrid'])/(capcred['hybrid'][0]/100) == approx(cap_payment_mw, 0.05)

    aeps = hybrid_plant.annual_energies
    npvs = hybrid_plant.net_present_values
    taxes = hybrid_plant.federal_taxes
    apv = hybrid_plant.energy_purchases
    debt = hybrid_plant.debt_payment
    esv = hybrid_plant.energy_sales
    depr = hybrid_plant.federal_depreciation_totals
    insr = hybrid_plant.insurance_expenses
    om = hybrid_plant.om_total_expenses
    rev = hybrid_plant.total_revenues
    tc = hybrid_plant.tax_incentives

    print("AEP", [aeps.pv, aeps.wind, aeps.battery, aeps.hybrid])
    print("NPV", [npvs.pv, npvs.wind, npvs.battery, npvs.hybrid])
    print("TAXES", [taxes.pv[1], taxes.wind[1], taxes.battery[1], taxes.hybrid[1]])
    print("APV", [apv.pv[1], apv.wind[1], apv.battery[1], apv.hybrid[1]])
    print("ESV", [esv.pv[1], esv.wind[1], esv.battery[1], esv.hybrid[1]])
    print("DEPR", [depr.pv[1], depr.wind[1], depr.battery[1], depr.hybrid[1]])
    print("OM", [om.pv[1], om.wind[1], om.battery[1], om.hybrid[1]])
    print("REV", [rev.pv[1], rev.wind[1], rev.battery[1], rev.hybrid[1]])
    print("TC", [tc.pv[1], tc.wind[1], tc.battery[1], tc.hybrid[1]])

    assert aeps.pv == approx(9882421, rel=0.05)
    assert aeps.wind == approx(31951719, rel=0.05)
    assert aeps.battery == approx(-97166, rel=0.05)
    assert aeps.hybrid == approx(43489117, rel=0.05)

    assert npvs.pv == approx(-435187, rel=5e-2)
    assert npvs.wind == approx(-369348, rel=5e-2)
    assert npvs.battery == approx(-2700460, rel=5e-2)
    assert npvs.hybrid == approx(-2129876, rel=5e-2)

    assert taxes.pv[1] == approx(83720, rel=5e-2)
    assert taxes.wind[1] == approx(365206, rel=5e-2)
    assert taxes.battery[1] == approx(189346, rel=5e-2)
    assert taxes.hybrid[1] == approx(598426, rel=5e-2)

    assert apv.pv[1] == approx(0, rel=5e-2)
    assert apv.wind[1] == approx(0, rel=5e-2)
    assert apv.battery[1] == approx(-4070354, rel=5e-2)
    assert apv.hybrid[1] == approx(-348443, rel=5e-2)

    assert debt.pv[1] == approx(0, rel=5e-2)
    assert debt.wind[1] == approx(0, rel=5e-2)
    assert debt.battery[1] == approx(0, rel=5e-2)
    assert debt.hybrid[1] == approx(0, rel=5e-2)

    assert esv.pv[1] == approx(9854885, rel=5e-2)
    assert esv.wind[1] == approx(31951719, rel=5e-2)
    assert esv.battery[1] == approx(3973442, rel=5e-2)
    assert esv.hybrid[1] == approx(42058135, rel=5e-2)

    assert depr.pv[1] == approx(745532, rel=5e-2)
    assert depr.wind[1] == approx(2651114, rel=5e-2)
    assert depr.battery[1] == approx(1266736, rel=5e-2)
    assert depr.hybrid[1] == approx(4663383, rel=5e-2)

    assert insr.pv[0] == approx(0, rel=5e-2)
    assert insr.wind[0] == approx(0, rel=5e-2)
    assert insr.battery[0] == approx(0, rel=5e-2)
    assert insr.hybrid[0] == approx(0, rel=5e-2)

    assert om.pv[1] == approx(74993, rel=5e-2)
    assert om.wind[1] == approx(430000, rel=5e-2)
    assert om.battery[1] == approx(75000, rel=5e-2)
    assert om.hybrid[1] == approx(579993, rel=5e-2)

    assert rev.pv[1] == approx(391851, rel=5e-2)
    assert rev.wind[1] == approx(1211138, rel=5e-2)
    assert rev.battery[1] == approx(470175, rel=5e-2)
    assert rev.hybrid[1] == approx(2187556, rel=5e-2)

    assert tc.pv[1] == approx(1295889, rel=5e-2)
    assert tc.wind[1] == approx(830744, rel=5e-2)
    assert tc.battery[1] == approx(2201850, rel=5e-2)
    assert tc.hybrid[1] == approx(4338902, rel=5e-2)<|MERGE_RESOLUTION|>--- conflicted
+++ resolved
@@ -1,16 +1,8 @@
 from pathlib import Path
 from copy import deepcopy
 
-<<<<<<< HEAD
-from pydoc import apropos
-from pytest import approx, fixture, raises, skip
-from pathlib import Path
-import yaml
-from yamlinclude import YamlIncludeConstructor
-
-=======
 from pytest import approx, fixture, raises
->>>>>>> df55abd0
+
 import numpy as np
 import json
 
@@ -19,10 +11,6 @@
 from hopp.simulation.technologies.sites import SiteInfo
 from hopp.simulation.technologies.pv.detailed_pv_plant import DetailedPVPlant, DetailedPVConfig
 from hopp.simulation.technologies.layout.pv_design_utils import size_electrical_parameters
-<<<<<<< HEAD
-from hopp.simulation.technologies.financial.custom_financial_model import CustomFinancialModel
-from hopp.utilities.utils_for_tests import create_default_site_info
-=======
 from hopp.simulation.technologies.financial.mhk_cost_model import MHKCostModelInputs
 from tests.hopp.utils import create_default_site_info, DEFAULT_FIN_CONFIG
 from hopp import ROOT_DIR
@@ -36,8 +24,6 @@
     hybrid_config = load_yaml(hybrid_config_path)
 
     return hybrid_config
-
->>>>>>> df55abd0
 
 @fixture
 def site():
