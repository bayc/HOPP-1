from pytest import approx, fixture
from pathlib import Path
from hybrid.sites import SiteInfo, flatirons_site
from hybrid.layout.hybrid_layout import PVGridParameters, WindBoundaryGridParameters
from hybrid.financial.custom_financial_model import CustomFinancialModel
from hybrid.hybrid_simulation import HybridSimulation
from hybrid.detailed_pv_plant import DetailedPVPlant
from examples.Detailed_PV_Layout.detailed_pv_layout import DetailedPVParameters, DetailedPVLayout
from hybrid.grid import Grid
import json


solar_resource_file = Path(__file__).absolute().parent.parent.parent / "resource_files" / "solar" / "35.2018863_-101.945027_psmv3_60_2012.csv"
wind_resource_file = Path(__file__).absolute().parent.parent.parent / "resource_files" / "wind" / "35.2018863_-101.945027_windtoolkit_2012_60min_80m_100m.srw"

@fixture
def site():
    return SiteInfo(flatirons_site, solar_resource_file=solar_resource_file, wind_resource_file=wind_resource_file)


default_fin_config = {
    'batt_replacement_schedule_percent': [0],
    'batt_bank_replacement': [0],
    'batt_replacement_option': 0,
    'batt_computed_bank_capacity': 0,
    'batt_meter_position': 0,
    'battery_per_kWh': 0,
    'en_batt': 0,
    'en_standalone_batt': 0,
    'om_fixed': [1],
    'om_production': [2],
    'om_capacity': (0,),
    'om_batt_fixed_cost': 0,
    'om_batt_variable_cost': [0],
    'om_batt_capacity_cost': 0,
    'om_batt_replacement_cost': 0,
    'om_batt_nameplate': 0,
    'om_replacement_cost_escal': 0,
    'system_use_lifetime_output': 0,
    'inflation_rate': 2.5,
    'real_discount_rate': 6.4,
    'cp_capacity_credit_percent': [0],
    'degradation': [0],
}


def test_custom_financial():
    discount_rate = 0.0906       # [1/year]
    cash_flow = [
        -4.8274e+07, 3.57154e+07, 7.7538e+06, 4.76858e+06, 2.96768e+06,
        2.94339e+06, 1.5851e+06, 227235, 202615, 176816,
        149414, 120856, 90563.4, 58964.5, 25609.9,
        378270, 1.20607e+06, 633062, 3.19583e+06, 6.01239e+06,
        5.78599e+06, 5.53565e+06, 5.49998e+06, 5.4857e+06, 5.47012e+06,
        6.84512e+06]
    npv = CustomFinancialModel.npv(discount_rate, cash_flow)
    assert npv == approx(7412807, 1e-3)


def test_detailed_pv(site):
    # Run detailed PV model (pvsamv1) using a custom financial model
<<<<<<< HEAD
    annual_energy_expected = 108829776
    npv_expected = -39094719
=======
    annual_energy_expected = 108239401
    npv_expected = -39144853
>>>>>>> 1051727c

    pvsamv1_defaults_file = Path(__file__).absolute().parent.parent / "hybrid/pvsamv1_basic_params.json"
    with open(pvsamv1_defaults_file, 'r') as f:
        tech_config = json.load(f)

    layout_params = PVGridParameters(x_position=0.5,
                                     y_position=0.5,
                                     aspect_power=0,
                                     gcr=0.3,
                                     s_buffer=2,
                                     x_buffer=2)
    interconnect_kw = 150e6

    detailed_pvplant = DetailedPVPlant(
        site=site,
        pv_config={
            'tech_config': tech_config,
            'layout_params': layout_params,
            'fin_model': CustomFinancialModel(default_fin_config),
        }
    )

    grid_source = Grid(
        site=site,
        grid_config={
            'interconnect_kw': interconnect_kw,
            'fin_model': CustomFinancialModel(default_fin_config),
        }
    )

    power_sources = {
        'pv': {
            'pv_plant': detailed_pvplant,
        },
        'grid': {
            'grid_source': grid_source
        }
    }
    hybrid_plant = HybridSimulation(power_sources, site)

    # Verify technology and financial parameters are linked, specifically testing 'analysis_period'
    analysis_period_orig = hybrid_plant.pv.value('analysis_period')
    assert analysis_period_orig == hybrid_plant.pv._system_model.value('analysis_period')
    assert analysis_period_orig == hybrid_plant.pv._financial_model.value('analysis_period')
    analysis_period_new = 7
    assert analysis_period_orig != analysis_period_new
    hybrid_plant.pv.value('analysis_period', analysis_period_new)                   # modify via plant setter
    assert analysis_period_new == hybrid_plant.pv._system_model.value('analysis_period')
    assert analysis_period_new == hybrid_plant.pv._financial_model.value('analysis_period')
    hybrid_plant.pv._system_model.value('analysis_period', analysis_period_orig)    # modify via system model setter
    assert analysis_period_orig == hybrid_plant.pv.value('analysis_period')
    assert analysis_period_orig != hybrid_plant.pv._financial_model.value('analysis_period')    # NOTE: this is updated just before execute
    hybrid_plant.pv._financial_model.value('analysis_period', analysis_period_new)  # modify via financial model setter
    assert analysis_period_new == hybrid_plant.pv.value('analysis_period')
    assert analysis_period_new == hybrid_plant.pv._system_model.value('analysis_period')
    hybrid_plant.pv.value('analysis_period', analysis_period_orig)                  # reset value

    hybrid_plant.layout.plot()
    hybrid_plant.ppa_price = (0.01, )
    hybrid_plant.pv.dc_degradation = [0] * 25
    hybrid_plant.simulate()
    aeps = hybrid_plant.annual_energies
    npvs = hybrid_plant.net_present_values
    assert aeps.pv == approx(annual_energy_expected, 1e-3)
    assert aeps.hybrid == approx(annual_energy_expected, 1e-3)
    assert npvs.pv == approx(npv_expected, 1e-3)
    assert npvs.hybrid == approx(npv_expected, 1e-3)


def test_hybrid_simple_pv_with_wind(site):
    # Run wind + simple PV (pvwattsv8) hybrid plant with custom financial model
<<<<<<< HEAD
    annual_energy_expected_pv = 98792572
    annual_energy_expected_wind = 32492414
    annual_energy_expected_hybrid = 131284986
    npv_expected_pv = -39914031
    npv_expected_wind = -11880595
    npv_expected_hybrid = -51794626
=======
    annual_energy_expected_pv = 98821626
    annual_energy_expected_wind = 33637984
    annual_energy_expected_hybrid = 132459610
    npv_expected_pv = -39911660
    npv_expected_wind = -11786833
    npv_expected_hybrid = -51698493
>>>>>>> 1051727c

    interconnect_kw = 150e6
    pv_kw = 50000
    wind_kw = 10000

    grid_source = Grid(
        site=site,
        grid_config={
            'interconnect_kw': interconnect_kw,
            'fin_model': CustomFinancialModel(default_fin_config),
        }
    )

    power_sources = {
        'pv': {
            'system_capacity_kw': pv_kw,
            'layout_params': PVGridParameters(x_position=0.5,
                                              y_position=0.5,
                                              aspect_power=0,
                                              gcr=0.5,
                                              s_buffer=2,
                                              x_buffer=2),
            'fin_model': CustomFinancialModel(default_fin_config),
        },
        'wind': {
            'num_turbines': 5,
            'turbine_rating_kw': wind_kw / 5,
            'layout_mode': 'boundarygrid',
            'layout_params': WindBoundaryGridParameters(border_spacing=2,
                                                        border_offset=0.5,
                                                        grid_angle=0.5,
                                                        grid_aspect_power=0.5,
                                                        row_phase_offset=0.5),
            'fin_model': CustomFinancialModel(default_fin_config),
        },
        'grid': {
            'grid_source': grid_source,
        }
    }
    hybrid_plant = HybridSimulation(power_sources, site)
    hybrid_plant.layout.plot()
    hybrid_plant.ppa_price = (0.01, )
    hybrid_plant.pv.dc_degradation = [0] * 25
    hybrid_plant.simulate()
    aeps = hybrid_plant.annual_energies
    npvs = hybrid_plant.net_present_values
    assert aeps.pv == approx(annual_energy_expected_pv, 1e-3)
    assert aeps.wind == approx(annual_energy_expected_wind, 1e-3)
    assert aeps.hybrid == approx(annual_energy_expected_hybrid, 1e-3)
    assert npvs.pv == approx(npv_expected_pv, 1e-3)
    assert npvs.wind == approx(npv_expected_wind, 1e-3)
    assert npvs.hybrid == approx(npv_expected_hybrid, 1e-3)


def test_hybrid_detailed_pv_with_wind(site):
    # Test wind + detailed PV (pvsamv1) hybrid plant with custom financial model
<<<<<<< HEAD
    annual_energy_expected_pv = 21590086
    annual_energy_expected_wind = 32492414
    annual_energy_expected_hybrid = 54082500
    npv_expected_pv = -7833348
    npv_expected_wind = -11880595
    npv_expected_hybrid = -19713943
=======
    annual_energy_expected_pv = 21500708
    annual_energy_expected_wind = 33637984
    annual_energy_expected_hybrid = 55138692
    npv_expected_pv = -7840663
    npv_expected_wind = -11786833
    npv_expected_hybrid = -19627496
>>>>>>> 1051727c

    interconnect_kw = 150e6
    wind_kw = 10000

    pvsamv1_defaults_file = Path(__file__).absolute().parent.parent / "hybrid/pvsamv1_basic_params.json"
    with open(pvsamv1_defaults_file, 'r') as f:
        tech_config = json.load(f)
    
    # NOTE: PV array shrunk to avoid problem associated with flicker calculation
    tech_config['system_capacity'] = 10000
    tech_config['inverter_count'] = 10
    tech_config['subarray1_nstrings'] = 2687

    layout_params = PVGridParameters(x_position=0.5,
                                     y_position=0.5,
                                     aspect_power=0,
                                     gcr=0.3,
                                     s_buffer=2,
                                     x_buffer=2)

    detailed_pvplant = DetailedPVPlant(
        site=site,
        pv_config={
            'tech_config': tech_config,
            'layout_params': layout_params,
            'fin_model': CustomFinancialModel(default_fin_config),
        }
    )

    grid_source = Grid(
        site=site,
        grid_config={
            'interconnect_kw': interconnect_kw,
            'fin_model': CustomFinancialModel(default_fin_config),
        }
    )

    power_sources = {
        'pv': {
            'pv_plant': detailed_pvplant,
        },
        'wind': {
            'num_turbines': 5,
            'turbine_rating_kw': wind_kw / 5,
            'layout_mode': 'boundarygrid',
            'layout_params': WindBoundaryGridParameters(border_spacing=2,
                                                        border_offset=0.5,
                                                        grid_angle=0.5,
                                                        grid_aspect_power=0.5,
                                                        row_phase_offset=0.5),
            'fin_model': CustomFinancialModel(default_fin_config),
        },
        'grid': {
            'grid_source': grid_source,
        }
    }
    hybrid_plant = HybridSimulation(power_sources, site)
    hybrid_plant.layout.plot()
    hybrid_plant.ppa_price = (0.01, )
    hybrid_plant.pv.dc_degradation = [0] * 25
    hybrid_plant.simulate()
    sizes = hybrid_plant.system_capacity_kw
    aeps = hybrid_plant.annual_energies
    npvs = hybrid_plant.net_present_values
    assert sizes.pv == approx(10000, 1e-3)
    assert sizes.wind == approx(wind_kw, 1e-3)
    assert aeps.pv == approx(annual_energy_expected_pv, 1e-3)
    assert aeps.wind == approx(annual_energy_expected_wind, 1e-3)
    assert aeps.hybrid == approx(annual_energy_expected_hybrid, 1e-3)
    assert npvs.pv == approx(npv_expected_pv, 1e-3)
    assert npvs.wind == approx(npv_expected_wind, 1e-3)
    assert npvs.hybrid == approx(npv_expected_hybrid, 1e-3)


def test_hybrid_simple_pv_with_wind_storage_dispatch(site):
    # Test wind + simple PV (pvwattsv8) + storage with dispatch hybrid plant with custom financial model
<<<<<<< HEAD
    annual_energy_expected_pv = 9879371
    annual_energy_expected_wind = 32492414
    annual_energy_expected_battery = -31197
    annual_energy_expected_hybrid = 42340587
    npv_expected_pv = -1899148
    npv_expected_wind = -5000659
    npv_expected_battery = -8163411
    npv_expected_hybrid = -15063967
=======
    annual_energy_expected_pv = 9882421
    annual_energy_expected_wind = 33637983
    annual_energy_expected_battery = -31287
    annual_energy_expected_hybrid = 43489117
    npv_expected_pv = -1898253
    npv_expected_wind = -4664335
    npv_expected_battery = -8163435
    npv_expected_hybrid = -14726773
>>>>>>> 1051727c

    interconnect_kw = 15000
    pv_kw = 5000
    wind_kw = 10000
    batt_kw = 5000

    power_sources = {
        'pv': {
            'system_capacity_kw': pv_kw,
            'layout_params': PVGridParameters(x_position=0.5,
                                              y_position=0.5,
                                              aspect_power=0,
                                              gcr=0.5,
                                              s_buffer=2,
                                              x_buffer=2),
            'fin_model': CustomFinancialModel(default_fin_config),
        },
        'wind': {
            'num_turbines': 5,
            'turbine_rating_kw': wind_kw / 5,
            'layout_mode': 'boundarygrid',
            'layout_params': WindBoundaryGridParameters(border_spacing=2,
                                                        border_offset=0.5,
                                                        grid_angle=0.5,
                                                        grid_aspect_power=0.5,
                                                        row_phase_offset=0.5),
            'fin_model': CustomFinancialModel(default_fin_config),
        },
        'battery': {
            'system_capacity_kwh': batt_kw * 4,
            'system_capacity_kw': batt_kw,
            'fin_model': CustomFinancialModel(default_fin_config),
        },
        'grid': {
            'interconnect_kw': interconnect_kw,
            'fin_model': CustomFinancialModel(default_fin_config),
        }
    }
    hybrid_plant = HybridSimulation(power_sources, site)
    hybrid_plant.layout.plot()
    hybrid_plant.battery.dispatch.lifecycle_cost_per_kWh_cycle = 0.01
    hybrid_plant.ppa_price = (0.03, )
    hybrid_plant.pv.dc_degradation = [0] * 25
    hybrid_plant.simulate()
    sizes = hybrid_plant.system_capacity_kw
    aeps = hybrid_plant.annual_energies
    npvs = hybrid_plant.net_present_values
    assert sizes.pv == approx(pv_kw, 1e-3)
    assert sizes.wind == approx(wind_kw, 1e-3)
    assert sizes.battery == approx(batt_kw, 1e-3)
    assert aeps.pv == approx(annual_energy_expected_pv, 1e-3)
    assert aeps.wind == approx(annual_energy_expected_wind, 1e-3)
    assert aeps.battery == approx(annual_energy_expected_battery, 1e-3)
    assert aeps.hybrid == approx(annual_energy_expected_hybrid, 1e-3)
    assert npvs.pv == approx(npv_expected_pv, 1e-3)
    assert npvs.wind == approx(npv_expected_wind, 1e-3)
    assert npvs.battery == approx(npv_expected_battery, 1e-3)
    assert npvs.hybrid == approx(npv_expected_hybrid, 1e-3)


def test_hybrid_detailed_pv_with_wind_storage_dispatch(site):
    # Test wind + detailed PV (pvsamv1) + storage with dispatch hybrid plant with custom financial model
<<<<<<< HEAD
    annual_energy_expected_pv = 20463359
    annual_energy_expected_wind = 32492414
    annual_energy_expected_battery = -30558
    annual_energy_expected_hybrid = 52924846
    npv_expected_pv = -3592661
    npv_expected_wind = -5000659
    npv_expected_battery = -8163239
    npv_expected_hybrid = -16757400
=======
    annual_energy_expected_pv = 20413333
    annual_energy_expected_wind = 33637984
    annual_energy_expected_battery = -30147
    annual_energy_expected_hybrid = 54020819
    npv_expected_pv = -3607348
    npv_expected_wind = -4664335
    npv_expected_battery = -8163128
    npv_expected_hybrid = -16435636
>>>>>>> 1051727c

    interconnect_kw = 15000
    wind_kw = 10000
    batt_kw = 5000

    pvsamv1_defaults_file = Path(__file__).absolute().parent.parent / "hybrid/pvsamv1_basic_params.json"
    with open(pvsamv1_defaults_file, 'r') as f:
        tech_config = json.load(f)
    
    # NOTE: PV array shrunk to avoid problem associated with flicker calculation
    tech_config['system_capacity'] = 10000
    tech_config['inverter_count'] = 10
    tech_config['subarray1_nstrings'] = 2687

    detailed_pvplant = DetailedPVPlant(
        site=site,
        pv_config={
            'tech_config': tech_config,
            'layout_params': PVGridParameters(x_position=0.5,
                                              y_position=0.5,
                                              aspect_power=0,
                                              gcr=0.5,
                                              s_buffer=2,
                                              x_buffer=2),
            'fin_model': CustomFinancialModel(default_fin_config),
        }
    )

    power_sources = {
        'pv': {
            'pv_plant': detailed_pvplant,
        },
        'wind': {
            'num_turbines': 5,
            'turbine_rating_kw': wind_kw / 5,
            'layout_mode': 'boundarygrid',
            'layout_params': WindBoundaryGridParameters(border_spacing=2,
                                                        border_offset=0.5,
                                                        grid_angle=0.5,
                                                        grid_aspect_power=0.5,
                                                        row_phase_offset=0.5),
            'fin_model': CustomFinancialModel(default_fin_config),
        },
        'battery': {
            'system_capacity_kwh': batt_kw * 4,
            'system_capacity_kw': batt_kw,
            'fin_model': CustomFinancialModel(default_fin_config),
        },
        'grid': {
            'interconnect_kw': interconnect_kw,
            'fin_model': CustomFinancialModel(default_fin_config),
        }
    }
    hybrid_plant = HybridSimulation(power_sources, site)
    hybrid_plant.layout.plot()
    hybrid_plant.battery.dispatch.lifecycle_cost_per_kWh_cycle = 0.01
    hybrid_plant.ppa_price = (0.03, )
    hybrid_plant.pv.dc_degradation = [0] * 25
    hybrid_plant.simulate()
    sizes = hybrid_plant.system_capacity_kw
    aeps = hybrid_plant.annual_energies
    npvs = hybrid_plant.net_present_values
    assert sizes.pv == approx(10000, 1e-3)
    assert sizes.wind == approx(wind_kw, 1e-3)
    assert sizes.battery == approx(batt_kw, 1e-3)
    assert aeps.pv == approx(annual_energy_expected_pv, 1e-3)
    assert aeps.wind == approx(annual_energy_expected_wind, 1e-3)
    assert aeps.battery == approx(annual_energy_expected_battery, 1e-3)
    assert aeps.hybrid == approx(annual_energy_expected_hybrid, 1e-3)
    assert npvs.pv == approx(npv_expected_pv, 1e-3)
    assert npvs.wind == approx(npv_expected_wind, 1e-3)
    assert npvs.battery == approx(npv_expected_battery, 1e-3)
    assert npvs.hybrid == approx(npv_expected_hybrid, 1e-3)<|MERGE_RESOLUTION|>--- conflicted
+++ resolved
@@ -59,13 +59,8 @@
 
 def test_detailed_pv(site):
     # Run detailed PV model (pvsamv1) using a custom financial model
-<<<<<<< HEAD
-    annual_energy_expected = 108829776
-    npv_expected = -39094719
-=======
     annual_energy_expected = 108239401
     npv_expected = -39144853
->>>>>>> 1051727c
 
     pvsamv1_defaults_file = Path(__file__).absolute().parent.parent / "hybrid/pvsamv1_basic_params.json"
     with open(pvsamv1_defaults_file, 'r') as f:
@@ -137,21 +132,12 @@
 
 def test_hybrid_simple_pv_with_wind(site):
     # Run wind + simple PV (pvwattsv8) hybrid plant with custom financial model
-<<<<<<< HEAD
-    annual_energy_expected_pv = 98792572
-    annual_energy_expected_wind = 32492414
-    annual_energy_expected_hybrid = 131284986
-    npv_expected_pv = -39914031
-    npv_expected_wind = -11880595
-    npv_expected_hybrid = -51794626
-=======
     annual_energy_expected_pv = 98821626
     annual_energy_expected_wind = 33637984
     annual_energy_expected_hybrid = 132459610
     npv_expected_pv = -39911660
     npv_expected_wind = -11786833
     npv_expected_hybrid = -51698493
->>>>>>> 1051727c
 
     interconnect_kw = 150e6
     pv_kw = 50000
@@ -208,21 +194,12 @@
 
 def test_hybrid_detailed_pv_with_wind(site):
     # Test wind + detailed PV (pvsamv1) hybrid plant with custom financial model
-<<<<<<< HEAD
-    annual_energy_expected_pv = 21590086
-    annual_energy_expected_wind = 32492414
-    annual_energy_expected_hybrid = 54082500
-    npv_expected_pv = -7833348
-    npv_expected_wind = -11880595
-    npv_expected_hybrid = -19713943
-=======
     annual_energy_expected_pv = 21500708
     annual_energy_expected_wind = 33637984
     annual_energy_expected_hybrid = 55138692
     npv_expected_pv = -7840663
     npv_expected_wind = -11786833
     npv_expected_hybrid = -19627496
->>>>>>> 1051727c
 
     interconnect_kw = 150e6
     wind_kw = 10000
@@ -299,16 +276,6 @@
 
 def test_hybrid_simple_pv_with_wind_storage_dispatch(site):
     # Test wind + simple PV (pvwattsv8) + storage with dispatch hybrid plant with custom financial model
-<<<<<<< HEAD
-    annual_energy_expected_pv = 9879371
-    annual_energy_expected_wind = 32492414
-    annual_energy_expected_battery = -31197
-    annual_energy_expected_hybrid = 42340587
-    npv_expected_pv = -1899148
-    npv_expected_wind = -5000659
-    npv_expected_battery = -8163411
-    npv_expected_hybrid = -15063967
-=======
     annual_energy_expected_pv = 9882421
     annual_energy_expected_wind = 33637983
     annual_energy_expected_battery = -31287
@@ -317,7 +284,6 @@
     npv_expected_wind = -4664335
     npv_expected_battery = -8163435
     npv_expected_hybrid = -14726773
->>>>>>> 1051727c
 
     interconnect_kw = 15000
     pv_kw = 5000
@@ -380,16 +346,6 @@
 
 def test_hybrid_detailed_pv_with_wind_storage_dispatch(site):
     # Test wind + detailed PV (pvsamv1) + storage with dispatch hybrid plant with custom financial model
-<<<<<<< HEAD
-    annual_energy_expected_pv = 20463359
-    annual_energy_expected_wind = 32492414
-    annual_energy_expected_battery = -30558
-    annual_energy_expected_hybrid = 52924846
-    npv_expected_pv = -3592661
-    npv_expected_wind = -5000659
-    npv_expected_battery = -8163239
-    npv_expected_hybrid = -16757400
-=======
     annual_energy_expected_pv = 20413333
     annual_energy_expected_wind = 33637984
     annual_energy_expected_battery = -30147
@@ -398,7 +354,6 @@
     npv_expected_wind = -4664335
     npv_expected_battery = -8163128
     npv_expected_hybrid = -16435636
->>>>>>> 1051727c
 
     interconnect_kw = 15000
     wind_kw = 10000
