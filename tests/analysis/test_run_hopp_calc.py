--- conflicted
+++ resolved
@@ -133,11 +133,7 @@
                             df_produced = pd.read_csv(os.path.join(results_dir, all_run_filename), index_col=False)
                             df_expected = pd.read_csv(os.path.join(parent_path, 'expected_run_all_hybrid_calcs_result.csv'), index_col=False)
 
-<<<<<<< HEAD
-                            pd.testing.assert_frame_equal(df_produced, df_expected, check_exact=False, atol=12, check_dtype=False)
-=======
                             pd.testing.assert_frame_equal(df_produced, df_expected, check_exact=False, atol=15, check_dtype=False)
->>>>>>> cb22ce00
             shutil.rmtree(results_dir)
 
     def test_run_hopp_calc(self):
