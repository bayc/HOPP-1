from pathlib import Path
import os
import shutil
from pytest import approx

from tools.resource.resource_tools import *
from tools.resource.resource_loader.resource_loader_files import resource_loader_file
from hybrid.sites import flatirons_site as sample_site
from examples.analysis.single_location import run_all_hybrid_calcs, run_hopp_calc, resource_dir


class TestHOPP:
    def test_all_hybrid_calcs(self):
        """
        Test run_hopp_calc function
        """
        # prepare results folder
        parent_path = os.path.abspath(os.path.dirname(__file__))
        main_path = os.path.abspath(os.path.join(parent_path, 'analysis'))
        print("Parent path: ", parent_path)
        print("Main path", main_path)
        results_dir = os.path.join(parent_path, 'results')
        if not os.path.exists(results_dir):
            os.mkdir(results_dir)
        # directory to resource_files
        print("Resource Dir:", resource_dir)

        # Establish Project Scenarios and Parameter Ranges:
        scenario_descriptions = ['Wind Only', 'Solar Only', 'Hybrid - Wind & Solar', 'Solar Addition', 'Wind Overbuild',
                                 'Solar Overbuild', 'Hybrid Vs. Wind + Solar Greenfield']
        bos_details = dict()
        bos_details['BOSSource'] = 'BOSLookup'  # 'CostPerMW', 'BOSLookup'
        bos_details['BOSFile'] = 'UPDATED_BOS_Summary_Results.json'
        bos_details['BOSScenario'] = 'TBD in analysis'  # Will be set to Wind Only, Solar Only,
        # Variable Ratio Wind and Solar Greenfield, or Solar Addition
        bos_details['BOSScenarioDescription'] = ''  # Blank or 'Overbuild'
        bos_details['Modify Costs'] = True
        bos_details['wind_capex_reduction'] = 0
        bos_details['solar_capex_reduction'] = 0
        bos_details['wind_bos_reduction'] = 0
        bos_details['solar_bos_reduction'] = 0
        bos_details['wind_capex_reduction_hybrid'] = 0
        bos_details['solar_capex_reduction_hybrid'] = 0
        bos_details['wind_bos_reduction_hybrid'] = 0
        bos_details['solar_bos_reduction_hybrid'] = 0

        load_resource_from_file = True
        solar_from_file = True
        wind_from_file = True
        on_land_only = False
        in_usa_only = True  # Only use one of (in_usa / on_land) flags

        # Determine Analysis Locations and Details
        year = 2012
        N_lat = 1  # number of data points
        N_lon = 1
        # desired_lats = np.linspace(23.833504, 49.3556, N_lat)
        # desired_lons = np.linspace(-129.22923, -65.7146, N_lon)
        desired_lats = 35.21
        desired_lons = -101.94


        # Find wind and solar filenames in resource directory
        # which have the closest Lat/Lon to the desired coordinates:
        if load_resource_from_file:
            site_details = resource_loader_file(resource_dir, desired_lats, desired_lons, year)  # Return contains
            site_details.to_csv(os.path.join(resource_dir, 'site_details.csv'))
            site_details = filter_sites(site_details, location='usa only')
        else:
            site_details = dict()
            site_details['year'] = [year]
            site_details['Lat'] = [desired_lats]
            site_details['Lon'] = [desired_lons]
            site_details['wind_filenames'] = ['']
            site_details['solar_filenames'] = ['']
            site_details['site_nums'] = [1]

        # site_details = resource_loader_file(resource_dir, desired_lats, desired_lons, year)  # Return contains
        # # a DataFrame of [site_num, lat, lon, solar_filenames, wind_filenames]
        # site_details.to_csv(os.path.join(resource_dir, 'site_details.csv'))
        # # Filtering which sites are included
        # site_details = filter_sites(site_details, location='usa only')

        print("Resource Data Loaded")

        solar_tracking_mode = 'Fixed'  # Currently not making a difference
        ppa_prices = [0.05]  # 0.04, 0.05, 0.06, 0.07, 0.08, 0.09, 0.10]
        solar_bos_reduction_options = [0]  # 0, 0.05, 0.1, 0.15, 0.2, 0.25, 0.3]
        hub_height_options = [80]  # 100, 110, 120, 130, 140, 150, 160, 170, 180, 190, 200]
        correct_wind_speed_for_height = True
        interconnection_sizes = [100]
        wind_sizes = [100]
        solar_sizes = [100]
        hybrid_sizes = [200]

        for ppa_price in ppa_prices:
            for solar_bos_reduction in solar_bos_reduction_options:
                for hub_height in hub_height_options:
                    for interconnection_size in interconnection_sizes:
                        for i, wind_size in enumerate(wind_sizes):
                            wind_size = wind_sizes[i]
                            solar_size = solar_sizes[i]
                            hybrid_size = hybrid_sizes[i]

                            # Establish args for analysis
                            bos_details['solar_bos_reduction_hybrid'] = solar_bos_reduction

                            # Run hybrid calculation for all sites
                            save_all_runs = run_all_hybrid_calcs(site_details, scenario_descriptions, results_dir,
                                                                 load_resource_from_file, wind_size,
                                                                 solar_size, hybrid_size, interconnection_size, bos_details,
                                                                 ppa_price, solar_tracking_mode, hub_height,
                                                                 correct_wind_speed_for_height)

                            # Save master dataframe containing all locations to .csv
                            all_run_filename = 'All_Runs_{}_WindSize_{}_MW_SolarSize_{}_MW_ppa_price_$' \
                                               '{}_solar_bos_reduction_fraction_{}_{}m_hub_height.csv' \
                                .format(bos_details['BOSScenarioDescription'], wind_size, solar_size, ppa_price,
                                        solar_bos_reduction, hub_height)

                            save_all_runs = save_all_runs.drop(['Solar File Used', 'Wind File Used'], axis=1)

                            save_all_runs.to_csv(os.path.join(results_dir,
                                                              all_run_filename))

                            #TODO: Remove this after the expected calc has been produced
                            # save_all_runs.to_csv(os.path.join(parent_path,
                            #                                   'expected_run_all_hybrid_calcs_result.csv'))

                            save_all_runs = pd.DataFrame()  # Reset the save_all_runs dataframe between loops

                            df_produced = pd.read_csv(os.path.join(results_dir, all_run_filename), index_col=False)
<<<<<<< HEAD
                            df_produced = df_produced.drop(['Solar File Used', 'Wind File Used'], axis=1)
=======
>>>>>>> e044b8ea
                            df_expected = pd.read_csv(os.path.join(parent_path, 'expected_run_all_hybrid_calcs_result.csv'), index_col=False)

                            pd.testing.assert_frame_equal(df_produced, df_expected, check_exact=False, atol=10, check_dtype=False)
            shutil.rmtree(results_dir)

    def test_run_hopp_calc(self):
        scenario_description = 'greenfield'

        bos_details = dict()
        bos_details['BOSSource'] = 'BOSLookup'  # 'CostPerMW', 'BOSLookup'
        bos_details['BOSFile'] = 'UPDATED_BOS_Summary_Results.json'
        bos_details['BOSScenario'] = 'TBD in analysis'  # Will be set to Wind Only, Solar Only,
        # Variable Ratio Wind and Solar Greenfield, or Solar Addition
        bos_details['BOSScenarioDescription'] = ''  # Blank or 'Overbuild'
        bos_details['Modify Costs'] = True
        bos_details['wind_capex_reduction'] = 0
        bos_details['solar_capex_reduction'] = 0
        bos_details['wind_bos_reduction'] = 0
        bos_details['solar_bos_reduction'] = 0
        bos_details['wind_capex_reduction_hybrid'] = 0
        bos_details['solar_capex_reduction_hybrid'] = 0
        bos_details['wind_bos_reduction_hybrid'] = 0
        bos_details['solar_bos_reduction_hybrid'] = 0
        individual_bos_details = bos_details
        interconnection_size_mw = 100
        solar_size_mw = 100
        wind_size_mw = 100
        total_hybrid_plant_capacity_mw = solar_size_mw + wind_size_mw
        nameplate_mw = 100
        year = 2012
        resource_filename_solar = Path(__file__).parent.parent.parent / "resource_files" / "solar" / "35.2018863_-101.945027_psmv3_60_2012.csv"
        resource_filename_wind = Path(__file__).parent.parent.parent / "resource_files" / "wind" / "35.2018863_-101.945027_windtoolkit_2012_60min_80m.srw"

        load_resource_from_file = True
        ppa_price = 0.05
        results_dir = 'results'
        Site = sample_site  # sample_site has been loaded from flatirons_site to provide sample site boundary information
        Site['Lat'] = 35.21
        Site['Lon'] = -101.94
        Site['site_num'] = 1
        Site['resource_filename_solar'] = resource_filename_solar
        Site['resource_filename_wind'] = resource_filename_wind
        Site['year'] = year

        all_outputs, resource_filename_wind, resource_filename_solar = run_hopp_calc(Site, scenario_description, individual_bos_details,
                                    total_hybrid_plant_capacity_mw,
                                    solar_size_mw, wind_size_mw, nameplate_mw, interconnection_size_mw,
                                    load_resource_from_file, ppa_price, results_dir)

        expected_outputs = {'PV AEP (GWh)': [208.13], 'Wind AEP (GWh)': [339.1],
                            'AEP (GWh)': [521.36], 'PV Capacity Factor': [23.76],
                            'Wind Capacity Factor': [38.71], 'Capacity Factor': [31.23],
                            'Capacity Factor of Interconnect': [59.52],
                            'Percentage Curtailment': [4.73], 'BOS Cost': [397049198],
                            'BOS Cost percent reduction': [0], 'Cost / MWh Produced': [761.6],
                            'NPV ($-million)': [-96.63],
                            'PPA Price Used': [0.05], 'LCOE - Real': [5.81],
                            'Pearson R Wind V Solar': [-0.2858]}

        for k, v in expected_outputs.items():
            assert(k in all_outputs.keys())
            assert(all_outputs[k] == approx(v, 1e-2))
<|MERGE_RESOLUTION|>--- conflicted
+++ resolved
@@ -130,10 +130,6 @@
                             save_all_runs = pd.DataFrame()  # Reset the save_all_runs dataframe between loops
 
                             df_produced = pd.read_csv(os.path.join(results_dir, all_run_filename), index_col=False)
-<<<<<<< HEAD
-                            df_produced = df_produced.drop(['Solar File Used', 'Wind File Used'], axis=1)
-=======
->>>>>>> e044b8ea
                             df_expected = pd.read_csv(os.path.join(parent_path, 'expected_run_all_hybrid_calcs_result.csv'), index_col=False)
 
                             pd.testing.assert_frame_equal(df_produced, df_expected, check_exact=False, atol=10, check_dtype=False)
