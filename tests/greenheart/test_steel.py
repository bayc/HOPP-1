--- conflicted
+++ resolved
@@ -257,8 +257,4 @@
     with subtests.test("raise value error when LCOH values do not match"):
         with raises(ValueError, match="steel cost LCOH and steel finance LCOH are not equal"):
             config_1["steel"]["finances"]["lcoh"] = 40.0
-<<<<<<< HEAD
-            import pdb;pdb.set_trace()
-=======
->>>>>>> 0082876d
             res1 = steel.run_steel_full_model(config_1)