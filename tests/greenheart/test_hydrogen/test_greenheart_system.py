import os

from pytest import approx
<<<<<<< HEAD
import yaml
from yamlinclude import YamlIncludeConstructor
=======
>>>>>>> 097812e8

from greenheart.simulation.greenheart_simulation import (
    run_simulation,
    GreenHeartSimulationConfig,
)

from hopp.utilities.keys import set_nrel_key_dot_env

set_nrel_key_dot_env()

from ORBIT.core.library import initialize_library

dirname = os.path.dirname(__file__)
orbit_library_path = os.path.join(dirname, "input_files/")

YamlIncludeConstructor.add_to_loader_class(
    loader_class=yaml.FullLoader, base_dir=os.path.join(orbit_library_path, "floris/")
)
YamlIncludeConstructor.add_to_loader_class(
    loader_class=yaml.FullLoader, base_dir=os.path.join(orbit_library_path, "turbines/")
)

initialize_library(orbit_library_path)

turbine_model = "osw_18MW"
filename_turbine_config = os.path.join(
    orbit_library_path, f"turbines/{turbine_model}.yaml"
)
filename_orbit_config = os.path.join(
    orbit_library_path, f"plant/orbit-config-{turbine_model}-stripped.yaml"
)
filename_floris_config = os.path.join(
    orbit_library_path, f"floris/floris_input_{turbine_model}.yaml"
)
filename_greenheart_config = os.path.join(
    orbit_library_path, f"plant/greenheart_config.yaml"
)
filename_hopp_config = os.path.join(orbit_library_path, f"plant/hopp_config.yaml")


def test_simulation_wind(subtests):
<<<<<<< HEAD
    config = GreenHeartSimulationConfig(
        filename_hopp_config=filename_hopp_config,
        filename_greenheart_config=filename_greenheart_config,
        filename_turbine_config=filename_turbine_config,
        filename_orbit_config=filename_orbit_config,
        filename_floris_config=filename_floris_config,
=======
    lcoe, lcoh, _, hi = run_simulation(
        filename_hopp_config,
        filename_greenheart_config,
        filename_turbine_config,
        filename_orbit_config,
        filename_floris_config,
>>>>>>> 097812e8
        verbose=False,
        show_plots=False,
        save_plots=False,
        use_profast=True,
        post_processing=True,
        incentive_option=1,
        plant_design_scenario=1,
        output_level=5,
    )
    lcoe, lcoh, _, hi = run_simulation(config)

    with subtests.test("lcoh"):
        assert lcoh == approx(
            7.057994298481547
        )  # TODO base this test value on something

    with subtests.test("lcoe"):
        assert lcoe == approx(
            0.10816180445700445
        )  # TODO base this test value on something

    with subtests.test("energy sources"):
        expected_annual_energy_hybrid = hi.system.annual_energies.wind
        assert hi.system.annual_energies.hybrid == approx(expected_annual_energy_hybrid)


def test_simulation_wind_wave(subtests):
    filename_hopp_config_wind_wave = os.path.join(
        orbit_library_path, f"plant/hopp_config_wind_wave.yaml"
    )

<<<<<<< HEAD
    config = GreenHeartSimulationConfig(
        filename_hopp_config=filename_hopp_config_wind_wave,
        filename_greenheart_config=filename_greenheart_config,
        filename_turbine_config=filename_turbine_config,
        filename_orbit_config=filename_orbit_config,
        filename_floris_config=filename_floris_config,
=======
    lcoe, lcoh, _, hi = run_simulation(
        filename_hopp_config_wind_wave,
        filename_greenheart_config,
        filename_turbine_config,
        filename_orbit_config,
        filename_floris_config,
>>>>>>> 097812e8
        verbose=False,
        show_plots=False,
        save_plots=False,
        use_profast=True,
        post_processing=True,
        incentive_option=1,
        plant_design_scenario=1,
        output_level=5,
    )

<<<<<<< HEAD
    lcoe, lcoh, _, hi = run_simulation(config)

    # TODO base this test value on something
    with subtests.test("lcoh"):
        assert lcoh == approx(
            8.133894926938908
        )  # TODO base this test value on something
=======
    # TODO base this test value on something
    with subtests.test("lcoh"):
        assert lcoh == approx(8.120065296802442)
>>>>>>> 097812e8

    # prior to 20240207 value was approx(0.11051228251811765) # TODO base this test value on something
    with subtests.test("lcoe"):
<<<<<<< HEAD
        assert lcoe == approx(
            0.12887769358919948
        )  # prior to 20240207 value was approx(0.11051228251811765) # TODO base this test value on something
=======
        assert lcoe == approx(0.12863386719193057)

    with subtests.test("energy sources"):
        expected_annual_energy_hybrid = (
            hi.system.annual_energies.wind + hi.system.annual_energies.wave
        )
        assert hi.system.annual_energies.hybrid == approx(expected_annual_energy_hybrid)
>>>>>>> 097812e8


def test_simulation_wind_wave_solar(subtests):
    filename_hopp_config_wind_wave_solar = os.path.join(
        orbit_library_path, f"plant/hopp_config_wind_wave_solar.yaml"
    )

<<<<<<< HEAD
    config = GreenHeartSimulationConfig(
        filename_hopp_config=filename_hopp_config_wind_wave_solar,
        filename_greenheart_config=filename_greenheart_config,
        filename_turbine_config=filename_turbine_config,
        filename_orbit_config=filename_orbit_config,
        filename_floris_config=filename_floris_config,
=======
    lcoe, lcoh, _, hi = run_simulation(
        filename_hopp_config_wind_wave_solar,
        filename_greenheart_config,
        filename_turbine_config,
        filename_orbit_config,
        filename_floris_config,
>>>>>>> 097812e8
        verbose=False,
        show_plots=False,
        save_plots=False,
        use_profast=True,
        post_processing=True,
        incentive_option=1,
<<<<<<< HEAD
        plant_design_scenario=7,
        output_level=5,
    )

    lcoe, lcoh, _, hi = run_simulation(config)

    # prior to 20240207 value was approx(10.823798551850347)
    # TODO base this test value on something. Currently just based on output at writing.
    with subtests.test("lcoh"):
        assert lcoh == approx(
            12.597232748457927
        )  # prior to 20240207 value was approx(10.823798551850347) #TODO base this test value on something. Currently just based on output at writing.
=======
        plant_design_scenario=9,
        output_level=5,
    )

    # prior to 20240207 value was approx(10.823798551850347)
    # TODO base this test value on something. Currently just based on output at writing.
    with subtests.test("lcoh"):
        assert lcoh == approx(12.583155204831298)
>>>>>>> 097812e8

    # prior to 20240207 value was approx(0.11035426429749774)
    # TODO base this test value on something. Currently just based on output at writing.
    with subtests.test("lcoe"):
<<<<<<< HEAD
        assert lcoe == approx(
            0.12868090262683282
        )  # prior to 20240207 value was approx(0.11035426429749774) # TODO base this test value on something. Currently just based on output at writing.
=======
        assert lcoe == approx(0.1284376127848134)

    with subtests.test("energy sources"):
        expected_annual_energy_hybrid = (
            hi.system.annual_energies.wind
            + hi.system.annual_energies.wave
            + hi.system.annual_energies.pv
        )
        assert hi.system.annual_energies.hybrid == approx(expected_annual_energy_hybrid)
>>>>>>> 097812e8


def test_simulation_wind_wave_solar_battery(subtests):
    filename_hopp_config_wind_wave_solar_battery = os.path.join(
        orbit_library_path, f"plant/hopp_config_wind_wave_solar_battery.yaml"
    )

<<<<<<< HEAD
    config = GreenHeartSimulationConfig(
        filename_hopp_config=filename_hopp_config_wind_wave_solar_battery,
        filename_greenheart_config=filename_greenheart_config,
        filename_turbine_config=filename_turbine_config,
        filename_orbit_config=filename_orbit_config,
        filename_floris_config=filename_floris_config,
=======
    lcoe, lcoh, _, hi = run_simulation(
        filename_hopp_config_wind_wave_solar_battery,
        filename_greenheart_config,
        filename_turbine_config,
        filename_orbit_config,
        filename_floris_config,
>>>>>>> 097812e8
        verbose=False,
        show_plots=False,
        save_plots=False,
        use_profast=True,
        post_processing=True,
        incentive_option=1,
<<<<<<< HEAD
        plant_design_scenario=7,
        output_level=5,
    )

    lcoe, lcoh, _, hi = run_simulation(config)

    # TODO base this test value on something. Currently just based on output at writing.
    with subtests.test("lcoh"):
        assert lcoh == approx(
            13.240775723719283
        )  # TODO base this test value on something. Currently just based on output at writing.
=======
        plant_design_scenario=10,
        output_level=5,
    )

    # TODO base this test value on something. Currently just based on output at writing.
    with subtests.test("lcoh"):
        assert lcoh == approx(16.96997513319437)
>>>>>>> 097812e8

    # TODO base this test value on something. Currently just based on output at writing.
    with subtests.test("lcoe"):
<<<<<<< HEAD
        assert lcoe == approx(
            0.13980269167924148
        )  # TODO base this test value on something. Currently just based on output at writing.
=======
        assert lcoe == approx(0.12912145788428933)

    # with subtests.test("energy sources"): # TODO why is hybrid energy different than the sum of the parts when battery is being used.
    #     expected_annual_energy_hybrid = hi.system.annual_energies.wind + hi.system.annual_energies.wave + hi.system.annual_energies.pv
    #     assert hi.system.annual_energies.hybrid == expected_annual_energy_hybrid
>>>>>>> 097812e8


def test_simulation_wind_onshore(subtests):
    filename_greenheart_config_onshore = os.path.join(
        orbit_library_path, f"plant/greenheart_config_onshore.yaml"
    )

<<<<<<< HEAD
    config = GreenHeartSimulationConfig(
        filename_hopp_config=filename_hopp_config,
        filename_greenheart_config=filename_greenheart_config_onshore,
        filename_turbine_config=filename_turbine_config,
        filename_orbit_config=filename_orbit_config,
        filename_floris_config=filename_floris_config,
=======
    lcoe, lcoh, _, _ = run_simulation(
        filename_hopp_config,
        filename_greenheart_config_onshore,
        filename_turbine_config,
        filename_orbit_config,
        filename_floris_config,
>>>>>>> 097812e8
        verbose=False,
        show_plots=False,
        save_plots=False,
        use_profast=True,
        post_processing=False,
        incentive_option=1,
<<<<<<< HEAD
        plant_design_scenario=9,
=======
        plant_design_scenario=1,
>>>>>>> 097812e8
        output_level=5,
    )
    lcoe, lcoh, _, _ = run_simulation(config)

    with subtests.test("lcoh"):
        assert lcoh == approx(
            7.33766210915488
        )  # TODO base this test value on something

    with subtests.test("lcoe"):
        assert lcoe == approx(
            0.10582633770108706
        )  # TODO base this test value on something


def test_simulation_wind_onshore_steel_ammonia(subtests):
    filename_greenheart_config = os.path.join(
        orbit_library_path, f"plant/greenheart_config_onshore.yaml"
    )

    config = GreenHeartSimulationConfig(
        filename_hopp_config=filename_hopp_config,
        filename_greenheart_config=filename_greenheart_config,
        filename_turbine_config=filename_turbine_config,
        filename_orbit_config=filename_orbit_config,
        filename_floris_config=filename_floris_config,
        verbose=False,
        show_plots=False,
        save_plots=False,
        use_profast=True,
        post_processing=False,
        incentive_option=1,
<<<<<<< HEAD
        plant_design_scenario=9,
=======
        plant_design_scenario=1,
>>>>>>> 097812e8
        output_level=7,
    )

    lcoe, lcoh, steel_finance, ammonia_finance = run_simulation(config)

    with subtests.test("lcoh"):
        assert lcoh == approx(
            7.33766210915488
        )  # TODO base this test value on something

    with subtests.test("lcoe"):
        assert lcoe == approx(
            0.10582633770108706
        )  # TODO base this test value on something

    with subtests.test("steel_finance"):
        lcos_expected = 1645.04152730791

        assert steel_finance.sol.get("price") == approx(lcos_expected)

    with subtests.test("ammonia_finance"):
        lcoa_expected = 1.044105558947371

        assert ammonia_finance.sol.get("price") == approx(lcoa_expected)<|MERGE_RESOLUTION|>--- conflicted
+++ resolved
@@ -1,11 +1,8 @@
 import os
 
 from pytest import approx
-<<<<<<< HEAD
 import yaml
 from yamlinclude import YamlIncludeConstructor
-=======
->>>>>>> 097812e8
 
 from greenheart.simulation.greenheart_simulation import (
     run_simulation,
@@ -47,21 +44,12 @@
 
 
 def test_simulation_wind(subtests):
-<<<<<<< HEAD
     config = GreenHeartSimulationConfig(
         filename_hopp_config=filename_hopp_config,
         filename_greenheart_config=filename_greenheart_config,
         filename_turbine_config=filename_turbine_config,
         filename_orbit_config=filename_orbit_config,
         filename_floris_config=filename_floris_config,
-=======
-    lcoe, lcoh, _, hi = run_simulation(
-        filename_hopp_config,
-        filename_greenheart_config,
-        filename_turbine_config,
-        filename_orbit_config,
-        filename_floris_config,
->>>>>>> 097812e8
         verbose=False,
         show_plots=False,
         save_plots=False,
@@ -69,6 +57,7 @@
         post_processing=True,
         incentive_option=1,
         plant_design_scenario=1,
+        output_level=5,
         output_level=5,
     )
     lcoe, lcoh, _, hi = run_simulation(config)
@@ -93,21 +82,12 @@
         orbit_library_path, f"plant/hopp_config_wind_wave.yaml"
     )
 
-<<<<<<< HEAD
     config = GreenHeartSimulationConfig(
         filename_hopp_config=filename_hopp_config_wind_wave,
         filename_greenheart_config=filename_greenheart_config,
         filename_turbine_config=filename_turbine_config,
         filename_orbit_config=filename_orbit_config,
         filename_floris_config=filename_floris_config,
-=======
-    lcoe, lcoh, _, hi = run_simulation(
-        filename_hopp_config_wind_wave,
-        filename_greenheart_config,
-        filename_turbine_config,
-        filename_orbit_config,
-        filename_floris_config,
->>>>>>> 097812e8
         verbose=False,
         show_plots=False,
         save_plots=False,
@@ -118,35 +98,15 @@
         output_level=5,
     )
 
-<<<<<<< HEAD
     lcoe, lcoh, _, hi = run_simulation(config)
 
     # TODO base this test value on something
     with subtests.test("lcoh"):
-        assert lcoh == approx(
-            8.133894926938908
-        )  # TODO base this test value on something
-=======
-    # TODO base this test value on something
-    with subtests.test("lcoh"):
         assert lcoh == approx(8.120065296802442)
->>>>>>> 097812e8
 
     # prior to 20240207 value was approx(0.11051228251811765) # TODO base this test value on something
     with subtests.test("lcoe"):
-<<<<<<< HEAD
-        assert lcoe == approx(
-            0.12887769358919948
-        )  # prior to 20240207 value was approx(0.11051228251811765) # TODO base this test value on something
-=======
         assert lcoe == approx(0.12863386719193057)
-
-    with subtests.test("energy sources"):
-        expected_annual_energy_hybrid = (
-            hi.system.annual_energies.wind + hi.system.annual_energies.wave
-        )
-        assert hi.system.annual_energies.hybrid == approx(expected_annual_energy_hybrid)
->>>>>>> 097812e8
 
 
 def test_simulation_wind_wave_solar(subtests):
@@ -154,28 +114,18 @@
         orbit_library_path, f"plant/hopp_config_wind_wave_solar.yaml"
     )
 
-<<<<<<< HEAD
     config = GreenHeartSimulationConfig(
         filename_hopp_config=filename_hopp_config_wind_wave_solar,
         filename_greenheart_config=filename_greenheart_config,
         filename_turbine_config=filename_turbine_config,
         filename_orbit_config=filename_orbit_config,
         filename_floris_config=filename_floris_config,
-=======
-    lcoe, lcoh, _, hi = run_simulation(
-        filename_hopp_config_wind_wave_solar,
-        filename_greenheart_config,
-        filename_turbine_config,
-        filename_orbit_config,
-        filename_floris_config,
->>>>>>> 097812e8
-        verbose=False,
-        show_plots=False,
-        save_plots=False,
-        use_profast=True,
-        post_processing=True,
-        incentive_option=1,
-<<<<<<< HEAD
+        verbose=False,
+        show_plots=False,
+        save_plots=False,
+        use_profast=True,
+        post_processing=True,
+        incentive_option=1,
         plant_design_scenario=7,
         output_level=5,
     )
@@ -185,38 +135,12 @@
     # prior to 20240207 value was approx(10.823798551850347)
     # TODO base this test value on something. Currently just based on output at writing.
     with subtests.test("lcoh"):
-        assert lcoh == approx(
-            12.597232748457927
-        )  # prior to 20240207 value was approx(10.823798551850347) #TODO base this test value on something. Currently just based on output at writing.
-=======
-        plant_design_scenario=9,
-        output_level=5,
-    )
-
-    # prior to 20240207 value was approx(10.823798551850347)
-    # TODO base this test value on something. Currently just based on output at writing.
-    with subtests.test("lcoh"):
         assert lcoh == approx(12.583155204831298)
->>>>>>> 097812e8
 
     # prior to 20240207 value was approx(0.11035426429749774)
     # TODO base this test value on something. Currently just based on output at writing.
     with subtests.test("lcoe"):
-<<<<<<< HEAD
-        assert lcoe == approx(
-            0.12868090262683282
-        )  # prior to 20240207 value was approx(0.11035426429749774) # TODO base this test value on something. Currently just based on output at writing.
-=======
         assert lcoe == approx(0.1284376127848134)
-
-    with subtests.test("energy sources"):
-        expected_annual_energy_hybrid = (
-            hi.system.annual_energies.wind
-            + hi.system.annual_energies.wave
-            + hi.system.annual_energies.pv
-        )
-        assert hi.system.annual_energies.hybrid == approx(expected_annual_energy_hybrid)
->>>>>>> 097812e8
 
 
 def test_simulation_wind_wave_solar_battery(subtests):
@@ -224,62 +148,30 @@
         orbit_library_path, f"plant/hopp_config_wind_wave_solar_battery.yaml"
     )
 
-<<<<<<< HEAD
     config = GreenHeartSimulationConfig(
         filename_hopp_config=filename_hopp_config_wind_wave_solar_battery,
         filename_greenheart_config=filename_greenheart_config,
         filename_turbine_config=filename_turbine_config,
         filename_orbit_config=filename_orbit_config,
         filename_floris_config=filename_floris_config,
-=======
-    lcoe, lcoh, _, hi = run_simulation(
-        filename_hopp_config_wind_wave_solar_battery,
-        filename_greenheart_config,
-        filename_turbine_config,
-        filename_orbit_config,
-        filename_floris_config,
->>>>>>> 097812e8
-        verbose=False,
-        show_plots=False,
-        save_plots=False,
-        use_profast=True,
-        post_processing=True,
-        incentive_option=1,
-<<<<<<< HEAD
+        verbose=False,
+        show_plots=False,
+        save_plots=False,
+        use_profast=True,
+        post_processing=True,
+        incentive_option=1,
         plant_design_scenario=7,
         output_level=5,
     )
 
-    lcoe, lcoh, _, hi = run_simulation(config)
+    with subtests.test("lcoh"):
+        # TODO base this test value on something. Currently just based on output at writing.
+        assert lcoh == approx(13.22669818008385)
 
     # TODO base this test value on something. Currently just based on output at writing.
-    with subtests.test("lcoh"):
-        assert lcoh == approx(
-            13.240775723719283
-        )  # TODO base this test value on something. Currently just based on output at writing.
-=======
-        plant_design_scenario=10,
-        output_level=5,
-    )
-
-    # TODO base this test value on something. Currently just based on output at writing.
-    with subtests.test("lcoh"):
-        assert lcoh == approx(16.96997513319437)
->>>>>>> 097812e8
-
-    # TODO base this test value on something. Currently just based on output at writing.
-    with subtests.test("lcoe"):
-<<<<<<< HEAD
-        assert lcoe == approx(
-            0.13980269167924148
-        )  # TODO base this test value on something. Currently just based on output at writing.
-=======
-        assert lcoe == approx(0.12912145788428933)
-
-    # with subtests.test("energy sources"): # TODO why is hybrid energy different than the sum of the parts when battery is being used.
-    #     expected_annual_energy_hybrid = hi.system.annual_energies.wind + hi.system.annual_energies.wave + hi.system.annual_energies.pv
-    #     assert hi.system.annual_energies.hybrid == expected_annual_energy_hybrid
->>>>>>> 097812e8
+    with subtests.test("lcoe"):
+        # TODO base this test value on something. Currently just based on output at writing.
+        assert lcoe == approx(0.13955940183722207)  
 
 
 def test_simulation_wind_onshore(subtests):
@@ -287,32 +179,19 @@
         orbit_library_path, f"plant/greenheart_config_onshore.yaml"
     )
 
-<<<<<<< HEAD
     config = GreenHeartSimulationConfig(
         filename_hopp_config=filename_hopp_config,
         filename_greenheart_config=filename_greenheart_config_onshore,
         filename_turbine_config=filename_turbine_config,
         filename_orbit_config=filename_orbit_config,
         filename_floris_config=filename_floris_config,
-=======
-    lcoe, lcoh, _, _ = run_simulation(
-        filename_hopp_config,
-        filename_greenheart_config_onshore,
-        filename_turbine_config,
-        filename_orbit_config,
-        filename_floris_config,
->>>>>>> 097812e8
         verbose=False,
         show_plots=False,
         save_plots=False,
         use_profast=True,
         post_processing=False,
         incentive_option=1,
-<<<<<<< HEAD
         plant_design_scenario=9,
-=======
-        plant_design_scenario=1,
->>>>>>> 097812e8
         output_level=5,
     )
     lcoe, lcoh, _, _ = run_simulation(config)
@@ -345,11 +224,7 @@
         use_profast=True,
         post_processing=False,
         incentive_option=1,
-<<<<<<< HEAD
         plant_design_scenario=9,
-=======
-        plant_design_scenario=1,
->>>>>>> 097812e8
         output_level=7,
     )
 
