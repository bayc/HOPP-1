--- conflicted
+++ resolved
@@ -1,11 +1,3 @@
-<<<<<<< HEAD
-from re import S
-from greenheart.simulation.greenheart_simulation import run_simulation
-from pytest import approx
-import unittest
-
-=======
->>>>>>> a508f9b8
 import os
 
 from pytest import approx, warns
@@ -36,141 +28,6 @@
 
 initialize_library(orbit_library_path)
 
-<<<<<<< HEAD
-class TestSimulationWind(unittest.TestCase):
-    def setUp(self) -> None:
-        return super().setUp()
-    
-    @classmethod
-    def setUpClass(self):
-        super(TestSimulationWind, self).setUpClass()
-
-        turbine_model = "osw_18MW"
-        filename_turbine_config = os.path.join(orbit_library_path, f"turbines/{turbine_model}.yaml")
-        filename_orbit_config = os.path.join(orbit_library_path, f"plant/orbit-config-{turbine_model}.yaml")
-        filename_floris_config = os.path.join(orbit_library_path, f"floris/floris_input_{turbine_model}.yaml")
-        filename_greenheart_config = os.path.join(orbit_library_path, f"plant/greenheart_config.yaml")
-        filename_hopp_config = os.path.join(orbit_library_path, f"plant/hopp_config.yaml")
-
-        self.lcoe, self.lcoh, _ = run_simulation(filename_hopp_config, filename_greenheart_config, filename_turbine_config, filename_orbit_config, filename_floris_config, verbose=False, show_plots=False, save_plots=False,  use_profast=True, post_processing=False,incentive_option=1, plant_design_scenario=1, output_level=4)
-
-    def test_lcoh(self):
-        assert self.lcoh == approx(7.057994298481547) # TODO base this test value on something
-    def test_lcoe(self):
-        assert self.lcoe == approx(0.10816180445700445) # TODO base this test value on something
-
-class TestSimulationWindWave(unittest.TestCase):
-    def setUp(self) -> None:
-        return super().setUp()
-    
-    @classmethod
-    def setUpClass(self):
-        super(TestSimulationWindWave, self).setUpClass()
-
-        turbine_model = "osw_18MW"
-        filename_turbine_config = os.path.join(orbit_library_path, f"turbines/{turbine_model}.yaml")
-        filename_orbit_config = os.path.join(orbit_library_path, f"plant/orbit-config-{turbine_model}.yaml")
-        filename_floris_config = os.path.join(orbit_library_path, f"floris/floris_input_{turbine_model}.yaml")
-        filename_greenheart_config = os.path.join(orbit_library_path, f"plant/greenheart_config.yaml")
-        filename_hopp_config = os.path.join(orbit_library_path, f"plant/hopp_config_wind_wave.yaml")
-
-        self.lcoe, self.lcoh, _ = run_simulation(filename_hopp_config, filename_greenheart_config, filename_turbine_config, filename_orbit_config, filename_floris_config, verbose=False, show_plots=False, save_plots=False,  use_profast=True, post_processing=False,incentive_option=1, plant_design_scenario=1, output_level=4)
-
-    def test_lcoh(self):
-        assert self.lcoh == approx(8.120065296802442) #TODO base this test value on something
-    def test_lcoe(self):
-        assert self.lcoe == approx(0.12863386719193057) # prior to 20240207 value was approx(0.11051228251811765) # TODO base this test value on something
-
-class TestSimulationWindWaveSolar(unittest.TestCase):
-    def setUp(self) -> None:
-        return super().setUp()
-    
-    @classmethod
-    def setUpClass(self):
-        super(TestSimulationWindWaveSolar, self).setUpClass()
-
-        turbine_model = "osw_18MW"
-        filename_turbine_config = os.path.join(orbit_library_path, f"turbines/{turbine_model}.yaml")
-        filename_orbit_config = os.path.join(orbit_library_path, f"plant/orbit-config-{turbine_model}.yaml")
-        filename_floris_config = os.path.join(orbit_library_path, f"floris/floris_input_{turbine_model}.yaml")
-        filename_greenheart_config = os.path.join(orbit_library_path, f"plant/greenheart_config.yaml")
-        filename_hopp_config = os.path.join(orbit_library_path, f"plant/hopp_config_wind_wave_solar.yaml")
-
-        self.lcoe, self.lcoh, _ = run_simulation(filename_hopp_config, 
-                                    filename_greenheart_config, 
-                                    filename_turbine_config, 
-                                    filename_orbit_config, 
-                                    filename_floris_config, 
-                                    verbose=False, 
-                                    show_plots=False, 
-                                    save_plots=False,  
-                                    use_profast=True,
-                                    post_processing=False,
-                                    incentive_option=1, 
-                                    plant_design_scenario=7, 
-                                    output_level=4)
-
-    def test_lcoh(self):
-        assert self.lcoh == approx(12.583155204831298) # prior to 20240207 value was approx(10.823798551850347) #TODO base this test value on something. Currently just based on output at writing.
-    def test_lcoe(self):
-        assert self.lcoe == approx(0.1284376127848134) # prior to 20240207 value was approx(0.11035426429749774) # TODO base this test value on something. Currently just based on output at writing.
-
-class TestSimulationWindWaveSolarBattery(unittest.TestCase):
-    def setUp(self) -> None:
-        return super().setUp()
-    
-    @classmethod
-    def setUpClass(self):
-        super(TestSimulationWindWaveSolarBattery, self).setUpClass()
-
-        turbine_model = "osw_18MW"
-        filename_turbine_config = os.path.join(orbit_library_path, f"turbines/{turbine_model}.yaml")
-        filename_orbit_config = os.path.join(orbit_library_path, f"plant/orbit-config-{turbine_model}.yaml")
-        filename_floris_config = os.path.join(orbit_library_path, f"floris/floris_input_{turbine_model}.yaml")
-        filename_greenheart_config = os.path.join(orbit_library_path, f"plant/greenheart_config.yaml")
-        filename_hopp_config = os.path.join(orbit_library_path, f"plant/hopp_config_wind_wave_solar_battery.yaml")
-
-        self.lcoe, self.lcoh, _ = run_simulation(filename_hopp_config, 
-                                    filename_greenheart_config, 
-                                    filename_turbine_config, 
-                                    filename_orbit_config, 
-                                    filename_floris_config, 
-                                    verbose=False, 
-                                    show_plots=False, 
-                                    save_plots=False,  
-                                    use_profast=True,
-                                    post_processing=False,
-                                    incentive_option=1, 
-                                    plant_design_scenario=7, 
-                                    output_level=4)
-
-    def test_lcoh(self):
-        assert self.lcoh == approx(13.240698497098025) #TODO base this test value on something. Currently just based on output at writing.
-    def test_lcoe(self):
-        assert self.lcoe == approx(0.1401530976083388) # TODO base this test value on something. Currently just based on output at writing.
-
-class TestSimulationWindOnshore(unittest.TestCase):
-    def setUp(self) -> None:
-        return super().setUp()
-    
-    @classmethod
-    def setUpClass(self):
-        super(TestSimulationWind, self).setUpClass()
-
-        turbine_model = "osw_18MW"
-        filename_turbine_config = os.path.join(orbit_library_path, f"turbines/{turbine_model}.yaml")
-        filename_orbit_config = os.path.join(orbit_library_path, f"plant/orbit-config-{turbine_model}.yaml")
-        filename_floris_config = os.path.join(orbit_library_path, f"floris/floris_input_{turbine_model}.yaml")
-        filename_greenheart_config = os.path.join(orbit_library_path, f"plant/greenheart_config_onshore.yaml")
-        filename_hopp_config = os.path.join(orbit_library_path, f"plant/hopp_config.yaml")
-
-        self.lcoe, self.lcoh, _ = run_simulation(filename_hopp_config, filename_greenheart_config, filename_turbine_config, filename_orbit_config, filename_floris_config, verbose=False, show_plots=False, save_plots=False,  use_profast=True, post_processing=False,incentive_option=1, plant_design_scenario=1, output_level=4)
-
-    def test_lcoh(self):
-        assert self.lcoh == approx(7.057994298481547) # TODO base this test value on something
-    def test_lcoe(self):
-        assert self.lcoe == approx(0.10816180445700445) # TODO base this test value on something
-=======
 turbine_model = "osw_18MW"
 filename_turbine_config = os.path.join(
     orbit_library_path, f"turbines/{turbine_model}.yaml"
@@ -423,5 +280,4 @@
     with subtests.test("ammonia_finance"):
         lcoa_expected = 1.0419316870652462
 
-        assert ammonia_finance.sol.get("price") == approx(lcoa_expected)
->>>>>>> a508f9b8
+        assert ammonia_finance.sol.get("price") == approx(lcoa_expected)