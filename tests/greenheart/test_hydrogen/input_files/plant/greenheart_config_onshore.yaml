site:
  mean_windspeed: False 
  depth: 45 #m
  wind_layout:
    row_spacing: 7  # Also defined in ORBIT config for offshore layout. Will need to update and consolidate to hopefully HOPP config file. This row_spacing and turbine_spacing are used for onshore layout.
    turbine_spacing: 7 # Also defined in ORBIT config for offshore layout. Will need to update and consolidate to hopefully HOPP config file. This row_spacing and turbine_spacing are used for onshore layout.
    grid_angle: 0 # wind layout grid angle in degrees where 0 is north, increasing clockwise
    row_phase_offset: 0 # wind layout offset of turbines along row from one row to the next
project_parameters:
  project_lifetime: 30
  grid_connection: False # option, can be turned on or off
  ppa_price: 0.025 # $/kWh based on 2022 land based wind market report (ERCOT area ppa prices) https://www.energy.gov/sites/default/files/2022-08/land_based_wind_market_report_2202.pdf
  atb_year: 2025
  cost_year: 2022 # to match ATB
  installation_time: 3 #years
finance_parameters:
  general_inflation: 0.025 # based on 2022 ATB
  discount_rate: 0.10 # nominal return based on 2022 ATB basline workbook
  debt_equity_split: 68.5 # 2022 ATB uses 68.5% debt
  property_tax: 0.01 # percent of CAPEX # combined with property insurance then between H2A and H2FAST defaults
  property_insurance: 0.005 # percent of CAPEX # combined with property tax then between H2A and H2FAST defaults
  total_income_tax_rate: 0.257 # 0.257 tax rate in 2022 atb baseline workbook # current federal income tax rate, but proposed 2023 rate is 0.28. No state income tax in Texas
  capital_gains_tax_rate: 0.15 # H2FAST default
  sales_tax_rate: 0.0 #Verify that a different rate shouldn't be used # minimum total sales tax rate in Corpus Christi https://www.cctexas.com/detail/corpus-christi-type-fund-purpose - does this apply to H2?
  debt_interest_rate: 0.06
  debt_type: "Revolving debt" # can be "Revolving debt" or "One time loan". Revolving debt is H2FAST default and leads to much lower LCOH
  loan_period: 0 # H2FAST default, not used for revolving debt
  cash_onhand_months: 1 # H2FAST default
  administrative_expense_percent_of_sales: 0.00 #Check this # percent of sales H2FAST default
  depreciation_method: "MACRS" # can be "MACRS" or "Straight line" - MACRS may be better and can reduce LCOH by more than $1/kg and is spec'd in the IRS MACRS schedule https://www.irs.gov/publications/p946#en_US_2020_publink1000107507
  depreciation_period: 5 # years - as specified by the IRS MACRS schedule https://www.irs.gov/publications/p946#en_US_2020_publink1000107507
  depreciation_period_electrolyzer: 7 # based on PEM Electrolysis H2A Production Case Study Documentation estimate of 7 years. also see https://www.irs.gov/publications/p946#en_US_2020_publink1000107507
  discount_years:
    wind: 2022 # based on turbine capex value provided to ORBIT from 2022 ATB
    wind_and_electrical: 2022 # for ORBIT opex
    wave: 2020 # confirmed by Kaitlin Brunik 20240103
    solar: 2022 # TODO check
    battery: 2022 # TODO check
    platform: 2022 # TODO ask Nick and Charlie
    electrical_export_system: 2022 # also from ORBIT, so match wind assumptions. TODO ask Sophie Bradenkamp
    desal: 2013 # from code citation: https://www.nrel.gov/docs/fy16osti/66073.pdf
    electrolyzer: 2020 # 2020 for singlitico2021, 2016 # for simple h2 cost model in hopp (see https://www.hydrogen.energy.gov/pdfs/19009_h2_production_cost_pem_electrolysis_2019.pdf) ## 2020 # based on IRENA report https://www.irena.org/-/media/Files/IRENA/Agency/Publication/2020/Dec/IRENA_Green_hydrogen_cost_2020.pdf
    h2_transport_compressor: 2016 # listed in code header
    h2_storage:
      pressure_vessel: 2022 # based on readme for Compressed_gas_function
      pipe: 2019 # Papadias 2021
      salt_cavern: 2019 # Papadias 2021
      turbine: 2003 # assumed based on Kottenstette 2004
      none: 2022 # arbitrary
    h2_pipe_array: 2018 # ANL costs
    h2_transport_pipeline: 2018 # same model for costs as the h2_pipe_array
  wind:
    expected_plant_cost: 'none'
electrolyzer:
  rating: 180 # MW # 0.9*Plant rating appears near-optimal for 400 MW wind plant with 3 days of underground pipe storage # MW
  electrolyzer_capex: 700 # $/kW conservative 2025 centralized. high 700, low 300 # based on https://www.irena.org/-/media/Files/IRENA/Agency/Publication/2020/Dec/IRENA_Green_hydrogen_cost_2020.pdf
  time_between_replacement: 62320 # 62320 based on PEM Electrolysis H2A Production Case Study Documentation estimate of 7 years, 40000 based on current est (see unpublished report), 80000 hours based on OSW atb_year = 2025
  replacement_cost_percent: 0.15 # percent of capex - H2A default case
  model: "singlitico2021" # "basic" is a basic cost model based on H2a and HFTO program record for PEM electrolysis. "singlitico2021" uses cost estimates from that paper
h2_transport_compressor:
  outlet_pressure: 68 # bar based on HDSAM
h2_storage_compressor:
  output_pressure: 100 # bar (1 bar = 100 kPa)
  flow_rate: 89 # kg/hr
  energy_rating: 802 # kWe (aka 1 kWh)
  mean_days_between_failures: 200 # days
  # annual_h2_throughput: 18750 # [kg/yr] -> kg of H2 per year
h2_transport_pipe:
  outlet_pressure: 10 # bar - from example in code from Jamie #TODO check this value
h2_storage:
  # capacity_kg: 18750 # kg
  capacity_from_max_on_turbine_storage: False # if True, then days of storage is ignored and storage capacity is based on how much h2 storage fits on the turbines in the plant using Kottenstete 2003.
  type: "none" # can be one of ["none", "pipe", "turbine", "pressure_vessel", "salt_cavern"] ### not yet implemented:  ["line_rock_cavern"] #TODO fix salt cavern, just a number right now
  days: 3 # [days] how many days worth of production we should be able to store (this is ignored if `capacity_from_max_on_turbine_storage` is set to True)

policy_parameters: # these should be adjusted for inflation prior to application - order of operations: rate in 1992 $,
#then prevailing wage multiplier if applicable, then inflation
  option1: # base # no policy included ---> see files/task1/regulation and policy revue/ page 4 of 13 middle - read this
  # and look at assumptions
    electricity_itc: 0
    electricity_ptc: 0
    h2_ptc: 0
  option2: # base credit levels with H2
    electricity_itc: 0
    electricity_ptc: 0.003 # $0.003/kW (this is base, see inflation adjustment in option 3)
    h2_ptc: 0.6 # $0.60/kg h2 produced - assumes net zero but not meeting prevailing wage requirements - does this need to be
    # adjusted for inflation from 2022 dollars to claim date, probably constant after claim date?
  option3: # same as option 5, but assuming prevailing wages are met --> 5x multiplier on both PTCs
    electricity_itc: 0
    electricity_ptc: 0.015 # $/kWh 1992 dollars
    h2_ptc: 3.00 # $/kg 2022 dollars - do not adjust for inflation
  # bonus options, option 5 and 6 but ITC equivalents
  option4: # prevailing wages not met
    electricity_itc: 0.06 # %/100 capex
    electricity_ptc: 0.00 # $/kW 1992 dollars
    h2_ptc: 0.6 # $0.60/kg produced 2022 dollars - assumes net zero but not meeting prevailing wage requirements - does this need to be
    # do not adjust for inflation, probably constant after claim date?
  option5: # prevailing wages met
    electricity_itc: 0.30 # %/100 capex
    electricity_ptc: 0.0 # $/kWh 1992 dollars
    h2_ptc: 3.00 # $/kg of h2 produced 2022 dollars - do adjust for inflation every year applied and until application year
  option6: # assumes prevailing wages are met, and includes 10% bonus credit of domestic content (100% of steel and iron
  # and mfg. components from the US)
    electricity_itc: 0.40 # %/100 capex
    electricity_ptc: 0.0 # $/kWh 1992 dollars
    h2_ptc: 3.00 # $/kg of h2 produced 2022 dollars - do adjust for inflation every year applied and until application year
  option7: # assumes prevailing wages are met, and includes 10% bonus credit of domestic content (100% of steel and iron
  # and mfg. components from the US)
    electricity_itc: 0.0 # %/100 capex
    electricity_ptc: 0.0165 # $/kWh 1992 dollars (0.015*1.1)
    h2_ptc: 3.00 # $/kg of h2 produced 2022 dollars - do adjust for inflation every year applied and until application year
  # you can elect itc_for_h2 in leu of the h2_ptc - this choice is independent of the other tech credit selections
    # 6% or %50 for itc_for_h2

plant_design:
  scenario0:
    electrolyzer_location: "platform" # can be one of ["onshore", "turbine", "platform"]
    transportation: "pipeline" # can be one of ["hvdc", "pipeline", "none", hvdc+pipeline]
    h2_storage_location: "platform" # can be one of ["onshore", "turbine", "platform"]
<<<<<<< HEAD
    wind_location: "offshore" # can be one of ["onshore", "offshore"]
=======
    pv_location: "none" # can be one of ["none", "onshore", "platform"]
    battery_location: "none" # can be one of ["none", "onshore", "platform"]
>>>>>>> 097812e8
  scenario1:
    electrolyzer_location: "onshore" # can be one of ["onshore", "turbine", "platform"]
    transportation: "hvdc" # can be one of ["hvdc", "pipeline", "none", hvdc+pipeline]
    h2_storage_location: "onshore" # can be one of ["onshore", "turbine", "platform"]
<<<<<<< HEAD
    wind_location: "offshore" # can be one of ["onshore", "offshore"]
=======
    pv_location: "none" # can be one of ["none", "onshore", "platform"]
    battery_location: "none" # can be one of ["none", "onshore", "platform"]
>>>>>>> 097812e8
  scenario2:
    electrolyzer_location: "onshore" # can be one of ["onshore", "turbine", "platform"]
    transportation: "hvdc" # can be one of ["hvdc", "pipeline", "none", hvdc+pipeline]
    h2_storage_location: "platform" # can be one of ["onshore", "turbine", "platform"]
<<<<<<< HEAD
    wind_location: "offshore" # can be one of ["onshore", "offshore"]
=======
    pv_location: "none" # can be one of ["none", "onshore", "platform"]
    battery_location: "none" # can be one of ["none", "onshore", "platform"]
>>>>>>> 097812e8
  scenario3:
    electrolyzer_location: "turbine" # can be one of ["onshore", "turbine", "platform"]
    transportation: "none" # can be one of ["hvdc", "pipeline", "none", hvdc+pipeline]
    h2_storage_location: "turbine" # can be one of ["onshore", "turbine", "platform"]
<<<<<<< HEAD
    wind_location: "offshore" # can be one of ["onshore", "offshore"]
=======
    pv_location: "none" # can be one of ["none", "onshore", "platform"]
    battery_location: "none" # can be one of ["none", "onshore", "platform"]
>>>>>>> 097812e8
  scenario4:
    electrolyzer_location: "turbine" # can be one of ["onshore", "turbine", "platform"]
    transportation: "none" # can be one of ["hvdc", "pipeline", "none", hvdc+pipeline]
    h2_storage_location: "platform" # can be one of ["onshore", "turbine", "platform"]
<<<<<<< HEAD
    wind_location: "offshore" # can be one of ["onshore", "offshore"]
=======
    pv_location: "none" # can be one of ["none", "onshore", "platform"]
    battery_location: "none" # can be one of ["none", "onshore", "platform"]
>>>>>>> 097812e8
  scenario5:
    electrolyzer_location: "turbine" # can be one of ["onshore", "turbine", "platform"]
    transportation: "pipeline" # can be one of ["hvdc", "pipeline", "none", hvdc+pipeline]
    h2_storage_location: "onshore" # can be one of ["onshore", "turbine", "platform"]
<<<<<<< HEAD
    wind_location: "offshore" # can be one of ["onshore", "offshore"]
=======
    pv_location: "none" # can be one of ["none", "onshore", "platform"]
    battery_location: "none" # can be one of ["none", "onshore", "platform"]
>>>>>>> 097812e8
  scenario6:
    electrolyzer_location: "platform" # can be one of ["onshore", "turbine", "platform"]
    transportation: "none" # can be one of ["hvdc", "pipeline", "none", hvdc+pipeline]
    h2_storage_location: "platform" # can be one of ["onshore", "turbine", "platform"]
<<<<<<< HEAD
    wind_location: "offshore" # can be one of ["onshore", "offshore"]
=======
    pv_location: "none" # can be one of ["none", "onshore", "platform"]
    battery_location: "none" # can be one of ["none", "onshore", "platform"]
>>>>>>> 097812e8
  scenario7:
    electrolyzer_location: "platform" # can be one of ["onshore", "turbine", "platform"]
    transportation: "pipeline" # can be one of ["hvdc", "pipeline", "none", hvdc+pipeline]
    h2_storage_location: "onshore" # can be one of ["onshore", "turbine", "platform"]
<<<<<<< HEAD
    wind_location: "offshore" # can be one of ["onshore", "offshore"]
=======
    pv_location: "none" # can be one of ["none", "onshore", "platform"]
    battery_location: "none" # can be one of ["none", "onshore", "platform"]
>>>>>>> 097812e8
  scenario8:
    electrolyzer_location: "platform" # can be one of ["onshore", "turbine", "platform"]
    transportation: "hvdc+pipeline" # can be one of ["hvdc", "pipeline", "none", hvdc+pipeline]
    h2_storage_location: "onshore" # can be one of ["onshore", "turbine", "platform"]
<<<<<<< HEAD
    wind_location: "offshore" # can be one of ["onshore", "offshore"]
  scenario9:
    electrolyzer_location: "onshore" # can be one of ["onshore", "turbine", "platform"]
    transportation: "none" # can be one of ["hvdc", "pipeline", "none", hvdc+pipeline]
    h2_storage_location: "onshore" # can be one of ["onshore", "turbine", "platform"]
    wind_location: "onshore" # can be one of ["onshore", "offshore"]
=======
    pv_location: "none" # can be one of ["none", "onshore", "platform"]
    battery_location: "none" # can be one of ["none", "onshore", "platform"]
  scenario9:
    electrolyzer_location: "platform" # can be one of ["onshore", "turbine", "platform"]
    transportation: "pipeline" # can be one of ["hvdc", "pipeline", "none", hvdc+pipeline]
    h2_storage_location: "onshore" # can be one of ["onshore", "turbine", "platform"]
    pv_location: "platform" # can be one of ["none", "onshore", "platform"]
    battery_location: "none" # can be one of ["none", "onshore", "platform"]
  scenario10:
    electrolyzer_location: "platform" # can be one of ["onshore", "turbine", "platform"]
    transportation: "pipeline" # can be one of ["hvdc", "pipeline", "none", hvdc+pipeline]
    h2_storage_location: "onshore" # can be one of ["onshore", "turbine", "platform"]
    pv_location: "platform" # can be one of ["none", "onshore", "platform"]
    battery_location: "platform" # can be one of ["none", "onshore", "platform"]

>>>>>>> 097812e8
steel:
  capacity:
    input_capacity_factor_estimate: 0.9
  costs:
    operational_year: 2035
    o2_heat_integration: false
    feedstocks:
      oxygen_market_price: 0.03
      natural_gas_prices:
        "2035": 3.76232
        "2036": 3.776032
        "2037": 3.812906
        "2038": 3.9107960000000004
        "2039": 3.865776
        "2040": 3.9617400000000003
        "2041": 4.027136
        "2042": 4.017166
        "2043": 3.9715339999999997
        "2044": 3.924314
        "2045": 3.903287
        "2046": 3.878192
        "2047": 3.845413
        "2048": 3.813366
        "2049": 3.77735
        "2050": 3.766164
        "2051": 3.766164
        "2052": 3.766164
        "2053": 3.766164
        "2054": 3.766164
        "2055": 3.766164
        "2056": 3.766164
        "2057": 3.766164
        "2058": 3.766164
        "2059": 3.766164
        "2060": 3.766164
        "2061": 3.766164
        "2062": 3.766164
        "2063": 3.766164
        "2064": 3.766164
  finances:
    plant_life: 30
    grid_prices:
      "2035": 89.42320514456621
      "2036": 89.97947569251141
      "2037": 90.53574624045662
      "2038": 91.09201678840184
      "2039": 91.64828733634704
      "2040": 92.20455788429224
      "2041": 89.87291235917809
      "2042": 87.54126683406393
      "2043": 85.20962130894978
      "2044": 82.87797578383562
      "2045": 80.54633025872147
      "2046": 81.38632144593608
      "2047": 82.22631263315068
      "2048": 83.0663038203653
      "2049": 83.90629500757991
      "2050": 84.74628619479452
      "2051": 84.74628619479452
      "2052": 84.74628619479452
      "2053": 84.74628619479452
      "2054": 84.74628619479452
      "2055": 84.74628619479452
      "2056": 84.74628619479452
      "2057": 84.74628619479452
      "2058": 84.74628619479452
      "2059": 84.74628619479452
      "2060": 84.74628619479452
      "2061": 84.74628619479452
      "2062": 84.74628619479452
      "2063": 84.74628619479452
      "2064": 84.74628619479452

    # Additional parameters passed to ProFAST
    financial_assumptions:
      "total income tax rate": 0.2574
      "capital gains tax rate": 0.15
      "leverage after tax nominal discount rate": 0.10893
      "debt equity ratio of initial financing": 0.624788
      "debt interest rate": 0.050049

ammonia:
  capacity:
    input_capacity_factor_estimate: 0.9
  costs:
    feedstocks:
      electricity_cost: 89.42320514456621
      hydrogen_cost: 4.2986685034417045
      cooling_water_cost: 0.00291
      iron_based_catalyst_cost: 23.19977341
      oxygen_cost: 0
  finances:
    plant_life: 30
    grid_prices:
      "2035": 89.42320514456621
      "2036": 89.97947569251141
      "2037": 90.53574624045662
      "2038": 91.09201678840184
      "2039": 91.64828733634704
      "2040": 92.20455788429224
      "2041": 89.87291235917809
      "2042": 87.54126683406393
      "2043": 85.20962130894978
      "2044": 82.87797578383562
      "2045": 80.54633025872147
      "2046": 81.38632144593608
      "2047": 82.22631263315068
      "2048": 83.0663038203653
      "2049": 83.90629500757991
      "2050": 84.74628619479452
      "2051": 84.74628619479452
      "2052": 84.74628619479452
      "2053": 84.74628619479452
      "2054": 84.74628619479452
      "2055": 84.74628619479452
      "2056": 84.74628619479452
      "2057": 84.74628619479452
      "2058": 84.74628619479452
      "2059": 84.74628619479452
      "2060": 84.74628619479452
      "2061": 84.74628619479452
      "2062": 84.74628619479452
      "2063": 84.74628619479452
      "2064": 84.74628619479452

    # Additional parameters passed to ProFAST
    financial_assumptions:
      "total income tax rate": 0.2574
      "capital gains tax rate": 0.15
      "leverage after tax nominal discount rate": 0.10893
      "debt equity ratio of initial financing": 0.624788
      "debt interest rate": 0.050049<|MERGE_RESOLUTION|>--- conflicted
+++ resolved
@@ -117,101 +117,69 @@
     electrolyzer_location: "platform" # can be one of ["onshore", "turbine", "platform"]
     transportation: "pipeline" # can be one of ["hvdc", "pipeline", "none", hvdc+pipeline]
     h2_storage_location: "platform" # can be one of ["onshore", "turbine", "platform"]
-<<<<<<< HEAD
-    wind_location: "offshore" # can be one of ["onshore", "offshore"]
-=======
-    pv_location: "none" # can be one of ["none", "onshore", "platform"]
-    battery_location: "none" # can be one of ["none", "onshore", "platform"]
->>>>>>> 097812e8
+    wind_location: "offshore" # can be one of ["onshore", "offshore"]
+    pv_location: "none" # can be one of ["none", "onshore", "platform"]
+    battery_location: "none" # can be one of ["none", "onshore", "platform"]
   scenario1:
     electrolyzer_location: "onshore" # can be one of ["onshore", "turbine", "platform"]
     transportation: "hvdc" # can be one of ["hvdc", "pipeline", "none", hvdc+pipeline]
     h2_storage_location: "onshore" # can be one of ["onshore", "turbine", "platform"]
-<<<<<<< HEAD
-    wind_location: "offshore" # can be one of ["onshore", "offshore"]
-=======
-    pv_location: "none" # can be one of ["none", "onshore", "platform"]
-    battery_location: "none" # can be one of ["none", "onshore", "platform"]
->>>>>>> 097812e8
+    wind_location: "offshore" # can be one of ["onshore", "offshore"]
+    pv_location: "none" # can be one of ["none", "onshore", "platform"]
+    battery_location: "none" # can be one of ["none", "onshore", "platform"]
   scenario2:
     electrolyzer_location: "onshore" # can be one of ["onshore", "turbine", "platform"]
     transportation: "hvdc" # can be one of ["hvdc", "pipeline", "none", hvdc+pipeline]
     h2_storage_location: "platform" # can be one of ["onshore", "turbine", "platform"]
-<<<<<<< HEAD
-    wind_location: "offshore" # can be one of ["onshore", "offshore"]
-=======
-    pv_location: "none" # can be one of ["none", "onshore", "platform"]
-    battery_location: "none" # can be one of ["none", "onshore", "platform"]
->>>>>>> 097812e8
+    wind_location: "offshore" # can be one of ["onshore", "offshore"]
+    pv_location: "none" # can be one of ["none", "onshore", "platform"]
+    battery_location: "none" # can be one of ["none", "onshore", "platform"]
   scenario3:
     electrolyzer_location: "turbine" # can be one of ["onshore", "turbine", "platform"]
     transportation: "none" # can be one of ["hvdc", "pipeline", "none", hvdc+pipeline]
     h2_storage_location: "turbine" # can be one of ["onshore", "turbine", "platform"]
-<<<<<<< HEAD
-    wind_location: "offshore" # can be one of ["onshore", "offshore"]
-=======
-    pv_location: "none" # can be one of ["none", "onshore", "platform"]
-    battery_location: "none" # can be one of ["none", "onshore", "platform"]
->>>>>>> 097812e8
+    wind_location: "offshore" # can be one of ["onshore", "offshore"]
+    pv_location: "none" # can be one of ["none", "onshore", "platform"]
+    battery_location: "none" # can be one of ["none", "onshore", "platform"]
   scenario4:
     electrolyzer_location: "turbine" # can be one of ["onshore", "turbine", "platform"]
     transportation: "none" # can be one of ["hvdc", "pipeline", "none", hvdc+pipeline]
     h2_storage_location: "platform" # can be one of ["onshore", "turbine", "platform"]
-<<<<<<< HEAD
-    wind_location: "offshore" # can be one of ["onshore", "offshore"]
-=======
-    pv_location: "none" # can be one of ["none", "onshore", "platform"]
-    battery_location: "none" # can be one of ["none", "onshore", "platform"]
->>>>>>> 097812e8
+    wind_location: "offshore" # can be one of ["onshore", "offshore"]
+    pv_location: "none" # can be one of ["none", "onshore", "platform"]
+    battery_location: "none" # can be one of ["none", "onshore", "platform"]
   scenario5:
     electrolyzer_location: "turbine" # can be one of ["onshore", "turbine", "platform"]
     transportation: "pipeline" # can be one of ["hvdc", "pipeline", "none", hvdc+pipeline]
     h2_storage_location: "onshore" # can be one of ["onshore", "turbine", "platform"]
-<<<<<<< HEAD
-    wind_location: "offshore" # can be one of ["onshore", "offshore"]
-=======
-    pv_location: "none" # can be one of ["none", "onshore", "platform"]
-    battery_location: "none" # can be one of ["none", "onshore", "platform"]
->>>>>>> 097812e8
+    wind_location: "offshore" # can be one of ["onshore", "offshore"]
+    pv_location: "none" # can be one of ["none", "onshore", "platform"]
+    battery_location: "none" # can be one of ["none", "onshore", "platform"]
   scenario6:
     electrolyzer_location: "platform" # can be one of ["onshore", "turbine", "platform"]
     transportation: "none" # can be one of ["hvdc", "pipeline", "none", hvdc+pipeline]
     h2_storage_location: "platform" # can be one of ["onshore", "turbine", "platform"]
-<<<<<<< HEAD
-    wind_location: "offshore" # can be one of ["onshore", "offshore"]
-=======
-    pv_location: "none" # can be one of ["none", "onshore", "platform"]
-    battery_location: "none" # can be one of ["none", "onshore", "platform"]
->>>>>>> 097812e8
+    wind_location: "offshore" # can be one of ["onshore", "offshore"]
+    pv_location: "none" # can be one of ["none", "onshore", "platform"]
+    battery_location: "none" # can be one of ["none", "onshore", "platform"]
   scenario7:
     electrolyzer_location: "platform" # can be one of ["onshore", "turbine", "platform"]
     transportation: "pipeline" # can be one of ["hvdc", "pipeline", "none", hvdc+pipeline]
     h2_storage_location: "onshore" # can be one of ["onshore", "turbine", "platform"]
-<<<<<<< HEAD
-    wind_location: "offshore" # can be one of ["onshore", "offshore"]
-=======
-    pv_location: "none" # can be one of ["none", "onshore", "platform"]
-    battery_location: "none" # can be one of ["none", "onshore", "platform"]
->>>>>>> 097812e8
+    wind_location: "offshore" # can be one of ["onshore", "offshore"]
+    pv_location: "none" # can be one of ["none", "onshore", "platform"]
+    battery_location: "none" # can be one of ["none", "onshore", "platform"]
   scenario8:
     electrolyzer_location: "platform" # can be one of ["onshore", "turbine", "platform"]
     transportation: "hvdc+pipeline" # can be one of ["hvdc", "pipeline", "none", hvdc+pipeline]
     h2_storage_location: "onshore" # can be one of ["onshore", "turbine", "platform"]
-<<<<<<< HEAD
     wind_location: "offshore" # can be one of ["onshore", "offshore"]
   scenario9:
     electrolyzer_location: "onshore" # can be one of ["onshore", "turbine", "platform"]
     transportation: "none" # can be one of ["hvdc", "pipeline", "none", hvdc+pipeline]
     h2_storage_location: "onshore" # can be one of ["onshore", "turbine", "platform"]
     wind_location: "onshore" # can be one of ["onshore", "offshore"]
-=======
-    pv_location: "none" # can be one of ["none", "onshore", "platform"]
-    battery_location: "none" # can be one of ["none", "onshore", "platform"]
-  scenario9:
-    electrolyzer_location: "platform" # can be one of ["onshore", "turbine", "platform"]
-    transportation: "pipeline" # can be one of ["hvdc", "pipeline", "none", hvdc+pipeline]
-    h2_storage_location: "onshore" # can be one of ["onshore", "turbine", "platform"]
-    pv_location: "platform" # can be one of ["none", "onshore", "platform"]
+    pv_location: "none" # can be one of ["none", "onshore", "platform"]
     battery_location: "none" # can be one of ["none", "onshore", "platform"]
   scenario10:
     electrolyzer_location: "platform" # can be one of ["onshore", "turbine", "platform"]
@@ -220,7 +188,6 @@
     pv_location: "platform" # can be one of ["none", "onshore", "platform"]
     battery_location: "platform" # can be one of ["none", "onshore", "platform"]
 
->>>>>>> 097812e8
 steel:
   capacity:
     input_capacity_factor_estimate: 0.9
