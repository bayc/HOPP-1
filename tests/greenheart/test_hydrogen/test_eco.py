--- conflicted
+++ resolved
@@ -52,15 +52,11 @@
     def test_lcoh(self):
         assert self.lcoh == approx(5.70230272215567) # TODO base this test value on something
     def test_lcoe(self):
-<<<<<<< HEAD
-        assert self.lcoe == approx(0.08608837821899562) # TODO base this test value on something
+        assert self.lcoe == approx(0.08062438550749312) # TODO base this test value on something
     def test_energy_sources(self):
         expected_annual_energy_hybrid = self.hi.system.annual_energies.wind
         assert self.hi.system.annual_energies.hybrid == expected_annual_energy_hybrid
-=======
-        assert self.lcoe == approx(0.08062438550749312) # TODO base this test value on something
->>>>>>> 341bb707
-    
+
 class TestSimulationWindWave(unittest.TestCase):
     def setUp(self) -> None:
         return super().setUp()
@@ -92,16 +88,11 @@
     def test_lcoh(self):
         assert self.lcoh == approx(7.01523894727639) #TODO base this test value on something
     def test_lcoe(self):
-<<<<<<< HEAD
-        assert self.lcoe == approx(0.10004937317920186) # prior to 20240207 value was approx(0.11051228251811765) # TODO base this test value on something
+        assert self.lcoe == approx(0.09962345766436045) # prior to 20240207 value was approx(0.11051228251811765) # TODO base this test value on something
     def test_energy_sources(self):
         expected_annual_energy_hybrid = self.hi.system.annual_energies.wind + self.hi.system.annual_energies.wave
         assert self.hi.system.annual_energies.hybrid == expected_annual_energy_hybrid
 
-=======
-        assert self.lcoe == approx(0.09962345766436045) # prior to 20240207 value was approx(0.11051228251811765) # TODO base this test value on something
-    
->>>>>>> 341bb707
 class TestSimulationWindWaveSolar(unittest.TestCase):
     def setUp(self) -> None:
         return super().setUp()
@@ -133,14 +124,10 @@
     def test_lcoh(self):
         assert self.lcoh == approx(10.765330694539326) # prior to 20240207 value was approx(10.823798551850347) #TODO base this test value on something. Currently just based on output at writing.
     def test_lcoe(self):
-<<<<<<< HEAD
-        assert self.lcoe == approx(0.09995473178938513) # prior to 20240207 value was approx(0.11035426429749774) # TODO base this test value on something. Currently just based on output at writing.
+        assert self.lcoe == approx(0.09951895075981732) # prior to 20240207 value was approx(0.11035426429749774) # TODO base this test value on something. Currently just based on output at writing.
     def test_energy_sources(self):
         expected_annual_energy_hybrid = self.hi.system.annual_energies.wind + self.hi.system.annual_energies.wave + self.hi.system.annual_energies.pv
         assert self.hi.system.annual_energies.hybrid == expected_annual_energy_hybrid
-=======
-        assert self.lcoe == approx(0.09951895075981732) # prior to 20240207 value was approx(0.11035426429749774) # TODO base this test value on something. Currently just based on output at writing.
->>>>>>> 341bb707
 
 class TestSimulationWindWaveSolarBattery(unittest.TestCase):
     def setUp(self) -> None:
@@ -173,11 +160,7 @@
     def test_lcoh(self):
         assert self.lcoh == approx(11.31588977975476) #TODO base this test value on something. Currently just based on output at writing.
     def test_lcoe(self):
-<<<<<<< HEAD
-        assert self.lcoe == approx(0.10861038057539885) # TODO base this test value on something. Currently just based on output at writing.
+        assert self.lcoe == approx(0.10813686278768041) # TODO base this test value on something. Currently just based on output at writing.
     def test_energy_sources(self):
         expected_annual_energy_hybrid = self.hi.system.annual_energies.wind + self.hi.system.annual_energies.wave + self.hi.system.annual_energies.pv
-        assert self.hi.system.annual_energies.hybrid == expected_annual_energy_hybrid
-=======
-        assert self.lcoe == approx(0.10813686278768041) # TODO base this test value on something. Currently just based on output at writing.
->>>>>>> 341bb707
+        assert self.hi.system.annual_energies.hybrid == expected_annual_energy_hybrid