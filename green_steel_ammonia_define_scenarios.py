import os
import sys
sys.path.append('')
from dotenv import load_dotenv
import pandas as pd
#import jsonrun_profast_for_hydrogen
from hybrid.sites import SiteInfo
from hybrid.sites import flatirons_site as sample_site
from hybrid.keys import set_developer_nrel_gov_key
# from plot_reopt_results import plot_reopt_results
# from run_reopt import run_reopt
from examples.H2_Analysis.hopp_for_h2 import hopp_for_h2
from examples.H2_Analysis.run_h2a import run_h2a as run_h2a
from examples.H2_Analysis.simple_dispatch import SimpleDispatch
from examples.H2_Analysis.simple_cash_annuals import simple_cash_annuals
import examples.H2_Analysis.run_h2_PEM as run_h2_PEM
import numpy as np
import numpy_financial as npf
from lcoe.lcoe import lcoe as lcoe_calc
import matplotlib.pyplot as plt
import warnings
from pathlib import Path
import time
from multiprocessing import Pool
warnings.filterwarnings("ignore")

import hopp_tools
import inputs_py
import copy 
import plot_results
import run_RODeO
import run_profast_for_hydrogen
import run_profast_for_steel

from green_steel_ammonia_run_scenarios import batch_generator_kernel

# Establish directories
parent_path = os.path.abspath('')
#results_dir = parent_path + '\\examples\\H2_Analysis\\results\\'
results_dir = parent_path + '/examples/H2_Analysis/results/'
fin_sum_dir = parent_path + '/examples/H2_Analysis/ProFAST_financial_summary_results/'
floris_dir = parent_path + '/floris_input_files/'
orbit_path = ('examples/H2_Analysis/OSW_H2_sites_turbines_and_costs.xlsx')
renewable_cost_path = ('examples/H2_Analysis/green_steel_site_renewable_costs_ATB.xlsx')
floris = True

# Turn to False to run ProFAST for hydrogen LCOH 
run_RODeO_selector = False

# Grid price scenario ['wholesale','retail-peaks','retail-flat']
grid_price_scenario = 'retail-flat'

if run_RODeO_selector == True:
    # RODeO requires output directory in this format, but apparently this format
    # is problematic for people who use Mac
    rodeo_output_dir = 'examples\\H2_Analysis\\RODeO_files\\Output_test\\'
else:
    # People who use Mac probably won't be running RODeO, so we can just give
    # the model a dummy string for this variable
    rodeo_output_dir = 'examples/H2_Analysis/RODeO_files/Output_test/'

# Distributed scale power electronics direct coupling information
direct_coupling = True
    
save_hybrid_plant_yaml = True # hybrid_plant requires special processing of the SAM objects
save_model_input_yaml = True # saves the inputs for each model/major function
save_model_output_yaml = True # saves the outputs for each model/major function

# Target steel production rate. Note that this is the production after taking into account
# steel plant capacity factor. E.g., if CF is 0.9, divide the number below by 0.9 to get
# the total steel plant capacity used for economic calculations
steel_annual_production_rate_target_tpy = 1000000

if __name__ == '__main__':
#-------------------- Define scenarios to run----------------------------------
    
    atb_years = [
                2020,
                #2025,
                #2030,
                #2035
                ]

    policy = {
        'no policy': {'Wind ITC': 0, 'Wind PTC': 0, "H2 PTC": 0, 'Storage ITC': 0},
        # 'base': {'Wind ITC': 0, 'Wind PTC': 0.0051, "H2 PTC": 0.6, 'Storage ITC': 0.06},
<<<<<<< HEAD
        'max': {'Wind ITC': 0, 'Wind PTC': 0.03072, "H2 PTC": 3.0, 'Storage ITC': 0.5},   
=======
        # 'max': {'Wind ITC': 0, 'Wind PTC': 0.03072, "H2 PTC": 3.0, 'Storage ITC': 0.5},   
>>>>>>> 4c80d86c
        # 'max on grid hybrid': {'Wind ITC': 0, 'Wind PTC': 0.0051, "H2 PTC": 0.60, 'Storage ITC': 0.06},
        # 'max on grid hybrid': {'Wind ITC': 0, 'Wind PTC': 0.026, "H2 PTC": 0.60, 'Storage ITC': 0.5},
        # 'option 3': {'Wind ITC': 0.06, 'Wind PTC': 0, "H2 PTC": 0.6}, 
        # 'option 4': {'Wind ITC': 0.3, 'Wind PTC': 0, "H2 PTC": 3},
        # 'option 5': {'Wind ITC': 0.5, 'Wind PTC': 0, "H2 PTC": 3}, 
    }
    
    
    site_selection = [
                    'Site 1',
                    'Site 2',
                    'Site 3',
                    'Site 4',
                    #'Site 5'
                    ] 
    
    electrolysis_cases = [
                          'Centralized',
                          #'Distributed'
                          ]
    
    grid_connection_cases = [
                            'off-grid',
                            # 'grid-only',
                            # 'hybrid-grid'
                            ]
    

    num_pem_stacks= 8
    run_solar_param_sweep=True
#---- Create list of arguments to pass to batch generator kernel --------------    
    arg_list = []
    for i in policy:
        for atb_year in atb_years:
            for site_location in site_selection:
                for electrolysis_scale in electrolysis_cases:
                    for grid_connection_scenario in grid_connection_cases:
                        arg_list.append([policy, i, atb_year, site_location, electrolysis_scale,run_RODeO_selector,floris,\
                                         grid_connection_scenario,grid_price_scenario,\
                                         direct_coupling,steel_annual_production_rate_target_tpy,parent_path,results_dir,fin_sum_dir,rodeo_output_dir,floris_dir,renewable_cost_path,\
<<<<<<< HEAD
                                         save_hybrid_plant_yaml,save_model_input_yaml,save_model_output_yaml])
#------------------ Run HOPP-RODeO/PyFAST Framework to get LCOH ---------------      
       
    with Pool(processes=16) as pool:
            pool.map(batch_generator_kernel, arg_list)
=======
                                         save_hybrid_plant_yaml,save_model_input_yaml,save_model_output_yaml,num_pem_stacks,run_solar_param_sweep])
    for runs in range(len(arg_list)):
        batch_generator_kernel(arg_list[runs])
    []
#------------------ Run HOPP-RODeO/PyFAST Framework to get LCOH ---------------            
    # with Pool(processes=16) as pool:
    #         pool.map(batch_generator_kernel, arg_list)
>>>>>>> 4c80d86c
            <|MERGE_RESOLUTION|>--- conflicted
+++ resolved
@@ -84,11 +84,7 @@
     policy = {
         'no policy': {'Wind ITC': 0, 'Wind PTC': 0, "H2 PTC": 0, 'Storage ITC': 0},
         # 'base': {'Wind ITC': 0, 'Wind PTC': 0.0051, "H2 PTC": 0.6, 'Storage ITC': 0.06},
-<<<<<<< HEAD
         'max': {'Wind ITC': 0, 'Wind PTC': 0.03072, "H2 PTC": 3.0, 'Storage ITC': 0.5},   
-=======
-        # 'max': {'Wind ITC': 0, 'Wind PTC': 0.03072, "H2 PTC": 3.0, 'Storage ITC': 0.5},   
->>>>>>> 4c80d86c
         # 'max on grid hybrid': {'Wind ITC': 0, 'Wind PTC': 0.0051, "H2 PTC": 0.60, 'Storage ITC': 0.06},
         # 'max on grid hybrid': {'Wind ITC': 0, 'Wind PTC': 0.026, "H2 PTC": 0.60, 'Storage ITC': 0.5},
         # 'option 3': {'Wind ITC': 0.06, 'Wind PTC': 0, "H2 PTC": 0.6}, 
@@ -129,13 +125,6 @@
                         arg_list.append([policy, i, atb_year, site_location, electrolysis_scale,run_RODeO_selector,floris,\
                                          grid_connection_scenario,grid_price_scenario,\
                                          direct_coupling,steel_annual_production_rate_target_tpy,parent_path,results_dir,fin_sum_dir,rodeo_output_dir,floris_dir,renewable_cost_path,\
-<<<<<<< HEAD
-                                         save_hybrid_plant_yaml,save_model_input_yaml,save_model_output_yaml])
-#------------------ Run HOPP-RODeO/PyFAST Framework to get LCOH ---------------      
-       
-    with Pool(processes=16) as pool:
-            pool.map(batch_generator_kernel, arg_list)
-=======
                                          save_hybrid_plant_yaml,save_model_input_yaml,save_model_output_yaml,num_pem_stacks,run_solar_param_sweep])
     for runs in range(len(arg_list)):
         batch_generator_kernel(arg_list[runs])
@@ -143,5 +132,4 @@
 #------------------ Run HOPP-RODeO/PyFAST Framework to get LCOH ---------------            
     # with Pool(processes=16) as pool:
     #         pool.map(batch_generator_kernel, arg_list)
->>>>>>> 4c80d86c
             